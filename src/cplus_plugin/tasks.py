# coding=utf-8
"""
 Plugin tasks related to the scenario analysis

"""
import datetime
import json
import math
import os
import uuid
import typing
from pathlib import Path

from qgis import processing
from qgis.PyQt import QtCore
from qgis.core import (
    Qgis,
    QgsCoordinateReferenceSystem,
    QgsProcessing,
    QgsProcessingContext,
    QgsProcessingFeedback,
    QgsRasterLayer,
    QgsRectangle,
    QgsVectorLayer,
    QgsWkbTypes,
)
from qgis.core import QgsTask

from .conf import settings_manager, Settings
from .definitions.constants import NO_DATA_VALUE
from .definitions.defaults import (
    SCENARIO_OUTPUT_FILE_NAME,
)
<<<<<<< HEAD
from .models.base import ScenarioResult, SpatialExtent, Activity, NcsPathway
from .models.helpers import clone_activity
=======
from .models.base import ScenarioResult, Activity, NcsPathway
>>>>>>> 81820383
from .resources import *
from .utils import (
    align_rasters,
    clean_filename,
    tr,
    log,
    FileUtils,
    CustomJsonEncoder,
    todict,
)


class ScenarioAnalysisTask(QgsTask):
    """Prepares and runs the scenario analysis"""

    status_message_changed = QtCore.pyqtSignal(str)
    info_message_changed = QtCore.pyqtSignal(str, int)

    custom_progress_changed = QtCore.pyqtSignal(float)

    def __init__(
        self,
        analysis_scenario_name,
        analysis_scenario_description,
        analysis_activities,
        analysis_priority_layers_groups,
        analysis_extent,
        scenario,
    ):
        super().__init__()
        self.analysis_scenario_name = analysis_scenario_name
        self.analysis_scenario_description = analysis_scenario_description

        self.analysis_activities = analysis_activities
        self.analysis_priority_layers_groups = analysis_priority_layers_groups
        self.analysis_extent = analysis_extent
        self.analysis_extent_string = None

        self.scenario_result = None
        self.scenario_directory = None

        self.success = True
        self.output = None
        self.error = None
        self.status_message = None

        self.info_message = None

        self.processing_cancelled = False
        self.feedback = QgsProcessingFeedback()
        self.processing_context = QgsProcessingContext()

        self.scenario = scenario

    def get_settings_value(self, name: str, default=None, setting_type=None):
        """Gets value of the setting with the passed name.

        :param name: Name of setting key
        :type name: str

        :param default: Default value returned when the setting key does not exist
        :type default: Any

        :param setting_type: Type of the store setting
        :type setting_type: Any

        :returns: Value of the setting
        :rtype: Any
        """
        return settings_manager.get_value(name, default, setting_type)

    def get_scenario_directory(self) -> str:
        """Generate scenario directory for current task.

        :return: Path to scenario directory
        :rtype: str
        """
        base_dir = self.get_settings_value(Settings.BASE_DIR)
        return os.path.join(
            f"{base_dir}",
            "scenario_" f'{datetime.datetime.now().strftime("%Y_%m_%d_%H_%M_%S")}',
        )

    def get_priority_layer(self, identifier) -> typing.Dict:
        """Retrieves the priority layer that matches the passed identifier.

        :param identifier: Priority layers identifier
        :type identifier: uuid.UUID

        :returns: Priority layer dict
        :rtype: dict
        """
        return settings_manager.get_priority_layer(identifier)

    def get_activity(self, activity_uuid) -> typing.Union[Activity, None]:
        """Gets an activity object matching the given unique
        identifier.

        :param activity_uuid: Unique identifier of the
        activity object.
        :type activity_uuid: str

        :returns: Returns the activity object matching the given
        identifier else None if not found.
        :rtype: Activity
        """
        return settings_manager.get_activity(activity_uuid)

    def get_priority_layers(self) -> typing.List:
        """Gets all the available priority layers in the plugin.

        :returns: Priority layers list
        :rtype: list
        """
        return settings_manager.get_priority_layers()

    def get_masking_layers(self) -> typing.List:
        """Gets all the masking layers.

        :return: List of masking layer paths
        :rtype: list
        """
        masking_layers_paths = self.get_settings_value(
            Settings.MASK_LAYERS_PATHS, default=None
        )
        masking_layers = masking_layers_paths.split(",") if masking_layers_paths else []
        masking_layers.remove("") if "" in masking_layers else None
        return masking_layers

    def get_reference_layer(self):
        """Get the path of the reference layer

        Returns:
            str|None: Return the path of the reference layer or None is it doesn't exist
        """
        snapping_enabled = self.get_settings_value(
            Settings.SNAPPING_ENABLED, default=False, setting_type=bool
        )
        reference_layer = self.get_settings_value(Settings.SNAP_LAYER, default="")
        reference_layer_path = Path(reference_layer)
        if (
            snapping_enabled
            and os.path.exists(reference_layer)
            and reference_layer_path.is_file()
        ):
            return reference_layer

    def cancel_task(self, exception=None):
        """Cancel current task.

        :param exception: Exception if stopped with error, defaults to None
        :type exception: Any, optional
        """
        self.error = exception
        self.cancel()

    def log_message(
        self,
        message: str,
        name: str = "qgis_cplus",
        info: bool = True,
        notify: bool = True,
    ):
        """Logs the message into QGIS logs using qgis_cplus as the default
        log instance.
        If notify_user is True, user will be notified about the log.

        :param message: The log message
        :type message: str

        :param name: Name of te log instance, qgis_cplus is the default
        :type message: str

        :param info: Whether the message is about info or a
            warning
        :type info: bool

        :param notify: Whether to notify user about the log
        :type notify: bool
        """
        if not isinstance(message, str):
            if isinstance(message, dict):
                message = json.dumps(message, cls=CustomJsonEncoder)
            else:
                message = json.dumps(todict(message), cls=CustomJsonEncoder)
        log(message, name=name, info=info, notify=notify)

    def on_terminated(self, hide=False):
        """Called when the task is terminated."""
        if hide:
            message = "Processing has been minimized by the user."
        else:
            message = "Processing has been cancelled by the user."
        if self.error:
            message = f"Problem in running scenario analysis: {self.error}"
        self.set_status_message(tr(message))
        self.log_message(message)

    def run(self):
        """Runs the main scenario analysis task operations"""

        self.scenario_directory = self.get_scenario_directory()

        FileUtils.create_new_dir(self.scenario_directory)

        selected_pathway = None
        pathway_found = False

        for activity in self.analysis_activities:
            if pathway_found:
                break
            for pathway in activity.pathways:
                if pathway is not None:
                    pathway_found = True
                    selected_pathway = pathway
                    break

        target_layer = QgsRasterLayer(selected_pathway.path, selected_pathway.name)

        self.analysis_crs = self.analysis_extent.crs

        if self.analysis_crs is not None:
            # Use the CRS of the analysis if it is provided
            dest_crs = QgsCoordinateReferenceSystem(self.analysis_crs)
        else:
            # Use the CRS of the target layer if it exists
            # or use EPSG:4326 as a default CRS
            dest_crs = (
                target_layer.crs()
                if selected_pathway and selected_pathway.path
                else QgsCoordinateReferenceSystem("EPSG:4326")
            )

        processing_extent = QgsRectangle(
            float(self.analysis_extent.bbox[0]),
            float(self.analysis_extent.bbox[2]),
            float(self.analysis_extent.bbox[1]),
            float(self.analysis_extent.bbox[3]),
        )

        snapped_extent = self.align_extent(target_layer, processing_extent)

        extent_string = (
            f"{snapped_extent.xMinimum()},{snapped_extent.xMaximum()},"
            f"{snapped_extent.yMinimum()},{snapped_extent.yMaximum()}"
            f" [{dest_crs.authid()}]"
        )

        self.log_message(
            "Original area of interest extent: "
            f"{processing_extent.asWktPolygon()} \n"
        )
        self.log_message(
            "Snapped area of interest extent " f"{snapped_extent.asWktPolygon()} \n"
        )
        # Run pathways layers snapping using a specified reference layer
        snapping_enabled = self.get_settings_value(
            Settings.SNAPPING_ENABLED, default=False, setting_type=bool
        )
        reference_layer = self.get_reference_layer()
        if snapping_enabled and reference_layer:
            self.snap_analysis_data(
                self.analysis_activities,
                extent_string,
            )

<<<<<<< HEAD
        # Replace no data value for the pathways and priority layers
        nodata_value = float(
            self.get_settings_value(
                Settings.NCS_NO_DATA_VALUE, default=NO_DATA_VALUE, setting_type=float
            )
        )
        self.log_message(
            f"Replacing nodata value for the pathways and priority layers to {nodata_value}"
        )
        self.run_pathways_replace_nodata(nodata_value=nodata_value)
=======
        # Reproject the pathways and priority layers to the
        # scenario CRS if it is not the same as the pathways CRS

        if self.analysis_crs is not None:
            self.reproject_pathways(
                target_extent=extent_string,
                target_crs=QgsCoordinateReferenceSystem(self.analysis_crs),
            )
>>>>>>> 81820383

        # Weight the pathways using the pathway suitability index
        # and priority group coefficients for the PWLs
        save_output = self.get_settings_value(
            Settings.NCS_WEIGHTED, default=True, setting_type=bool
        )
        self.run_pathways_weighting(
            self.analysis_activities,
            self.analysis_priority_layers_groups,
            extent_string,
            temporary_output=not save_output,
        )

        # Creating activities from the weighted pathways
        save_output = self.get_settings_value(
            Settings.LANDUSE_PROJECT, default=True, setting_type=bool
        )
        self.run_activities_analysis(
            self.analysis_activities,
            extent_string,
            temporary_output=not save_output,
        )

        # Run masking of the activities layers
        masking_layers = self.get_masking_layers()
        if masking_layers:
            self.run_activities_masking(
                self.analysis_activities,
                masking_layers,
                extent_string,
            )

        # Run internal masking of the activities layers
        self.run_internal_activities_masking(
            self.analysis_activities,
            extent_string,
        )
        # TODO enable the sieve functionality
        sieve_enabled = self.get_settings_value(
            Settings.SIEVE_ENABLED, default=False, setting_type=bool
        )

        if sieve_enabled:
            self.run_activities_sieve(
                self.analysis_activities,
            )

        # After creating activities, we normalize them using the
        # suitability index
        save_output = self.get_settings_value(
            Settings.LANDUSE_NORMALIZED, default=True, setting_type=bool
        )

        # Clean up activities
        self.run_activities_cleaning(
            self.analysis_activities, extent_string, temporary_output=not save_output
        )

        # The highest position tool analysis
        save_output = self.get_settings_value(
            Settings.HIGHEST_POSITION, default=True, setting_type=bool
        )
        self.run_highest_position_analysis(temporary_output=not save_output)

        return True

    def finished(self, result: bool):
        """Calls the handler responsible for doing post analysis workflow.

        :param result: Whether the run() operation finished successfully
        :type result: bool
        """
        if result:
            self.log_message("Finished from the main task \n")
        else:
            self.log_message(f"Error from task scenario task {self.error}")

    def set_status_message(self, message: str):
        """Set status message in progress dialog

        :param message: Message to be displayed
        :type message: str
        """
        self.status_message = message
        self.status_message_changed.emit(self.status_message)

    def set_info_message(self, message: str, level=Qgis.Info):
        """Set info message.

        :param message: Message
        :type message: str
        :param level: log level, defaults to Qgis.Info
        :type level: int, optional
        """
        self.info_message = message
        self.info_message_changed.emit(self.info_message, level)

    def set_custom_progress(self, value: float):
        """Set task progress value.

        :param value: Value to be set on the progress bar
        :type value: float
        """
        self.custom_progress = value
        self.custom_progress_changed.emit(self.custom_progress)

    def update_progress(self, value):
        """Sets the value of the task progress

        :param value: Value to be set on the progress bar
        :type value: float
        """
        if not self.processing_cancelled:
            self.set_custom_progress(value)
        else:
            self.feedback = QgsProcessingFeedback()
            self.processing_context = QgsProcessingContext()

    def align_extent(self, raster_layer, target_extent):
        """Snaps the passed extent to the activities pathway layer pixel bounds

        :param raster_layer: The target layer that the passed extent will be
        aligned with
        :type raster_layer: QgsRasterLayer

        :param target_extent: Spatial extent that will be used a target extent when
        doing alignment.
        :type target_extent: QgsRectangle
        """

        try:
            raster_extent = raster_layer.extent()

            x_res = raster_layer.rasterUnitsPerPixelX()
            y_res = raster_layer.rasterUnitsPerPixelY()

            left = raster_extent.xMinimum() + x_res * math.floor(
                (target_extent.xMinimum() - raster_extent.xMinimum()) / x_res
            )
            right = raster_extent.xMinimum() + x_res * math.ceil(
                (target_extent.xMaximum() - raster_extent.xMinimum()) / x_res
            )
            bottom = raster_extent.yMinimum() + y_res * math.floor(
                (target_extent.yMinimum() - raster_extent.yMinimum()) / y_res
            )
            top = raster_extent.yMaximum() - y_res * math.floor(
                (raster_extent.yMaximum() - target_extent.yMaximum()) / y_res
            )

            return QgsRectangle(left, bottom, right, top)

        except Exception as e:
            self.log_message(
                tr(
                    f"Problem snapping area of "
                    f"interest extent, using the original extent,"
                    f"{str(e)}"
                )
            )

        return target_extent

    def replace_nodata(
        self, layer_path: str, output_path: str, nodata_value: float = -9999.0
    ):
        """Adds nodata value info into the layer available
        in the passed layer_path and saves the layer in the passed output_path.

        The addition will replace any current nodata value available in
        the input layer.

        :param layer_path: Input layer path. Must be a valid file path to a raster layer.
        :type layer_path: str

        :param output_path: Output layer path. Must be a valid file path where the modified raster will be saved.
        :type output_path: str

        :param nodata_value: No data value to be set in the output layer. Defaults to -9999.0
        :type nodata_value: float

        :returns: Whether the task operations were successful
        :rtype: bool

        """
        self.feedback = QgsProcessingFeedback()
        self.feedback.progressChanged.connect(self.update_progress)

        try:
            alg_params = {
                "COPY_SUBDATASETS": False,
                "DATA_TYPE": 6,  # Float32
                "EXTRA": "",
                "INPUT": layer_path,
                "NODATA": None,
                "OPTIONS": "",
                "TARGET_CRS": None,
                "OUTPUT": QgsProcessing.TEMPORARY_OUTPUT,
            }
            translate_output = processing.run(
                "gdal:translate",
                alg_params,
                context=self.processing_context,
                feedback=self.feedback,
                is_child_algorithm=True,
            )

            alg_params = {
                "DATA_TYPE": 0,  # Use Input Layer Data Type
                "EXTRA": "",
                "INPUT": translate_output["OUTPUT"],
                "MULTITHREADING": False,
                "NODATA": nodata_value,
                "OPTIONS": "",
                "RESAMPLING": 0,  # Nearest Neighbour
                "SOURCE_CRS": None,
                "TARGET_CRS": None,
                "TARGET_EXTENT": None,
                "TARGET_EXTENT_CRS": None,
                "TARGET_RESOLUTION": None,
                "OUTPUT": output_path,
            }
            outputs = processing.run(
                "gdal:warpreproject",
                alg_params,
                context=self.processing_context,
                feedback=self.feedback,
                is_child_algorithm=True,
            )

            return outputs is not None
        except Exception as e:
            log(f"Problem replacing no data value from a snapping output, {e}")

        return False

    def run_pathways_replace_nodata(self, nodata_value: float = -9999.0) -> bool:
        """Replace the nodata value for activity pathways and priority layers.
        :param nodata_value: The nodata value to replace in the pathways and priority layers
        :type nodata_value: float
        :returns: True if the task operation was successfully completed else False.
        :rtype: bool
        """
        if self.processing_cancelled:
            return False

        self.set_status_message(
            tr(
                "Replacing the nodata value for the activity pathways and priority layers"
            )
        )

        pathways: typing.List[NcsPathway] = []

        try:
            for activity in self.analysis_activities:
                if not activity.pathways and (
                    activity.path is None or activity.path == ""
                ):
                    self.set_info_message(
                        tr(
                            f"No defined activity pathways or "
                            f" activity layers for the activity {activity.name}"
                        ),
                        level=Qgis.Critical,
                    )
                    self.log_message(
                        f"No defined activity pathways or "
                        f"activity layers for the activity {activity.name}"
                    )
                    return False

                for pathway in activity.pathways:
                    if not (pathway in pathways):
                        pathways.append(pathway)

            if pathways is not None and len(pathways) > 0:
                replaced_nodata_pathways_directory = os.path.join(
                    self.scenario_directory, "replaced_nodata_pathways"
                )

                FileUtils.create_new_dir(replaced_nodata_pathways_directory)

                for pathway in pathways:
                    pathway_layer = QgsRasterLayer(pathway.path, pathway.name)

                    if self.processing_cancelled:
                        return False
                    if not pathway_layer.isValid():
                        self.log_message(
                            f"Pathway layer {pathway.name} is not valid, "
                            f"skipping replacing nodata value for layer."
                        )
                        continue
                    raster_provider = pathway_layer.dataProvider()
                    raster_no_data_value = raster_provider.sourceNoDataValue(1)
                    if raster_no_data_value == nodata_value:
                        self.log_message(
                            f"Pathway layer {pathway.name} already has the nodata value "
                            f"{nodata_value}, skipping replacing nodata value for layer."
                        )
                    else:
                        self.log_message(
                            f"Replacing nodata value for {pathway.name} pathway layer "
                            f"to {nodata_value}\n"
                        )

                        output_file = os.path.join(
                            replaced_nodata_pathways_directory,
                            f"{Path(pathway.path).stem}_{str(self.scenario.uuid)[:4]}.tif",
                        )

                        result = self.replace_nodata(
                            pathway.path, output_file, nodata_value
                        )
                        if result:
                            pathway.path = output_file

                    self.log_message(
                        f"Replacing nodata value for {len(pathway.priority_layers)} "
                        f"priority weighting layers from pathway {pathway.name}\n"
                    )

                    if (
                        pathway.priority_layers is not None
                        and len(pathway.priority_layers) > 0
                    ):
                        replaced_nodata_priority_directory = os.path.join(
                            self.scenario_directory, "replaced_nodata_priority_layers"
                        )

                        FileUtils.create_new_dir(replaced_nodata_priority_directory)

                        priority_layers = []
                        for priority_layer in pathway.priority_layers:
                            if priority_layer is None:
                                continue

                            priority_layer_settings = self.get_priority_layer(
                                priority_layer.get("uuid")
                            )
                            if priority_layer_settings is None:
                                continue

                            priority_layer_path = priority_layer_settings.get("path")

                            if not Path(priority_layer_path).exists():
                                priority_layers.append(priority_layer)
                                continue

                            layer = QgsRasterLayer(
                                priority_layer_path, f"{str(uuid.uuid4())[:4]}"
                            )
                            if not layer.isValid():
                                self.log_message(
                                    f"Priority layer {priority_layer.get('name')} "
                                    f"from pathway {pathway.name} is not valid, "
                                    f"skipping replacing nodata value for layer."
                                )
                                continue

                            raster_provider = layer.dataProvider()
                            raster_no_data_value = raster_provider.sourceNoDataValue(1)
                            if raster_no_data_value == nodata_value:
                                self.log_message(
                                    f"Priority layer {priority_layer.get('name')} already has the nodata value "
                                    f"{nodata_value}, skipping replacing nodata value for layer."
                                )
                            else:
                                self.log_message(
                                    f"Replacing nodata value for {pathway.name} priority layer "
                                    f"to {nodata_value}\n"
                                )

                                output_file = os.path.join(
                                    replaced_nodata_priority_directory,
                                    f"{Path(pathway.path).stem}_{str(self.scenario.uuid)[:4]}.tif",
                                )

                                result = self.replace_nodata(
                                    priority_layer_path, output_file, nodata_value
                                )
                                if result:
                                    priority_layer["path"] = output_file

                            priority_layers.append(priority_layer)

                        pathway.priority_layers = priority_layers

        except Exception as e:
            self.log_message(f"Problem replacing nodata value for layers, {e} \n")
            self.cancel_task(e)
            return False

        return True

    def snap_analysis_data(self, activities, extent):
        """Snaps the passed activities pathways, carbon layers and priority layers
         to align with the reference layer set on the settings
        manager.

        :param activities: List of the selected activities
        :type activities: typing.List[Activity]

        :param extent: The selected extent from user
        :type extent: list
        """
        if self.processing_cancelled:
            # Will not proceed if processing has been cancelled by the user
            return False

        self.set_status_message(
            tr(
                "Snapping the selected activity pathways, "
                "carbon layers and priority layers"
            )
        )

        pathways = []

        try:
            for activity in activities:
                if not activity.pathways and (
                    activity.path is None or activity.path == ""
                ):
                    self.set_info_message(
                        tr(
                            f"No defined activity pathways or a"
                            f" activity layer for the activity {activity.name}"
                        ),
                        level=Qgis.Critical,
                    )
                    self.log_message(
                        f"No defined activity pathways or a "
                        f"activity layer for the activity {activity.name}"
                    )
                    return False

                for pathway in activity.pathways:
                    if not (pathway in pathways):
                        pathways.append(pathway)

            reference_layer_path = self.get_settings_value(Settings.SNAP_LAYER)
            rescale_values = self.get_settings_value(
                Settings.RESCALE_VALUES, default=False, setting_type=bool
            )

            resampling_method = self.get_settings_value(
                Settings.RESAMPLING_METHOD, default=0
            )

            if pathways is not None and len(pathways) > 0:
                snapped_pathways_directory = os.path.join(
                    self.scenario_directory, "pathways"
                )

                FileUtils.create_new_dir(snapped_pathways_directory)

                for pathway in pathways:
                    pathway_layer = QgsRasterLayer(pathway.path, pathway.name)
                    nodata_value = pathway_layer.dataProvider().sourceNoDataValue(1)

                    if self.processing_cancelled:
                        return False

                    # carbon layer snapping
                    self.log_message(
                        f"Snapping carbon layers from {pathway.name} pathway"
                    )

                    if (
                        pathway.carbon_paths is not None
                        and len(pathway.carbon_paths) > 0
                    ):
                        snapped_carbon_directory = os.path.join(
                            self.scenario_directory, "carbon_layers"
                        )

                        FileUtils.create_new_dir(snapped_carbon_directory)

                        snapped_carbon_paths = []

                        for carbon_path in pathway.carbon_paths:
                            carbon_layer = QgsRasterLayer(
                                carbon_path, f"{str(uuid.uuid4())[:4]}"
                            )
                            nodata_value_carbon = (
                                carbon_layer.dataProvider().sourceNoDataValue(1)
                            )

                            carbon_output_path = self.snap_layer(
                                carbon_path,
                                reference_layer_path,
                                extent,
                                snapped_carbon_directory,
                                rescale_values,
                                resampling_method,
                                nodata_value_carbon,
                            )

                            if carbon_output_path:
                                snapped_carbon_paths.append(carbon_output_path)
                            else:
                                snapped_carbon_paths.append(carbon_path)

                        pathway.carbon_paths = snapped_carbon_paths

                    self.log_message(f"Snapping {pathway.name} pathway layer \n")

                    # Pathway snapping
                    output_path = self.snap_layer(
                        pathway.path,
                        reference_layer_path,
                        extent,
                        snapped_pathways_directory,
                        rescale_values,
                        resampling_method,
                        nodata_value,
                    )
                    if output_path:
                        pathway.path = output_path

            for pwl_pathway in pathways:
                self.log_message(
                    f"Snapping {len(pwl_pathway.priority_layers)} "
                    f"priority weighting layers from pathway {pwl_pathway.name} with layers\n"
                )

                if (
                    pwl_pathway.priority_layers is not None
                    and len(pwl_pathway.priority_layers) > 0
                ):
                    snapped_priority_directory = os.path.join(
                        self.scenario_directory, "priority_layers"
                    )

                    FileUtils.create_new_dir(snapped_priority_directory)

                    priority_layers = []
                    for priority_layer in pwl_pathway.priority_layers:
                        if priority_layer is None:
                            continue

                        priority_layer_settings = self.get_priority_layer(
                            priority_layer.get("uuid")
                        )
                        if priority_layer_settings is None:
                            continue

                        priority_layer_path = priority_layer_settings.get("path")

                        if not Path(priority_layer_path).exists():
                            priority_layers.append(priority_layer)
                            continue

                        layer = QgsRasterLayer(
                            priority_layer_path, f"{str(uuid.uuid4())[:4]}"
                        )
                        nodata_value_priority = layer.dataProvider().sourceNoDataValue(
                            1
                        )

                        priority_output_path = self.snap_layer(
                            priority_layer_path,
                            reference_layer_path,
                            extent,
                            snapped_priority_directory,
                            rescale_values,
                            resampling_method,
                            nodata_value_priority,
                        )

                        if priority_output_path:
                            priority_layer["path"] = priority_output_path

                        priority_layers.append(priority_layer)

                    pwl_pathway.priority_layers = priority_layers

        except Exception as e:
            self.log_message(f"Problem snapping layers, {e} \n")
            self.cancel_task(e)
            return False

        return True

    def snap_layer(
        self,
        input_path,
        reference_path,
        extent,
        directory,
        rescale_values,
        resampling_method,
        nodata_value,
    ):
        """Snaps the passed input layer using the reference layer and updates
        the snap output no data value to be the same as the original input layer
        no data value.

        :param input_path: Input layer source
        :type input_path: str

        :param reference_path: Reference layer source
        :type reference_path: str

        :param extent: Clip extent
        :type extent: list

        :param directory: Absolute path of the output directory for the snapped
        layers
        :type directory: str

        :param rescale_values: Whether to rescale pixel values
        :type rescale_values: bool

        :param resample_method: Method to use when resampling
        :type resample_method: QgsAlignRaster.ResampleAlg

        :param nodata_value: Original no data value of the input layer
        :type nodata_value: float

        """

        input_result_path, reference_result_path = align_rasters(
            input_path,
            reference_path,
            extent,
            directory,
            rescale_values,
            resampling_method,
        )

        if input_result_path is not None:
            result_path = Path(input_result_path)

            directory = result_path.parent
            name = result_path.stem

            output_path = os.path.join(directory, f"{name}_final.tif")

            self.replace_nodata(input_result_path, output_path, nodata_value)

        return output_path

    def reproject_layer(
        self,
        input_path: str,
        target_crs: QgsCoordinateReferenceSystem,
        output_directory: str = None,
        target_extent: str = None,
    ) -> str:
        """Reprojects the input layer to the target CRS and saves it in the
        specified output directory.
        :param input_path: Input layer path
        :type input_path: str
        :param target_crs: Target CRS to reproject the layer to
        :type target_crs: QgsCoordinateReferenceSystem
        :param output_directory: Directory to save the reprojected layer, defaults to None
        :type output_directory: str, optional
        :param target_extent: Target extent, defaults to None
        :type target_extent: str, optional
        :returns: Path to the reprojected layer
        :rtype: str
        """
        if not os.path.exists(input_path):
            self.log_message(
                f"Input layer {input_path} does not exist, "
                f"skipping the layer reprojection."
            )
            return None

        if output_directory is None:
            output_directory = Path(input_path).parent

        output_file = os.path.join(
            output_directory,
            f"{Path(input_path).stem}_{str(self.scenario.uuid)[:4]}.tif",
        )

        alg_params = {
            "INPUT": input_path,
            "TARGET_CRS": target_crs,
            "OUTPUT": output_file,
        }

        if target_extent is not None and target_extent != "":
            alg_params["TARGET_EXTENT"] = target_extent

        self.log_message(f"Used parameters for layer reprojection: " f"{alg_params} \n")

        feedback = QgsProcessingFeedback()
        feedback.progressChanged.connect(self.update_progress)

        if self.processing_cancelled:
            return None

        results = processing.run(
            "gdal:warpreproject",
            alg_params,
            context=self.processing_context,
            feedback=self.feedback,
        )
        return results["OUTPUT"]

    def reproject_pathways(
        self,
        target_crs: QgsCoordinateReferenceSystem,
        target_extent: str = None,
    ):
        """
        Reprojects the activity pathways and priority layers to the target CRS.
        :param target_crs: Target CRS to reproject the layers to
        :type target_crs: QgsCoordinateReferenceSystem
        :param target_extent: Target extent, defaults to None
        :type target_extent: str, optional
        :returns: True if the task operation was successfully completed else False.
        :rtype: bool
        """
        if self.processing_cancelled:
            return False

        if target_crs is None or not target_crs.isValid():
            self.set_info_message(
                tr("Invalid target CRS for reprojecting pathways."),
                level=Qgis.Critical,
            )
            self.log_message("Invalid target CRS for reprojecting pathways.")
            return False

        self.set_status_message(
            tr("Reprojecting the activity pathways and priority layers")
        )

        pathways: typing.List[NcsPathway] = []

        try:
            for activity in self.analysis_activities:
                if not activity.pathways and (
                    activity.path is None or activity.path == ""
                ):
                    self.set_info_message(
                        tr(
                            f"No defined activity pathways or a"
                            f" activity layer for the activity {activity.name}"
                        ),
                        level=Qgis.Critical,
                    )
                    self.log_message(
                        f"No defined activity pathways or a "
                        f"activity layer for the activity {activity.name}"
                    )
                    return False

                for pathway in activity.pathways:
                    if not (pathway in pathways):
                        pathways.append(pathway)

            if pathways is not None and len(pathways) > 0:
                reprojected_pathways_directory = os.path.join(
                    self.scenario_directory, "reprojected_pathways"
                )

                FileUtils.create_new_dir(reprojected_pathways_directory)

                for pathway in pathways:
                    pathway_layer = QgsRasterLayer(pathway.path, pathway.name)

                    if self.processing_cancelled:
                        return False
                    if not pathway_layer.isValid():
                        self.log_message(
                            f"Pathway layer {pathway.name} is not valid, "
                            f"skipping layer reprojection."
                        )
                        continue

                    if pathway_layer.crs() == target_crs:
                        self.log_message(
                            f"Pathway layer {pathway.name} is already in the target CRS "
                            f"{target_crs.authid()}, skipping layer reprojection."
                        )
                    else:
                        self.log_message(
                            f"Reprojecting {pathway.name} pathway layer to {target_crs.authid()}\n"
                        )

                        output_path = self.reproject_layer(
                            pathway.path,
                            target_crs,
                            reprojected_pathways_directory,
                            target_extent,
                        )
                        if output_path:
                            pathway.path = output_path

                    self.log_message(
                        f"Reprojecting {len(pathway.priority_layers)} "
                        f"priority weighting layers from pathway {pathway.name}\n"
                    )

                    if (
                        pathway.priority_layers is not None
                        and len(pathway.priority_layers) > 0
                    ):
                        reprojected_priority_directory = os.path.join(
                            self.scenario_directory, "reprojected_priority_layers"
                        )

                        FileUtils.create_new_dir(reprojected_priority_directory)

                        priority_layers = []
                        for priority_layer in pathway.priority_layers:
                            if priority_layer is None:
                                continue

                            priority_layer_settings = self.get_priority_layer(
                                priority_layer.get("uuid")
                            )
                            if priority_layer_settings is None:
                                continue

                            priority_layer_path = priority_layer_settings.get("path")

                            if not Path(priority_layer_path).exists():
                                priority_layers.append(priority_layer)
                                continue

                            layer = QgsRasterLayer(
                                priority_layer_path, f"{str(uuid.uuid4())[:4]}"
                            )
                            if not layer.isValid():
                                self.log_message(
                                    f"Priority layer {priority_layer.get('name')} "
                                    f"from pathway {pathway.name} is not valid, "
                                    f"skipping layer reprojection."
                                )
                                continue

                            if layer.crs() == target_crs:
                                self.log_message(
                                    f"Priority layer {priority_layer.get('name')} "
                                    f"from pathway {pathway.name} is already in the target CRS "
                                    f"{target_crs.authid()}, skipping layer reprojection."
                                )
                            else:
                                output_path = self.reproject_layer(
                                    priority_layer_path,
                                    target_crs,
                                    reprojected_priority_directory,
                                    target_extent,
                                )
                                if output_path:
                                    priority_layer["path"] = output_path

                            priority_layers.append(priority_layer)

                        pathway.priority_layers = priority_layers

        except Exception as e:
            self.log_message(f"Problem reprojecting layers, {e} \n")
            self.cancel_task(e)
            return False

        return True

    def run_activities_analysis(self, activities, extent, temporary_output=False):
        """Runs the required activity analysis on the passed
        activities pathways. The analysis is responsible for creating activities
        layers from their respective pathways layers.

        :param activities: List of the selected activities
        :type activities: typing.List[Activity]

        :param extent: selected extent from user
        :type extent: SpatialExtent

        :param temporary_output: Whether to save the processing outputs as temporary
        files
        :type temporary_output: bool

        :returns: Whether the task operations was successful
        :rtype: bool
        """
        if self.processing_cancelled:
            # Will not proceed if processing has been cancelled by the user
            return False

        self.set_status_message(tr("Creating activity layers from pathways"))

        try:
            for activity in activities:
                activities_directory = os.path.join(
                    self.scenario_directory, "activities"
                )
                FileUtils.create_new_dir(activities_directory)
                file_name = clean_filename(activity.name.replace(" ", "_"))

                layers = []
                if not activity.pathways and (
                    activity.path is None or activity.path == ""
                ):
                    self.set_info_message(
                        tr(
                            f"No defined activity pathways or a"
                            f" activity layer for the activity {activity.name}"
                        ),
                        level=Qgis.Critical,
                    )
                    self.log_message(
                        f"No defined activity pathways or an "
                        f"activity layer for the activity {activity.name}"
                    )

                    return False

                output_file = os.path.join(
                    activities_directory, f"{file_name}_{str(uuid.uuid4())[:4]}.tif"
                )

                # Due to the activities base class
                # activity only one of the following blocks will be executed,
                # the activity either contain a path or
                # pathways
                if activity.path is not None and activity.path != "":
                    layers = [activity.path]

                for pathway in activity.pathways:
                    layers.append(pathway.path)

                output = (
                    QgsProcessing.TEMPORARY_OUTPUT if temporary_output else output_file
                )

                reference_layer = self.get_reference_layer()
                if (reference_layer is None or reference_layer == "") and len(
                    layers
                ) > 0:
                    reference_layer = layers[0]

                # Actual processing calculation
                alg_params = {
                    "IGNORE_NODATA": True,
                    "INPUT": layers,
                    "EXTENT": extent,
                    "OUTPUT_NODATA_VALUE": settings_manager.get_value(
                        Settings.NCS_NO_DATA_VALUE, NO_DATA_VALUE
                    ),
                    "REFERENCE_LAYER": reference_layer,
                    "STATISTIC": 0,  # Sum
                    "OUTPUT": output,
                }

                self.log_message(
                    f"Used parameters for " f"activities generation: {alg_params} \n"
                )

                feedback = QgsProcessingFeedback()

                feedback.progressChanged.connect(self.update_progress)

                if self.processing_cancelled:
                    return False

                results = processing.run(
                    "native:cellstatistics",
                    alg_params,
                    context=self.processing_context,
                    feedback=self.feedback,
                )
                activity.path = results["OUTPUT"]

        except Exception as e:
            self.log_message(f"Problem creating activity layers, {e}")
            self.cancel_task(e)
            return False

        return True

    def run_activities_masking(
        self, activities, masking_layers, extent, temporary_output=False
    ):
        """Applies the mask layers into the passed activities

        :param activities: List of the selected activities
        :type activities: typing.List[Activity]

        :param masking_layers: Paths to the mask layers to be used
        :type masking_layers: dict

        :param extent: selected extent from user
        :type extent: str

        :param temporary_output: Whether to save the processing outputs as temporary
        files
        :type temporary_output: bool

        :returns: Whether the task operations was successful
        :rtype: bool
        """
        if self.processing_cancelled:
            # Will not proceed if processing has been cancelled by the user
            return False

        self.set_status_message(tr("Masking activities using the saved masked layers"))

        try:
            if len(masking_layers) < 1:
                return False
            if len(masking_layers) > 1:
                initial_mask_layer = self.merge_vector_layers(masking_layers)
            else:
                mask_layer_path = masking_layers[0]
                initial_mask_layer = QgsVectorLayer(mask_layer_path, "mask", "ogr")

            if not initial_mask_layer.isValid():
                self.log_message(
                    f"Skipping activities masking "
                    f"using layer {mask_layer_path}, not a valid layer."
                )
                return False

            # see https://qgis.org/pyqgis/master/core/Qgis.html#qgis.core.Qgis.GeometryType
            if Qgis.versionInt() < 33000:
                layer_check = (
                    initial_mask_layer.geometryType() == QgsWkbTypes.PolygonGeometry
                )
            else:
                layer_check = (
                    initial_mask_layer.geometryType() == Qgis.GeometryType.Polygon
                )

            if not layer_check:
                self.log_message(
                    f"Skipping activities masking "
                    f"using layer {mask_layer_path}, not a polygon layer."
                )
                return False

            extent_layer = self.layer_extent(extent)
            mask_layer = self.mask_layer_difference(initial_mask_layer, extent_layer)

            if isinstance(mask_layer, str):
                mask_layer = QgsVectorLayer(mask_layer, "ogr")

            if not mask_layer.isValid():
                self.log_message(
                    f"Skipping activities masking "
                    f"the created difference mask layer {mask_layer.source()},"
                    f" not a valid layer."
                )
                return False

            for activity in activities:
                if activity.path is None or activity.path == "":
                    if not self.processing_cancelled:
                        self.set_info_message(
                            tr(
                                f"Problem when masking activities, "
                                f"there is no map layer for the activity {activity.name}"
                            ),
                            level=Qgis.Critical,
                        )
                        self.log_message(
                            f"Problem when masking activities, "
                            f"there is no map layer for the activity {activity.name}"
                        )
                    else:
                        # If the user cancelled the processing
                        self.set_info_message(
                            tr(f"Processing has been cancelled by the user."),
                            level=Qgis.Critical,
                        )
                        self.log_message(f"Processing has been cancelled by the user.")

                    return False

                masked_activities_directory = os.path.join(
                    self.scenario_directory, "masked_activities"
                )
                FileUtils.create_new_dir(masked_activities_directory)
                file_name = clean_filename(activity.name.replace(" ", "_"))

                output_file = os.path.join(
                    masked_activities_directory,
                    f"{file_name}_{str(uuid.uuid4())[:4]}.tif",
                )

                output = (
                    QgsProcessing.TEMPORARY_OUTPUT if temporary_output else output_file
                )

                activity_layer = QgsRasterLayer(activity.path, "activity_layer")

                if activity_layer.crs() != mask_layer.crs():
                    self.log_message(
                        f"Skipping masking, activity layer and"
                        f" mask layer(s) have different CRS"
                    )
                    continue

                if not activity_layer.extent().intersects(mask_layer.extent()):
                    self.log_message(
                        "Skipping masking, the extents of the activity layer "
                        "and mask layer(s) do not overlap."
                    )
                    continue

                # Actual processing calculation
                alg_params = {
                    "INPUT": activity.path,
                    "MASK": mask_layer,
                    "SOURCE_CRS": activity_layer.crs(),
                    "DESTINATION_CRS": activity_layer.crs(),
                    "TARGET_EXTENT": extent,
                    "OUTPUT": output,
                    "NO_DATA": settings_manager.get_value(
                        Settings.NCS_NO_DATA_VALUE, NO_DATA_VALUE
                    ),
                }

                self.log_message(
                    f"Used parameters for masking activity {activity.name} "
                    f"using project mask layers: {alg_params} \n"
                )

                feedback = QgsProcessingFeedback()

                feedback.progressChanged.connect(self.update_progress)

                if self.processing_cancelled:
                    return False

                results = processing.run(
                    "gdal:cliprasterbymasklayer",
                    alg_params,
                    context=self.processing_context,
                    feedback=self.feedback,
                )
                activity.path = results["OUTPUT"]

        except Exception as e:
            self.log_message(f"Problem masking activities layers, {e} \n")
            self.cancel_task(e)
            return False

        return True

    def run_internal_activities_masking(
        self, activities, extent, temporary_output=False
    ):
        """Applies the mask layers into the passed activities

        :param activities: List of the selected activities
        :type activities: typing.List[Activity]

        :param extent: selected extent from user
        :type extent: str

        :param temporary_output: Whether to save the processing outputs as temporary
        files
        :type temporary_output: bool

        :returns: Whether the task operations was successful
        :rtype: bool
        """
        if self.processing_cancelled:
            # Will not proceed if processing has been cancelled by the user
            return False

        self.set_status_message(
            tr("Masking activities using their respective mask layers.")
        )

        try:
            for activity in activities:
                masking_layers = activity.mask_paths

                if len(masking_layers) < 1:
                    self.log_message(
                        f"Skipping activity masking "
                        f"No mask layer(s) for activity {activity.name}"
                    )
                    continue
                if len(masking_layers) > 1:
                    initial_mask_layer = self.merge_vector_layers(masking_layers)
                else:
                    mask_layer_path = masking_layers[0]
                    initial_mask_layer = QgsVectorLayer(mask_layer_path, "mask", "ogr")

                if not initial_mask_layer.isValid():
                    self.log_message(
                        f"Skipping activity masking "
                        f"using layer {mask_layer_path}, not a valid layer."
                    )
                    continue

                # see https://qgis.org/pyqgis/master/core/Qgis.html#qgis.core.Qgis.GeometryType
                if Qgis.versionInt() < 33000:
                    layer_check = (
                        initial_mask_layer.geometryType() == QgsWkbTypes.PolygonGeometry
                    )
                else:
                    layer_check = (
                        initial_mask_layer.geometryType() == Qgis.GeometryType.Polygon
                    )

                if not layer_check:
                    self.log_message(
                        f"Skipping activity masking "
                        f"using layer {mask_layer_path}, not a polygon layer."
                    )
                    continue

                extent_layer = self.layer_extent(extent)

                if extent_layer.crs() != initial_mask_layer.crs():
                    self.log_message(
                        "Skipping masking, the mask layers crs"
                        " do not match the scenario crs."
                    )
                    continue

                if not extent_layer.extent().intersects(initial_mask_layer.extent()):
                    self.log_message(
                        "Skipping masking, the mask layers extent"
                        " and the scenario extent do not overlap."
                    )
                    continue

                mask_layer = self.mask_layer_difference(
                    initial_mask_layer, extent_layer
                )

                if isinstance(mask_layer, str):
                    mask_layer = QgsVectorLayer(mask_layer, "ogr")

                if not mask_layer.isValid():
                    self.log_message(
                        f"Skipping activity masking "
                        f"the created difference mask layer {mask_layer.source()},"
                        f"is not a valid layer."
                    )
                    continue
                if activity.path is None or activity.path == "":
                    if not self.processing_cancelled:
                        self.set_info_message(
                            tr(
                                f"Problem when masking activity, "
                                f"there is no map layer for the activity {activity.name}"
                            ),
                            level=Qgis.Critical,
                        )
                        self.log_message(
                            f"Problem when masking activity, "
                            f"there is no map layer for the activity {activity.name}"
                        )
                    else:
                        # If the user cancelled the processing
                        self.set_info_message(
                            tr(f"Processing has been cancelled by the user."),
                            level=Qgis.Critical,
                        )
                        self.log_message(f"Processing has been cancelled by the user.")

                    continue

                masked_activities_directory = os.path.join(
                    self.scenario_directory, "final_masked_activities"
                )
                FileUtils.create_new_dir(masked_activities_directory)
                file_name = clean_filename(activity.name.replace(" ", "_"))

                output_file = os.path.join(
                    masked_activities_directory,
                    f"{file_name}_{str(uuid.uuid4())[:4]}.tif",
                )

                output = (
                    QgsProcessing.TEMPORARY_OUTPUT if temporary_output else output_file
                )

                activity_layer = QgsRasterLayer(activity.path, "activity_layer")

                if activity_layer.crs() != mask_layer.crs():
                    self.log_message(
                        f"Skipping masking, activity layer and"
                        f" mask layer(s) have different CRS"
                    )
                    continue

                if not activity_layer.extent().intersects(mask_layer.extent()):
                    self.log_message(
                        "Skipping masking, the extents of the activity layer "
                        "and mask layers do not overlap."
                    )
                    continue

                # Actual processing calculation
                alg_params = {
                    "INPUT": activity.path,
                    "MASK": mask_layer,
                    "SOURCE_CRS": activity_layer.crs(),
                    "DESTINATION_CRS": activity_layer.crs(),
                    "TARGET_EXTENT": extent,
                    "OUTPUT": output,
                    "NO_DATA": settings_manager.get_value(
                        Settings.NCS_NO_DATA_VALUE, NO_DATA_VALUE
                    ),
                }

                self.log_message(
                    f"Used parameters for masking the activity {activity.name}"
                    f" using activity respective mask layer(s): {alg_params} \n"
                )

                feedback = QgsProcessingFeedback()

                feedback.progressChanged.connect(self.update_progress)

                if self.processing_cancelled:
                    return False

                results = processing.run(
                    "gdal:cliprasterbymasklayer",
                    alg_params,
                    context=self.processing_context,
                    feedback=self.feedback,
                )
                activity.path = results["OUTPUT"]

        except Exception as e:
            self.log_message(f"Problem masking activities layers, {e} \n")
            self.cancel_task(e)

            return False

        return True

    def merge_vector_layers(self, layers):
        """Merges the passed vector layers into a single layer

        :param layers: List of the vector layers paths
        :type layers: typing.List[str]

        :return: Merged vector layer
        :rtype: QgsMapLayer
        """

        input_map_layers = []

        for layer_path in layers:
            layer = QgsVectorLayer(layer_path, "mask", "ogr")
            if layer.isValid():
                input_map_layers.append(layer)
            else:
                self.log_message(
                    f"Skipping invalid mask layer {layer_path} from masking."
                )
        if len(input_map_layers) == 0:
            return None
        if len(input_map_layers) == 1:
            return input_map_layers[0].source()

        self.set_status_message(tr("Merging mask layers"))

        # Actual processing calculation
        alg_params = {
            "LAYERS": input_map_layers,
            "CRS": None,
            "OUTPUT": QgsProcessing.TEMPORARY_OUTPUT,
        }

        self.log_message(f"Used parameters for merging mask layers: {alg_params} \n")

        results = processing.run(
            "native:mergevectorlayers",
            alg_params,
            context=self.processing_context,
            feedback=self.feedback,
        )

        return results["OUTPUT"]

    def layer_extent(self, extent):
        """Creates a new vector layer contains has a
        feature with geometry matching an extent parameter.

        :param extent: Extent parameter
        :type extent: str

        :returns: Vector layer
        :rtype: QgsVectorLayer
        """

        alg_params = {
            "INPUT": extent,
            "CRS": None,
            "OUTPUT": QgsProcessing.TEMPORARY_OUTPUT,
        }

        results = processing.run(
            "native:extenttolayer",
            alg_params,
            context=self.processing_context,
            feedback=self.feedback,
        )

        return results["OUTPUT"]

    def mask_layer_difference(self, input_layer, overlay_layer):
        """Creates a new vector layer that contains
         difference of features between the two passed layers.

        :param input_layer: Input layer
        :type input_layer: QgsVectorLayer

        :param overlay_layer: Target overlay layer
        :type overlay_layer: QgsVectorLayer

        :returns: Vector layer
        :rtype: QgsVectorLayer
        """

        alg_params = {
            "INPUT": input_layer,
            "OVERLAY": overlay_layer,
            "OVERLAY_FIELDS_PREFIX": "",
            "GRID_SIZE": None,
            "OUTPUT": QgsProcessing.TEMPORARY_OUTPUT,
        }

        results = processing.run(
            "native:symmetricaldifference",
            alg_params,
            context=self.processing_context,
            feedback=self.feedback,
        )

        return results["OUTPUT"]

    def run_activities_sieve(self, models, temporary_output=False):
        """Runs the sieve functionality analysis on the passed models layers,
        removing the models layer polygons that are smaller than the provided
        threshold size (in pixels) and replaces them with the pixel value of
        the largest neighbour polygon.

        :param models: List of the analyzed activities
        :type models: typing.List[ImplementationModel]

        :param extent: Selected area of interest extent
        :type extent: str

        :param temporary_output: Whether to save the processing outputs as temporary
        files
        :type temporary_output: bool

        :returns: Whether the task operations was successful
        :rtype: bool
        """
        if self.processing_cancelled:
            # Will not proceed if processing has been cancelled by the user
            return False

        self.set_status_message(tr("Applying sieve function to the activities"))

        try:
            for model in models:
                if model.path is None or model.path == "":
                    if not self.processing_cancelled:
                        self.set_info_message(
                            tr(
                                f"Problem when running sieve function on models, "
                                f"there is no map layer for the model {model.name}"
                            ),
                            level=Qgis.Critical,
                        )
                        self.log_message(
                            f"Problem when running sieve function on models, "
                            f"there is no map layer for the model {model.name}"
                        )
                    else:
                        # If the user cancelled the processing
                        self.set_info_message(
                            tr(f"Processing has been cancelled by the user."),
                            level=Qgis.Critical,
                        )
                        self.log_message(f"Processing has been cancelled by the user.")

                    return False

                sieved_ims_directory = os.path.join(
                    self.scenario_directory, "sieved_ims"
                )
                FileUtils.create_new_dir(sieved_ims_directory)
                file_name = clean_filename(model.name.replace(" ", "_"))

                output_file = os.path.join(
                    sieved_ims_directory, f"{file_name}_{str(uuid.uuid4())[:4]}.tif"
                )

                threshold_value = float(
                    self.get_settings_value(Settings.SIEVE_THRESHOLD, default=10.0)
                )

                mask_layer = self.get_settings_value(
                    Settings.SIEVE_MASK_PATH, default=""
                )

                output = (
                    QgsProcessing.TEMPORARY_OUTPUT if temporary_output else output_file
                )

                # Actual processing calculation
                alg_params = {
                    "INPUT": model.path,
                    "THRESHOLD": threshold_value,
                    "MASK_LAYER": mask_layer,
                    "OUTPUT": output,
                }

                self.log_message(f"Used parameters for sieving: {alg_params} \n")

                input_name = os.path.splitext(os.path.basename(model.path))[0]

                # Step 1: Create a binary mask from the original raster
                binary_mask = processing.run(
                    "qgis:rastercalculator",
                    {
                        "CELLSIZE": 0,
                        "LAYERS": [model.path],
                        "CRS": None,
                        "EXPRESSION": f"{input_name}@1 > 0",
                        "OUTPUT": "TEMPORARY_OUTPUT",
                    },
                )["OUTPUT"]

                # Step 2: Run sieve analysis from on the binary mask
                sieved_mask = processing.run(
                    "gdal:sieve",
                    {
                        "INPUT": binary_mask,
                        "THRESHOLD": threshold_value,
                        "EIGHT_CONNECTEDNESS": True,
                        "NO_MASK": True,
                        "MASK_LAYER": None,
                        "OUTPUT": "TEMPORARY_OUTPUT",
                    },
                    context=self.processing_context,
                    feedback=self.feedback,
                )["OUTPUT"]

                expr = f"({os.path.splitext(os.path.basename(sieved_mask))[0]}@1 > 0) * {os.path.splitext(os.path.basename(sieved_mask))[0]}@1"

                # Step 3: Remove and convert any no data value to 0
                sieved_mask_clean = processing.run(
                    "qgis:rastercalculator",
                    {
                        "CELLSIZE": 0,
                        "LAYERS": [sieved_mask],
                        "CRS": None,
                        "EXPRESSION": expr,
                        "OUTPUT": "TEMPORARY_OUTPUT",
                    },
                    context=self.processing_context,
                    feedback=self.feedback,
                )["OUTPUT"]

                expr_2 = f"{input_name}@1 * {os.path.splitext(os.path.basename(sieved_mask_clean))[0]}@1"

                # Step 4: Join the sieved mask with the original input layer to filter out the small areas
                sieve_output = processing.run(
                    "qgis:rastercalculator",
                    {
                        "CELLSIZE": 0,
                        "LAYERS": [model.path, sieved_mask_clean],
                        "CRS": None,
                        "EXPRESSION": expr_2,
                        "OUTPUT": "TEMPORARY_OUTPUT",
                    },
                    context=self.processing_context,
                    feedback=self.feedback,
                )["OUTPUT"]

                # Step 5. Replace all 0 with -9999 using if ("combined@1" <= 0, -9999, "combined@1")
                sieve_output_updated = processing.run(
                    "gdal:rastercalculator",
                    {
                        "INPUT_A": f"{sieve_output}",
                        "BAND_A": 1,
                        "FORMULA": "9999*(A<=0)*(-1)+A*(A>0)",
                        "NO_DATA": None,
                        "EXTENT_OPT": 0,
                        "PROJWIN": None,
                        "RTYPE": 5,
                        "OPTIONS": "",
                        "EXTRA": "",
                        "OUTPUT": "TEMPORARY_OUTPUT",
                    },
                    context=self.processing_context,
                    feedback=self.feedback,
                )["OUTPUT"]

                if not os.path.exists(sieve_output_updated):
                    self.log_message(
                        f"Problem running sieve function "
                        f"on models layers, sieve intermediate layer not found"
                        f" \n"
                    )
                    self.cancel_task()
                    return False

                # Step 6. Run sum statistics with ignore no data values set to false and no data value
                results = processing.run(
                    "native:cellstatistics",
                    {
                        "INPUT": [sieve_output_updated],
                        "STATISTIC": 0,
                        "IGNORE_NODATA": False,
                        "REFERENCE_LAYER": sieve_output_updated,
                        "OUTPUT_NODATA_VALUE": settings_manager.get_value(
                            Settings.NCS_NO_DATA_VALUE, NO_DATA_VALUE
                        ),
                        "OUTPUT": output,
                    },
                    context=self.processing_context,
                    feedback=self.feedback,
                )

                feedback = QgsProcessingFeedback()

                feedback.progressChanged.connect(self.update_progress)

                if self.processing_cancelled:
                    return False

                model.path = results["OUTPUT"]

        except Exception as e:
            self.log_message(f"Problem running sieve function on models layers, {e} \n")
            self.cancel_task(e)
            return False

        return True

    def run_pathways_weighting(
        self, activities, priority_layers_groups, extent, temporary_output=False
    ) -> bool:
        """Runs weighting analysis on the pathways in the activities using
        the corresponding NCS PWLs.

        The formula is: (suitability_index * pathway) +
        (priority group coefficient 1 * PWL 1) +
        (priority group coefficient 2 * PWL 2) ...

        :param activities: List of the selected activities
        :type activities: typing.List[Activity]

        :param priority_layers_groups: Used priority layers groups and their values
        :type priority_layers_groups: dict

        :param extent: selected extent from user
        :type extent: str

        :param temporary_output: Whether to save the processing outputs as temporary
        files
        :type temporary_output: bool

        :returns: True if the task operation was successfully completed else False.
        :rtype: bool
        """
        if self.processing_cancelled:
            return False

        self.set_status_message(tr(f"Weighting of pathways"))

        if len(activities) == 0:
            msg = tr(f"No defined activities for running pathways weighting.")
            self.set_info_message(
                msg,
                level=Qgis.Critical,
            )
            self.log_message(msg)
            return False

        # Get valid pathways
        pathways = []
        activities_paths = []

        try:
            # Validate activities and corresponding pathways
            for activity in activities:
                if not activity.pathways and (
                    activity.path is None or activity.path == ""
                ):
                    self.set_info_message(
                        tr(
                            f"No defined activity pathways or an"
                            f" activity layer for the activity {activity.name}"
                        ),
                        level=Qgis.Critical,
                    )
                    self.log_message(
                        f"No defined activity pathways or an "
                        f"activity layer for the activity {activity.name}"
                    )
                    return False

                for pathway in activity.pathways:
                    if pathway not in pathways:
                        pathways.append(pathway)

                if activity.path is not None and activity.path != "":
                    activities_paths.append(activity.path)

            if not pathways and len(activities_paths) > 0:
                self.run_activities_analysis(activities, extent)
                return False

            suitability_index = float(
                self.get_settings_value(Settings.PATHWAY_SUITABILITY_INDEX, default=0)
            )

            settings_priority_layers = self.get_priority_layers()

            weighted_pathways_directory = os.path.join(
                self.scenario_directory, "weighted_pathways"
            )
            FileUtils.create_new_dir(weighted_pathways_directory)

            for pathway in pathways:
                # Skip processing if cancelled
                if self.processing_cancelled:
                    return False

                base_names = []
                layers = [pathway.path]
                run_calculation = False

                # Include suitability index if not zero
                pathway_basename = Path(pathway.path).stem
                if suitability_index > 0:
                    base_names.append(f'({suitability_index}*"{pathway_basename}@1")')
                    run_calculation = True
                else:
                    base_names.append(f'("{pathway_basename}@1")')

                for layer in pathway.priority_layers:
                    if not any(priority_layers_groups):
                        self.log_message(
                            f"There are no defined priority layers in groups,"
                            f" skipping the inclusion of PWLs in pathways "
                            f"weighting."
                        )
                        break

                    if layer is None:
                        continue

                    settings_layer = self.get_priority_layer(layer.get("uuid"))
                    if settings_layer is None:
                        continue

                    pwl = settings_layer.get("path")

                    missing_pwl_message = (
                        f"Path {pwl} for priority "
                        f"weighting layer {layer.get('name')} "
                        f"doesn't exist, skipping the layer "
                        f"from the pathway {pathway.name} weighting."
                    )
                    if pwl is None:
                        self.log_message(missing_pwl_message)
                        continue

                    pwl_path = Path(pwl)

                    if not pwl_path.exists():
                        self.log_message(missing_pwl_message)
                        continue

                    pwl_path_basename = pwl_path.stem

                    for priority_layer in settings_priority_layers:
                        if priority_layer.get("name") == layer.get("name"):
                            for group in priority_layer.get("groups", []):
                                value = group.get("value")
                                priority_group_coefficient = float(value)
                                if priority_group_coefficient > 0:
                                    if pwl not in layers:
                                        layers.append(pwl)

                                    pwl_expression = f'({priority_group_coefficient}*"{pwl_path_basename}@1")'
                                    base_names.append(pwl_expression)
                                    if not run_calculation:
                                        run_calculation = True

                # No need to run the calculation if suitability index is
                # zero or there are no PWLs in the activity.
                if not run_calculation:
                    continue

                file_name = clean_filename(pathway.name.replace(" ", "_"))
                output_file = os.path.join(
                    weighted_pathways_directory,
                    f"{file_name}_{str(uuid.uuid4())[:4]}.tif",
                )
                expression = " + ".join(base_names)

                output = (
                    QgsProcessing.TEMPORARY_OUTPUT if temporary_output else output_file
                )

                # Actual processing calculation
                alg_params = {
                    "CELLSIZE": 0,
                    "CRS": None,
                    "EXPRESSION": expression,
                    "EXTENT": extent,
                    "LAYERS": layers,
                    "OUTPUT": output,
                }

                self.log_message(
                    f" Used parameters for calculating weighting pathways {alg_params} \n"
                )

                self.feedback = QgsProcessingFeedback()
                self.feedback.progressChanged.connect(self.update_progress)

                if self.processing_cancelled:
                    return False

                results = processing.run(
                    "qgis:rastercalculator",
                    alg_params,
                    context=self.processing_context,
                    feedback=self.feedback,
                )
                pathway.path = results["OUTPUT"]

        except Exception as e:
            self.log_message(f"Problem weighting pathways, {e}\n")
            self.cancel_task(e)
            return False

        return True

    def run_activities_cleaning(self, activities, extent=None, temporary_output=False):
        """Cleans the weighted activities replacing
        zero values with no-data as they are not statistical meaningful for the
        scenario analysis.

        :param activities: Activities to be cleaned up.
        :type activities: typing.List[Activity]

        :param extent: Selected extent from user
        :type extent: str

        :param temporary_output: Whether to save the processing outputs as temporary
        files
        :type temporary_output: bool

        :returns: Whether the task operations was successful
        :rtype: bool
        """

        if self.processing_cancelled:
            return False

        self.set_status_message(tr("Updating activity values"))

        try:
            for activity in activities:
                if activity.path is None or activity.path == "":
                    self.set_info_message(
                        tr(
                            f"Problem when running activity updates, "
                            f"there is no map layer for the activity {activity.name}"
                        ),
                        level=Qgis.Critical,
                    )
                    self.log_message(
                        f"Problem when running activity updates, "
                        f"there is no map layer for the activity {activity.name}"
                    )

                    return False

                layers = [activity.path]

                file_name = clean_filename(activity.name.replace(" ", "_"))

                weighted_pathways_dir = os.path.join(
                    self.scenario_directory, "weighted_pathways"
                )
                FileUtils.create_new_dir(weighted_pathways_dir)
                output_file = os.path.join(
                    weighted_pathways_dir,
                    f"{file_name}_{str(uuid.uuid4())[:4]}_cleaned.tif",
                )

                # Actual processing calculation
                # The aim is to convert pixels values to no data, that is why we are
                # using the sum operation with only one layer.

                output = (
                    QgsProcessing.TEMPORARY_OUTPUT if temporary_output else output_file
                )

                alg_params = {
                    "IGNORE_NODATA": True,
                    "INPUT": layers,
                    "EXTENT": extent,
                    "OUTPUT_NODATA_VALUE": 0,
                    "REFERENCE_LAYER": layers[0] if len(layers) > 0 else None,
                    "STATISTIC": 0,  # Sum
                    "OUTPUT": output,
                }

                self.log_message(
                    f"Used parameters for "
                    f"updates on the cleaned activities: {alg_params} \n"
                )

                feedback = QgsProcessingFeedback()

                feedback.progressChanged.connect(self.update_progress)

                if self.processing_cancelled:
                    return False

                results = processing.run(
                    "native:cellstatistics",
                    alg_params,
                    context=self.processing_context,
                    feedback=self.feedback,
                )
                activity.path = results["OUTPUT"]

        except Exception as e:
            self.log_message(f"Problem cleaning activities, {e}")
            self.cancel_task(e)
            return False

        return True

    def run_highest_position_analysis(self, temporary_output=False):
        """Runs the highest position analysis which is last step
        in scenario analysis. Uses the activities set by the current ongoing
        analysis.

        :param temporary_output: Whether to save the processing outputs as temporary
        files
        :type temporary_output: bool

        :returns: Whether the task operations was successful
        :rtype: bool

        """
        if self.processing_cancelled:
            # Will not proceed if processing has been cancelled by the user
            return False

        passed_extent_box = self.analysis_extent.bbox
        passed_extent = QgsRectangle(
            passed_extent_box[0],
            passed_extent_box[2],
            passed_extent_box[1],
            passed_extent_box[3],
        )

        # We explicitly set the created_date since the current implementation
        # of the data model means that the attribute value is set only once when
        # the class is loaded hence subsequent instances will have the same value.
        self.scenario_result = ScenarioResult(
            scenario=self.scenario,
            scenario_directory=self.scenario_directory,
            created_date=datetime.datetime.now(),
        )

        try:
            layers = {}

            self.set_status_message(tr("Calculating the highest position"))

            for activity in self.analysis_activities:
                if activity.path is not None and activity.path != "":
                    raster_layer = QgsRasterLayer(activity.path, activity.name)
                    layers[activity.name] = (
                        raster_layer if raster_layer is not None else None
                    )
                else:
                    for pathway in activity.pathways:
                        layers[activity.name] = QgsRasterLayer(pathway.path)

            source_crs = QgsCoordinateReferenceSystem("EPSG:4326")
            dest_crs = list(layers.values())[0].crs() if len(layers) > 0 else source_crs

            extent_string = (
                f"{passed_extent.xMinimum()},{passed_extent.xMaximum()},"
                f"{passed_extent.yMinimum()},{passed_extent.yMaximum()}"
                f" [{dest_crs.authid()}]"
            )

            output_file = os.path.join(
                self.scenario_directory,
                f"{SCENARIO_OUTPUT_FILE_NAME}_{str(self.scenario.uuid)[:4]}.tif",
            )

            # Preparing the input rasters for the highest position
            # analysis in a correct order
            activity_names = [activity.name for activity in self.analysis_activities]
            all_activities = sorted(
                self.analysis_activities,
                key=lambda activity_instance: activity_instance.style_pixel_value,
            )
            for index, activity in enumerate(all_activities):
                activity.style_pixel_value = index + 1

            all_activity_names = [activity.name for activity in all_activities]
            sources = []
            for activity_name in all_activity_names:
                if activity_name in activity_names:
                    sources.append(layers[activity_name].source())

            self.log_message(
                f"Layers sources {[Path(source).stem for source in sources]}"
            )

            output_file = (
                QgsProcessing.TEMPORARY_OUTPUT if temporary_output else output_file
            )

            alg_params = {
                "IGNORE_NODATA": True,
                "INPUT_RASTERS": sources,
                "EXTENT": extent_string,
                "OUTPUT_NODATA_VALUE": settings_manager.get_value(
                    Settings.NCS_NO_DATA_VALUE, NO_DATA_VALUE
                ),
                "REFERENCE_LAYER": list(layers.values())[0]
                if len(layers) >= 1
                else None,
                "OUTPUT": output_file,
            }

            self.log_message(
                f"Used parameters for highest position analysis {alg_params} \n"
            )

            self.feedback = QgsProcessingFeedback()

            self.feedback.progressChanged.connect(self.update_progress)

            if self.processing_cancelled:
                return False

            self.output = processing.run(
                "native:highestpositioninrasterstack",
                alg_params,
                context=self.processing_context,
                feedback=self.feedback,
            )

        except Exception as err:
            self.log_message(
                tr(
                    "An error occurred when running task for "
                    'scenario analysis, error message "{}"'.format(str(err))
                )
            )
            self.cancel_task(err)
            return False

        return True<|MERGE_RESOLUTION|>--- conflicted
+++ resolved
@@ -31,12 +31,7 @@
 from .definitions.defaults import (
     SCENARIO_OUTPUT_FILE_NAME,
 )
-<<<<<<< HEAD
 from .models.base import ScenarioResult, SpatialExtent, Activity, NcsPathway
-from .models.helpers import clone_activity
-=======
-from .models.base import ScenarioResult, Activity, NcsPathway
->>>>>>> 81820383
 from .resources import *
 from .utils import (
     align_rasters,
@@ -303,7 +298,15 @@
                 extent_string,
             )
 
-<<<<<<< HEAD
+        # Reproject the pathways and priority layers to the
+        # scenario CRS if it is not the same as the pathways CRS
+
+        if self.analysis_crs is not None:
+            self.reproject_pathways(
+                target_extent=extent_string,
+                target_crs=QgsCoordinateReferenceSystem(self.analysis_crs),
+            )
+            
         # Replace no data value for the pathways and priority layers
         nodata_value = float(
             self.get_settings_value(
@@ -314,16 +317,6 @@
             f"Replacing nodata value for the pathways and priority layers to {nodata_value}"
         )
         self.run_pathways_replace_nodata(nodata_value=nodata_value)
-=======
-        # Reproject the pathways and priority layers to the
-        # scenario CRS if it is not the same as the pathways CRS
-
-        if self.analysis_crs is not None:
-            self.reproject_pathways(
-                target_extent=extent_string,
-                target_crs=QgsCoordinateReferenceSystem(self.analysis_crs),
-            )
->>>>>>> 81820383
 
         # Weight the pathways using the pathway suitability index
         # and priority group coefficients for the PWLs
