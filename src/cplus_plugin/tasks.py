# coding=utf-8
"""
 Plugin tasks related to the scenario analysis

"""

import math
import os
import uuid

import datetime

from pathlib import Path

from qgis.PyQt import QtCore, QtGui

from qgis.core import (
    Qgis,
    QgsApplication,
    QgsColorRampShader,
    QgsCoordinateReferenceSystem,
    QgsCoordinateTransform,
    QgsFeedback,
    QgsGeometry,
    QgsPalettedRasterRenderer,
    QgsProject,
    QgsProcessing,
    QgsProcessingAlgRunnerTask,
    QgsProcessingContext,
    QgsProcessingFeedback,
    QgsRasterLayer,
    QgsRasterMinMaxOrigin,
    QgsRasterShader,
    QgsRectangle,
    QgsSingleBandPseudoColorRenderer,
    QgsStyle,
    QgsTask,
    QgsVectorLayer,
    QgsWkbTypes,
)

from qgis import processing

from .conf import settings_manager, Settings

from .resources import *

from .models.helpers import clone_activity

from .models.base import ScenarioResult, SpatialExtent

from .utils import (
    align_rasters,
    clean_filename,
    open_documentation,
    tr,
    log,
    FileUtils,
)

from .definitions.defaults import (
    SCENARIO_OUTPUT_FILE_NAME,
)

from qgis.core import QgsTask


class ScenarioAnalysisTask(QgsTask):
    """Prepares and runs the scenario analysis"""

    status_message_changed = QtCore.pyqtSignal(str)
    info_message_changed = QtCore.pyqtSignal(str, int)

    custom_progress_changed = QtCore.pyqtSignal(float)

    def __init__(
        self,
        analysis_scenario_name,
        analysis_scenario_description,
        analysis_activities,
        analysis_priority_layers_groups,
        analysis_extent,
        scenario,
    ):
        super().__init__()
        self.analysis_scenario_name = analysis_scenario_name
        self.analysis_scenario_description = analysis_scenario_description

        self.analysis_activities = analysis_activities
        self.analysis_priority_layers_groups = analysis_priority_layers_groups
        self.analysis_extent = analysis_extent
        self.analysis_extent_string = None

        self.analysis_weighted_activities = []
        self.scenario_result = None
        self.scenario_directory = None

        self.success = True
        self.output = None
        self.error = None
        self.status_message = None

        self.info_message = None

        self.processing_cancelled = False
        self.feedback = QgsProcessingFeedback()
        self.processing_context = QgsProcessingContext()

        self.scenario = scenario

    def get_settings_value(self, name: str, default=None, setting_type=None):
        return settings_manager.get_value(name, default, setting_type)

    def get_scenario_directory(self):
        base_dir = self.get_settings_value(Settings.BASE_DIR)
        return os.path.join(
            f"{base_dir}",
            "scenario_" f'{datetime.datetime.now().strftime("%Y_%m_%d_%H_%M_%S")}',
        )

    def get_priority_layer(self, identifier):
        return settings_manager.get_priority_layer(identifier)

    def get_activity(self, activity_uuid):
        return settings_manager.get_activity(activity_uuid)

    def get_priority_layers(self):
        return settings_manager.get_priority_layers()

    def cancel_task(self, exception=None):
        self.cancel()

    def log_message(
        self,
        message: str,
        name: str = "qgis_cplus",
        info: bool = True,
        notify: bool = True,
    ):
        log(message, name=name, info=info, notify=notify)

    def run(self):
        """Runs the main scenario analysis task operations"""

        self.scenario_directory = self.get_scenario_directory()

        FileUtils.create_new_dir(self.scenario_directory)

        selected_pathway = None
        pathway_found = False

        for activity in self.analysis_activities:
            if pathway_found:
                break
            for pathway in activity.pathways:
                if pathway is not None:
                    pathway_found = True
                    selected_pathway = pathway
                    break

        target_layer = QgsRasterLayer(selected_pathway.path, selected_pathway.name)

        dest_crs = (
            target_layer.crs()
            if selected_pathway and selected_pathway.path
            else QgsCoordinateReferenceSystem("EPSG:4326")
        )

        processing_extent = QgsRectangle(
            float(self.analysis_extent.bbox[0]),
            float(self.analysis_extent.bbox[2]),
            float(self.analysis_extent.bbox[1]),
            float(self.analysis_extent.bbox[3]),
        )

        snapped_extent = self.align_extent(target_layer, processing_extent)

        extent_string = (
            f"{snapped_extent.xMinimum()},{snapped_extent.xMaximum()},"
            f"{snapped_extent.yMinimum()},{snapped_extent.yMaximum()}"
            f" [{dest_crs.authid()}]"
        )

        self.log_message(
            "Original area of interest extent: "
            f"{processing_extent.asWktPolygon()} \n"
        )
        self.log_message(
            "Snapped area of interest extent " f"{snapped_extent.asWktPolygon()} \n"
        )

        # Run pathways layers snapping using a specified reference layer

        snapping_enabled = self.get_settings_value(
            Settings.SNAPPING_ENABLED, default=False, setting_type=bool
        )
        reference_layer = self.get_settings_value(Settings.SNAP_LAYER, default="")
        reference_layer_path = Path(reference_layer)
        if (
            snapping_enabled
            and os.path.exists(reference_layer)
            and reference_layer_path.is_file()
        ):
            self.snap_analysis_data(
                self.analysis_activities,
                self.analysis_priority_layers_groups,
                extent_string,
            )

        # Preparing all the pathways by adding them together with
        # their carbon layers before creating
        # their respective activities.

        save_output = settings_manager.get_value(
            Settings.NCS_WITH_CARBON, default=True, setting_type=bool
        )

        self.run_pathways_analysis(
            self.analysis_activities,
            self.analysis_priority_layers_groups,
            extent_string,
            temporary_output=not save_output,
        )

        # Normalizing all the activities pathways using the carbon coefficient and
        # the pathway suitability index

        self.run_pathways_normalization(
            self.analysis_activities,
            self.analysis_priority_layers_groups,
            extent_string,
        )

        # Creating activities from the normalized pathways

        save_output = settings_manager.get_value(
            Settings.LANDUSE_PROJECT, default=True, setting_type=bool
        )

        self.run_activities_analysis(
            self.analysis_activities,
            self.analysis_priority_layers_groups,
            extent_string,
            temporary_output=not save_output,
        )

        # Run masking of the activities layers

        masking_layers_paths = settings_manager.get_value(
            Settings.MASK_LAYERS_PATHS, default=None
        )
        masking_layers = masking_layers_paths.split(",") if masking_layers_paths else []

        masking_layers.remove("") if "" in masking_layers else None

        if masking_layers:
            self.run_activities_masking(
                self.analysis_activities,
                masking_layers,
                extent_string,
            )

        # Run sieve function on the created models if user has enabled it

<<<<<<< HEAD
        sieve_enabled = self.get_settings_value(Settings.SIEVE_ENABLED, default=False)
=======
        sieve_enabled = settings_manager.get_value(
            Settings.SIEVE_ENABLED, default=False, setting_type=bool
        )
>>>>>>> ff5b26d5

        if sieve_enabled:
            self.run_activities_sieve(
                self.analysis_activities,
                self.analysis_priority_layers_groups,
                extent_string,
            )

        # After creating activities, we normalize them using the same coefficients
        # used in normalizing their respective pathways.

        save_output = settings_manager.get_value(
            Settings.LANDUSE_NORMALIZED, default=True, setting_type=bool
        )

        self.run_activities_normalization(
            self.analysis_activities,
            self.analysis_priority_layers_groups,
            extent_string,
            temporary_output=not save_output,
        )

        # Weighting the activities with their corresponding priority weighting layers
        save_output = settings_manager.get_value(
            Settings.LANDUSE_WEIGHTED, default=True, setting_type=bool
        )
        weighted_activities, result = self.run_activities_weighting(
            self.analysis_activities,
            self.analysis_priority_layers_groups,
            extent_string,
            temporary_output=not save_output,
        )

        self.analysis_weighted_activities = weighted_activities
        self.scenario.weighted_activities = weighted_activities

        # Post weighting analysis
        self.run_activities_cleaning(
            weighted_activities, extent_string, temporary_output=not save_output
        )

        # The highest position tool analysis
        save_output = settings_manager.get_value(
            Settings.HIGHEST_POSITION, default=True, setting_type=bool
        )
        self.run_highest_position_analysis(temporary_output=not save_output)

        return True

    def finished(self, result: bool):
        """Calls the handler responsible for doing post analysis workflow.

        :param result: Whether the run() operation finished successfully
        :type result: bool
        """
        if result:
            self.log_message("Finished from the main task \n")
        else:
            self.log_message(f"Error from task scenario task {self.error}")

    def set_status_message(self, message):
        self.status_message = message
        self.status_message_changed.emit(self.status_message)

    def set_info_message(self, message, level=Qgis.Info):
        self.info_message = message
        self.info_message_changed.emit(self.info_message, level)

    def set_custom_progress(self, value):
        self.custom_progress = value
        self.custom_progress_changed.emit(self.custom_progress)

    def update_progress(self, value):
        """Sets the value of the task progress

        :param value: Value to be set on the progress bar
        :type value: float
        """
        if not self.processing_cancelled:
            self.set_custom_progress(value)
        else:
            self.feedback = QgsProcessingFeedback()
            self.processing_context = QgsProcessingContext()

    def align_extent(self, raster_layer, target_extent):
        """Snaps the passed extent to the activities pathway layer pixel bounds

        :param raster_layer: The target layer that the passed extent will be
        aligned with
        :type raster_layer: QgsRasterLayer

        :param target_extent: Spatial extent that will be used a target extent when
        doing alignment.
        :type target_extent: QgsRectangle
        """

        try:
            raster_extent = raster_layer.extent()

            x_res = raster_layer.rasterUnitsPerPixelX()
            y_res = raster_layer.rasterUnitsPerPixelY()

            left = raster_extent.xMinimum() + x_res * math.floor(
                (target_extent.xMinimum() - raster_extent.xMinimum()) / x_res
            )
            right = raster_extent.xMinimum() + x_res * math.ceil(
                (target_extent.xMaximum() - raster_extent.xMinimum()) / x_res
            )
            bottom = raster_extent.yMinimum() + y_res * math.floor(
                (target_extent.yMinimum() - raster_extent.yMinimum()) / y_res
            )
            top = raster_extent.yMaximum() - y_res * math.floor(
                (raster_extent.yMaximum() - target_extent.yMaximum()) / y_res
            )

            return QgsRectangle(left, bottom, right, top)

        except Exception as e:
            self.log_message(
                tr(
                    f"Problem snapping area of "
                    f"interest extent, using the original extent,"
                    f"{str(e)}"
                )
            )

        return target_extent

    def replace_nodata(self, layer_path, output_path, nodata_value):
        """Adds nodata value info into the layer available
        in the passed layer_path and save the layer in the passed output_path
        path.

        The addition will replace any current nodata value available in
        the input layer.

        :param layer_path: Input layer path
        :type layer_path: str

        :param output_path: Output layer path
        :type output_path: str

        :param nodata_value: Nodata value to be used
        :type output_path: int

        :returns: If the process was successful
        :rtype: bool

        """
        self.feedback = QgsProcessingFeedback()
        self.feedback.progressChanged.connect(self.update_progress)

        alg_params = {
            "COPY_SUBDATASETS": False,
            "DATA_TYPE": 6,  # Float32
            "EXTRA": "",
            "INPUT": layer_path,
            "NODATA": None,
            "OPTIONS": "",
            "TARGET_CRS": None,
            "OUTPUT": QgsProcessing.TEMPORARY_OUTPUT,
        }
        translate_output = processing.run(
            "gdal:translate",
            alg_params,
            context=self.processing_context,
            feedback=self.feedback,
            is_child_algorithm=True,
        )

        alg_params = {
            "DATA_TYPE": 0,  # Use Input Layer Data Type
            "EXTRA": "",
            "INPUT": translate_output["OUTPUT"],
            "MULTITHREADING": False,
            "NODATA": -9999,
            "OPTIONS": "",
            "RESAMPLING": 0,  # Nearest Neighbour
            "SOURCE_CRS": None,
            "TARGET_CRS": None,
            "TARGET_EXTENT": None,
            "TARGET_EXTENT_CRS": None,
            "TARGET_RESOLUTION": None,
            "OUTPUT": output_path,
        }
        outputs = processing.run(
            "gdal:warpreproject",
            alg_params,
            context=self.processing_context,
            feedback=self.feedback,
            is_child_algorithm=True,
        )

        return outputs is not None

    def run_pathways_analysis(
        self, activities, priority_layers_groups, extent, temporary_output=False
    ):
        """Runs the required activity pathways analysis on the passed
         activities. The analysis involves adding the pathways
         carbon layers into the pathway layer.

         If the pathway layer has more than one carbon layer, the resulting
         weighted pathway will contain the sum of the pathway layer values
         with the average of the pathway carbon layers values.

        :param activities: List of the selected activities
        :type activities: typing.List[Activity]

        :param priority_layers_groups: Used priority layers groups and their values
        :type priority_layers_groups: dict

        :param extent: The selected extent from user
        :type extent: str

        :param temporary_output: Whether to save the processing outputs as temporary
        files
        :type temporary_output: bool
        """
        if self.processing_cancelled:
            return False

        self.set_status_message(tr("Adding activity pathways with carbon layers"))

        pathways = []
        activities_paths = []

        try:
            for activity in activities:
                if not activity.pathways and (
                    activity.path is None or activity.path is ""
                ):
                    self.set_info_message(
                        tr(
                            f"No defined activity pathways or an"
                            f" activity layer for the activity {activity.name}"
                        ),
                        level=Qgis.Critical,
                    )
                    self.log_message(
                        f"No defined activity pathways or a "
                        f"activity layer for the activity {activity.name}"
                    )
                    return False

                for pathway in activity.pathways:
                    if not (pathway in pathways):
                        pathways.append(pathway)

                if activity.path is not None and activity.path is not "":
                    activities_paths.append(activity.path)

            if not pathways and len(activities_paths) > 0:
                self.run_pathways_normalization(
                    activities, priority_layers_groups, extent
                )
                return

            suitability_index = float(
                self.get_settings_value(Settings.PATHWAY_SUITABILITY_INDEX, default=0)
            )

            carbon_coefficient = float(
                self.get_settings_value(Settings.CARBON_COEFFICIENT, default=0.0)
            )

            for pathway in pathways:
                basenames = []
                layers = []
                path_basename = Path(pathway.path).stem
                layers.append(pathway.path)

                file_name = clean_filename(pathway.name.replace(" ", "_"))

                if suitability_index > 0:
                    basenames.append(f'{suitability_index} * "{path_basename}@1"')
                else:
                    basenames.append(f'"{path_basename}@1"')

                carbon_names = []

                if len(pathway.carbon_paths) <= 0:
                    continue

                new_carbon_directory = os.path.join(
                    self.scenario_directory, "pathways_carbon_layers"
                )

                FileUtils.create_new_dir(new_carbon_directory)

                output_file = os.path.join(
                    new_carbon_directory, f"{file_name}_{str(uuid.uuid4())[:4]}.tif"
                )

                for carbon_path in pathway.carbon_paths:
                    carbon_full_path = Path(carbon_path)
                    if not carbon_full_path.exists():
                        continue
                    layers.append(carbon_path)
                    carbon_names.append(f'"{carbon_full_path.stem}@1"')

                if len(carbon_names) == 1 and carbon_coefficient > 0:
                    basenames.append(f"{carbon_coefficient} * ({carbon_names[0]})")

                # Setting up calculation to use carbon layers average when
                # a pathway has more than one carbon layer.
                if len(carbon_names) > 1 and carbon_coefficient > 0:
                    basenames.append(
                        f"{carbon_coefficient} * ("
                        f'({" + ".join(carbon_names)}) / '
                        f"{len(pathway.carbon_paths)})"
                    )
                expression = " + ".join(basenames)

                if carbon_coefficient <= 0 and suitability_index <= 0:
                    self.run_pathways_normalization(
                        activities, priority_layers_groups, extent
                    )
                    return

                output = (
                    QgsProcessing.TEMPORARY_OUTPUT if temporary_output else output_file
                )

                # Actual processing calculation
                alg_params = {
                    "CELLSIZE": 0,
                    "CRS": None,
                    "EXPRESSION": expression,
                    "EXTENT": extent,
                    "LAYERS": layers,
                    "OUTPUT": output,
                }

                self.log_message(
                    f"Used parameters for combining pathways"
                    f" and carbon layers generation: {alg_params} \n"
                )

                self.feedback = QgsProcessingFeedback()

                self.feedback.progressChanged.connect(self.update_progress)

                if self.processing_cancelled:
                    return False

                results = processing.run(
                    "qgis:rastercalculator",
                    alg_params,
                    context=self.processing_context,
                    feedback=self.feedback,
                )

                pathway.path = results["OUTPUT"]
        except Exception as e:
            self.log_message(f"Problem running pathway analysis,  {e}")
            self.error = e
            self.cancel_task()

        return True

    def snap_analysis_data(self, activities, priority_layers_groups, extent):
        """Snaps the passed activities pathways, carbon layers and priority layers
         to align with the reference layer set on the settings
        manager.

        :param activities: List of the selected activities
        :type activities: typing.List[Activity]

        :param priority_layers_groups: Used priority layers groups and their values
        :type priority_layers_groups: dict

        :param extent: The selected extent from user
        :type extent: list
        """
        if self.processing_cancelled:
            # Will not proceed if processing has been cancelled by the user
            return False

        self.set_status_message(
            tr(
                "Snapping the selected activity pathways, "
                "carbon layers and priority layers"
            )
        )

        pathways = []

        try:
            for activity in activities:
                if not activity.pathways and (
                    activity.path is None or activity.path is ""
                ):
                    self.set_info_message(
                        tr(
                            f"No defined activity pathways or a"
                            f" activity layer for the activity {activity.name}"
                        ),
                        level=Qgis.Critical,
                    )
                    self.log_message(
                        f"No defined activity pathways or a "
                        f"activity layer for the activity {activity.name}"
                    )
                    return False

                for pathway in activity.pathways:
                    if not (pathway in pathways):
                        pathways.append(pathway)

            reference_layer_path = self.get_settings_value(Settings.SNAP_LAYER)
            rescale_values = self.get_settings_value(
                Settings.RESCALE_VALUES, default=False, setting_type=bool
            )

            resampling_method = self.get_settings_value(
                Settings.RESAMPLING_METHOD, default=0
            )

            if pathways is not None and len(pathways) > 0:
                snapped_pathways_directory = os.path.join(
                    self.scenario_directory, "pathways"
                )

                FileUtils.create_new_dir(snapped_pathways_directory)

                for pathway in pathways:
                    pathway_layer = QgsRasterLayer(pathway.path, pathway.name)
                    nodata_value = pathway_layer.dataProvider().sourceNoDataValue(1)

                    if self.processing_cancelled:
                        return False

                    # carbon layer snapping

                    self.log_message(
                        f"Snapping carbon layers from {pathway.name} pathway"
                    )

                    if (
                        pathway.carbon_paths is not None
                        and len(pathway.carbon_paths) > 0
                    ):
                        snapped_carbon_directory = os.path.join(
                            self.scenario_directory, "carbon_layers"
                        )

                        FileUtils.create_new_dir(snapped_carbon_directory)

                        snapped_carbon_paths = []

                        for carbon_path in pathway.carbon_paths:
                            carbon_layer = QgsRasterLayer(
                                carbon_path, f"{str(uuid.uuid4())[:4]}"
                            )
                            nodata_value_carbon = (
                                carbon_layer.dataProvider().sourceNoDataValue(1)
                            )

                            carbon_output_path = self.snap_layer(
                                carbon_path,
                                reference_layer_path,
                                extent,
                                snapped_carbon_directory,
                                rescale_values,
                                resampling_method,
                                nodata_value_carbon,
                            )

                            if carbon_output_path:
                                snapped_carbon_paths.append(carbon_output_path)
                            else:
                                snapped_carbon_paths.append(carbon_path)

                        pathway.carbon_paths = snapped_carbon_paths

                    self.log_message(f"Snapping {pathway.name} pathway layer \n")

                    # Pathway snapping

                    output_path = self.snap_layer(
                        pathway.path,
                        reference_layer_path,
                        extent,
                        snapped_pathways_directory,
                        rescale_values,
                        resampling_method,
                        nodata_value,
                    )
                    if output_path:
                        pathway.path = output_path

            for activity in activities:
                self.log_message(
                    f"Snapping {len(activity.priority_layers)} "
                    f"priority weighting layers from activity {activity.name} with layers\n"
                )

                if (
                    activity.priority_layers is not None
                    and len(activity.priority_layers) > 0
                ):
                    snapped_priority_directory = os.path.join(
                        self.scenario_directory, "priority_layers"
                    )

                    FileUtils.create_new_dir(snapped_priority_directory)

                    priority_layers = []
                    for priority_layer in activity.priority_layers:
                        if priority_layer is None:
                            continue

                        priority_layer_settings = self.get_priority_layer(
                            priority_layer.get("uuid")
                        )
                        if priority_layer_settings is None:
                            continue

                        priority_layer_path = priority_layer_settings.get("path")

                        if not Path(priority_layer_path).exists():
                            priority_layers.append(priority_layer)
                            continue

                        layer = QgsRasterLayer(
                            priority_layer_path, f"{str(uuid.uuid4())[:4]}"
                        )
                        nodata_value_priority = layer.dataProvider().sourceNoDataValue(
                            1
                        )

                        priority_output_path = self.snap_layer(
                            priority_layer_path,
                            reference_layer_path,
                            extent,
                            snapped_priority_directory,
                            rescale_values,
                            resampling_method,
                            nodata_value_priority,
                        )

                        if priority_output_path:
                            priority_layer["path"] = priority_output_path

                        priority_layers.append(priority_layer)

                    activity.priority_layers = priority_layers

        except Exception as e:
            self.log_message(f"Problem snapping layers, {e} \n")
            self.error = e
            self.cancel_task()
            return False

        return True

    def snap_layer(
        self,
        input_path,
        reference_path,
        extent,
        directory,
        rescale_values,
        resampling_method,
        nodata_value,
    ):
        """Snaps the passed input layer using the reference layer and updates
        the snap output no data value to be the same as the original input layer
        no data value.

        :param input_path: Input layer source
        :type input_path: str

        :param reference_path: Reference layer source
        :type reference_path: str

        :param extent: Clip extent
        :type extent: list

        :param directory: Absolute path of the output directory for the snapped
        layers
        :type directory: str

        :param rescale_values: Whether to rescale pixel values
        :type rescale_values: bool

        :param resample_method: Method to use when resampling
        :type resample_method: QgsAlignRaster.ResampleAlg

        :param nodata_value: Original no data value of the input layer
        :type nodata_value: float

        """

        input_result_path, reference_result_path = align_rasters(
            input_path,
            reference_path,
            extent,
            directory,
            rescale_values,
            resampling_method,
        )

        if input_result_path is not None:
            result_path = Path(input_result_path)

            directory = result_path.parent
            name = result_path.stem

            output_path = os.path.join(directory, f"{name}_final.tif")

            self.replace_nodata(input_result_path, output_path, nodata_value)

        return output_path

    def run_pathways_normalization(
        self, activities, priority_layers_groups, extent, temporary_output=False
    ):
        """Runs the normalization on the activities pathways layers,
        adjusting band values measured on different scale, the resulting scale
        is computed using the below formula
        Normalized_Pathway = (Carbon coefficient + Suitability index) * (
                            (activity layer value) - (activity band minimum value)) /
                            (activity band maximum value - activity band minimum value))

        If the carbon coefficient and suitability index are both zero then
        the computation won't take them into account in the normalization
        calculation.

        :param activities: List of the analyzed activities
        :type activities: typing.List[Activity]

        :param priority_layers_groups: Used priority layers groups and their values
        :type priority_layers_groups: dict

        :param extent: selected extent from user
        :type extent: str

        :param temporary_output: Whether to save the processing outputs as temporary
        files
        :type temporary_output: bool
        """
        if self.processing_cancelled:
            # Will not proceed if processing has been cancelled by the user
            return False

        self.set_status_message(tr("Normalization of pathways"))

        pathways = []
        activities_paths = []

        try:
            for activity in activities:
                if not activity.pathways and (
                    activity.path is None or activity.path is ""
                ):
                    self.set_info_message(
                        tr(
                            f"No defined activity pathways or an"
                            f" activity layer for the activity {activity.name}"
                        ),
                        level=Qgis.Critical,
                    )
                    self.log_message(
                        f"No defined activity pathways or an "
                        f"activity layer for the activity {activity.name}"
                    )

                    return False

                for pathway in activity.pathways:
                    if not (pathway in pathways):
                        pathways.append(pathway)

                if activity.path is not None and activity.path is not "":
                    activities_paths.append(activity.path)

            if not pathways and len(activities_paths) > 0:
                self.run_activities_analysis(activities, priority_layers_groups, extent)

                return

            carbon_coefficient = float(
                self.get_settings_value(Settings.CARBON_COEFFICIENT, default=0.0)
            )

            suitability_index = float(
                self.get_settings_value(Settings.PATHWAY_SUITABILITY_INDEX, default=0)
            )

            normalization_index = carbon_coefficient + suitability_index

            for pathway in pathways:
                layers = []
                normalized_pathways_directory = os.path.join(
                    self.scenario_directory, "normalized_pathways"
                )
                FileUtils.create_new_dir(normalized_pathways_directory)
                file_name = clean_filename(pathway.name.replace(" ", "_"))

                output_file = os.path.join(
                    normalized_pathways_directory,
                    f"{file_name}_{str(uuid.uuid4())[:4]}.tif",
                )

                pathway_layer = QgsRasterLayer(pathway.path, pathway.name)
                provider = pathway_layer.dataProvider()
                band_statistics = provider.bandStatistics(1)

                min_value = band_statistics.minimumValue
                max_value = band_statistics.maximumValue

                layer_name = Path(pathway.path).stem

                layers.append(pathway.path)

                self.log_message(
                    f"Found minimum {min_value} and "
                    f"maximum {max_value} for pathway "
                    f" \n"
                )

                if max_value < min_value:
                    raise Exception(
                        tr(
                            f"Pathway contains "
                            f"invalid minimum and maxmum band values"
                        )
                    )

                if normalization_index > 0:
                    expression = (
                        f" {normalization_index} * "
                        f'("{layer_name}@1" - {min_value}) /'
                        f" ({max_value} - {min_value})"
                    )
                else:
                    expression = (
                        f'("{layer_name}@1" - {min_value}) /'
                        f" ({max_value} - {min_value})"
                    )

                output = (
                    QgsProcessing.TEMPORARY_OUTPUT if temporary_output else output_file
                )

                # Actual processing calculation
                alg_params = {
                    "CELLSIZE": 0,
                    "CRS": None,
                    "EXPRESSION": expression,
                    "EXTENT": extent,
                    "LAYERS": layers,
                    "OUTPUT": output,
                }

                self.log_message(
                    f"Used parameters for normalization of the pathways: {alg_params} \n"
                )

                self.feedback = QgsProcessingFeedback()

                self.feedback.progressChanged.connect(self.update_progress)

                if self.processing_cancelled:
                    return False

                results = processing.run(
                    "qgis:rastercalculator",
                    alg_params,
                    context=self.processing_context,
                    feedback=self.feedback,
                )

                # self.replace_nodata(results["OUTPUT"], output_file, -9999)

                pathway.path = results["OUTPUT"]

        except Exception as e:
            self.log_message(f"Problem normalizing pathways layers, {e} \n")
            self.error = e
            self.cancel_task()
            return False

        return True

    def run_activities_analysis(
        self, activities, priority_layers_groups, extent, temporary_output=False
    ):
        """Runs the required activity analysis on the passed
        activities.

        :param activities: List of the selected activities
        :type activities: typing.List[Activity]

        :param priority_layers_groups: Used priority layers
        groups and their values
        :type priority_layers_groups: dict

        :param extent: selected extent from user
        :type extent: str

        :param temporary_output: Whether to save the processing outputs as temporary
        files
        :type temporary_output: bool
        """
        if self.processing_cancelled:
            # Will not proceed if processing has been cancelled by the user
            return False

        self.set_status_message(tr("Creating activity layers from pathways"))

        try:
            for activity in activities:
                activities_directory = os.path.join(
                    self.scenario_directory, "activities"
                )
                FileUtils.create_new_dir(activities_directory)
                file_name = clean_filename(activity.name.replace(" ", "_"))

                layers = []
                if not activity.pathways and (
                    activity.path is None and activity.path is ""
                ):
                    self.set_info_message(
                        tr(
                            f"No defined activity pathways or a"
                            f" activity layer for the activity {activity.name}"
                        ),
                        level=Qgis.Critical,
                    )
                    self.log_message(
                        f"No defined activity pathways or an "
                        f"activity layer for the activity {activity.name}"
                    )

                    return False

                output_file = os.path.join(
                    activities_directory, f"{file_name}_{str(uuid.uuid4())[:4]}.tif"
                )

                # Due to the activities base class
                # activity only one of the following blocks will be executed,
                # the activity either contain a path or
                # pathways

                if activity.path is not None and activity.path is not "":
                    layers = [activity.path]

                for pathway in activity.pathways:
                    layers.append(pathway.path)

                output = (
                    QgsProcessing.TEMPORARY_OUTPUT if temporary_output else output_file
                )

                # Actual processing calculation

                alg_params = {
                    "IGNORE_NODATA": True,
                    "INPUT": layers,
                    "EXTENT": extent,
                    "OUTPUT_NODATA_VALUE": -9999,
                    "REFERENCE_LAYER": layers[0] if len(layers) > 0 else None,
                    "STATISTIC": 0,  # Sum
                    "OUTPUT": output,
                }

                self.log_message(
                    f"Used parameters for " f"activities generation: {alg_params} \n"
                )

                feedback = QgsProcessingFeedback()

                feedback.progressChanged.connect(self.update_progress)

                if self.processing_cancelled:
                    return False

                results = processing.run(
                    "native:cellstatistics",
                    alg_params,
                    context=self.processing_context,
                    feedback=self.feedback,
                )
                activity.path = results["OUTPUT"]

        except Exception as e:
            self.log_message(f"Problem creating activity layers, {e}")
            self.error = e
            self.cancel_task()
            return False

        return True

    def run_activities_masking(
        self, activities, masking_layers, extent, temporary_output=False
    ):
        """Applies the mask layers into the passed activities

        :param activities: List of the selected activities
        :type activities: typing.List[Activity]

        :param masking_layers: Paths to the mask layers to be used
        :type masking_layers: dict

        :param extent: selected extent from user
        :type extent: str

        :param temporary_output: Whether to save the processing outputs as temporary
        files
        :type temporary_output: bool
        """
        if self.processing_cancelled:
            # Will not proceed if processing has been cancelled by the user
            return False

        self.set_status_message(tr("Masking activities using the saved masked layers"))

        try:
            for mask_layer_path in masking_layers:
                mask_layer = QgsVectorLayer(mask_layer_path, "mask", "ogr")

                if not mask_layer.isValid():
                    log(
                        f"Skipping activities masking "
                        f"using layer {mask_layer_path}, not a valid layer."
                    )
                    continue

                if Qgis.versionInt() < 33000:
                    layer_check = mask_layer.geometryType() == QgsWkbTypes.Polygon
                else:
                    layer_check = mask_layer.geometryType() == Qgis.GeometryType.Polygon

                if not layer_check:
                    log(
                        f"Skipping activities masking "
                        f"using layer {mask_layer_path}, not a polygon layer."
                    )
                    continue

                for activity in activities:
                    if activity.path is None or activity.path is "":
                        if not self.processing_cancelled:
                            self.set_info_message(
                                tr(
                                    f"Problem when masking activities, "
                                    f"there is no map layer for the activity {activity.name}"
                                ),
                                level=Qgis.Critical,
                            )
                            log(
                                f"Problem when masking activities, "
                                f"there is no map layer for the activity {activity.name}"
                            )
                        else:
                            # If the user cancelled the processing
                            self.set_info_message(
                                tr(f"Processing has been cancelled by the user."),
                                level=Qgis.Critical,
                            )
                            log(f"Processing has been cancelled by the user.")

                        return False

                    masked_activities_directory = os.path.join(
                        self.scenario_directory, "masked_activities"
                    )
                    FileUtils.create_new_dir(masked_activities_directory)
                    file_name = clean_filename(activity.name.replace(" ", "_"))

                    output_file = os.path.join(
                        masked_activities_directory,
                        f"{file_name}_{str(uuid.uuid4())[:4]}.tif",
                    )

                    output = (
                        QgsProcessing.TEMPORARY_OUTPUT
                        if temporary_output
                        else output_file
                    )

                    activity_layer = QgsRasterLayer(activity.path, "activity_layer")

                    # Actual processing calculation
                    alg_params = {
                        "INPUT": activity.path,
                        "MASK": mask_layer,
                        "SOURCE_CRS": activity_layer.crs(),
                        "DESTINATION_CRS": activity_layer.crs(),
                        "TARGET_EXTENT": extent,
                        "OUTPUT": output,
                        "NO_DATA": -9999,
                    }

                    log(f"Used parameters for masking the activities: {alg_params} \n")

                    feedback = QgsProcessingFeedback()

                    feedback.progressChanged.connect(self.update_progress)

                    if self.processing_cancelled:
                        return False

                    results = processing.run(
                        "gdal:cliprasterbymasklayer",
                        alg_params,
                        context=self.processing_context,
                        feedback=self.feedback,
                    )
                    activity.path = results["OUTPUT"]

        except Exception as e:
            log(f"Problem masking activities layers, {e} \n")
            self.error = e
            self.cancel()
            return False

        return True

    def run_activities_sieve(
        self, models, priority_layers_groups, extent, temporary_output=False
    ):
        """Runs the sieve functionality analysis on the passed models layers,
        removing the models layer polygons that are smaller than the provided
        threshold size (in pixels) and replaces them with the pixel value of
        the largest neighbour polygon.

        :param models: List of the analyzed implementation models
        :type models: typing.List[ImplementationModel]

        :param priority_layers_groups: Used priority layers groups and their values
        :type priority_layers_groups: dict

        :param extent: Selected area of interest extent
        :type extent: str

        :param temporary_output: Whether to save the processing outputs as temporary
        files
        :type temporary_output: bool
        """
        if self.processing_cancelled:
            # Will not proceed if processing has been cancelled by the user
            return False

        self.set_status_message(
            tr("Applying sieve function to the implementation models")
        )

        try:
            for model in models:
                if model.path is None or model.path is "":
                    if not self.processing_cancelled:
                        self.set_info_message(
                            tr(
                                f"Problem when running sieve function on models, "
                                f"there is no map layer for the model {model.name}"
                            ),
                            level=Qgis.Critical,
                        )
                        self.log_message(
                            f"Problem when running sieve function on models, "
                            f"there is no map layer for the model {model.name}"
                        )
                    else:
                        # If the user cancelled the processing
                        self.set_info_message(
                            tr(f"Processing has been cancelled by the user."),
                            level=Qgis.Critical,
                        )
                        self.log_message(f"Processing has been cancelled by the user.")

                    return False

                sieved_ims_directory = os.path.join(
                    self.scenario_directory, "sieved_ims"
                )
                FileUtils.create_new_dir(sieved_ims_directory)
                file_name = clean_filename(model.name.replace(" ", "_"))

                output_file = os.path.join(
                    sieved_ims_directory, f"{file_name}_{str(uuid.uuid4())[:4]}.tif"
                )

                threshold_value = float(
                    self.get_settings_value(Settings.SIEVE_THRESHOLD, default=10.0)
                )

                mask_layer = self.get_settings_value(
                    Settings.SIEVE_MASK_PATH, default=""
                )

                output = (
                    QgsProcessing.TEMPORARY_OUTPUT if temporary_output else output_file
                )

                # Actual processing calculation
                alg_params = {
                    "INPUT": model.path,
                    "THRESHOLD": threshold_value,
                    "MASK_LAYER": mask_layer,
                    "OUTPUT": output,
                }

                self.log_message(
                    f"Used parameters for running sieve function to the models: {alg_params} \n"
                )

                feedback = QgsProcessingFeedback()

                feedback.progressChanged.connect(self.update_progress)

                if self.processing_cancelled:
                    return False

                results = processing.run(
                    "gdal:sieve",
                    alg_params,
                    context=self.processing_context,
                    feedback=self.feedback,
                )
                model.path = results["OUTPUT"]

        except Exception as e:
            self.log_message(f"Problem running sieve function on models layers, {e} \n")
            self.error = e
            self.cancel_task()
            return False

        return True

    def run_activities_normalization(
        self, activities, priority_layers_groups, extent, temporary_output=False
    ):
        """Runs the normalization analysis on the activities' layers,
        adjusting band values measured on different scale, the resulting scale
        is computed using the below formula
        Normalized_activity = (Carbon coefficient + Suitability index) * (
                            (Activity layer value) - (Activity band minimum value)) /
                            (Activity band maximum value - Activity band minimum value))

        If the carbon coefficient and suitability index are both zero then
        the computation won't take them into account in the normalization
        calculation.

        :param activities: List of the analyzed activities
        :type activities: typing.List[Activity]

        :param priority_layers_groups: Used priority layers groups and their values
        :type priority_layers_groups: dict

        :param extent: Selected area of interest extent
        :type extent: str

        :param temporary_output: Whether to save the processing outputs as temporary
        files
        :type temporary_output: bool
        """
        if self.processing_cancelled:
            # Will not proceed if processing has been cancelled by the user
            return False

        self.set_status_message(tr("Normalization of the activities"))

        try:
            for activity in activities:
                if activity.path is None or activity.path is "":
                    if not self.processing_cancelled:
                        self.set_info_message(
                            tr(
                                f"Problem when running activities normalization, "
                                f"there is no map layer for the activity {activity.name}"
                            ),
                            level=Qgis.Critical,
                        )
                        self.log_message(
                            f"Problem when running activities normalization, "
                            f"there is no map layer for the activity {activity.name}"
                        )
                    else:
                        # If the user cancelled the processing
                        self.set_info_message(
                            tr(f"Processing has been cancelled by the user."),
                            level=Qgis.Critical,
                        )
                        self.log_message(f"Processing has been cancelled by the user.")

                    return False

                layers = []
                normalized_activities_directory = os.path.join(
                    self.scenario_directory, "normalized_activities"
                )
                FileUtils.create_new_dir(normalized_activities_directory)
                file_name = clean_filename(activity.name.replace(" ", "_"))

                output_file = os.path.join(
                    normalized_activities_directory,
                    f"{file_name}_{str(uuid.uuid4())[:4]}.tif",
                )

                activity_layer = QgsRasterLayer(activity.path, activity.name)
                provider = activity_layer.dataProvider()
                band_statistics = provider.bandStatistics(1)

                min_value = band_statistics.minimumValue
                max_value = band_statistics.maximumValue

                self.log_message(
                    f"Found minimum {min_value} and "
                    f"maximum {max_value} for activity {activity.name} \n"
                )

                layer_name = Path(activity.path).stem

                layers.append(activity.path)

                carbon_coefficient = float(
                    self.get_settings_value(Settings.CARBON_COEFFICIENT, default=0.0)
                )

                suitability_index = float(
                    self.get_settings_value(
                        Settings.PATHWAY_SUITABILITY_INDEX, default=0
                    )
                )

                normalization_index = carbon_coefficient + suitability_index

                if normalization_index > 0:
                    expression = (
                        f" {normalization_index} * "
                        f'("{layer_name}@1" - {min_value}) /'
                        f" ({max_value} - {min_value})"
                    )

                else:
                    expression = (
                        f'("{layer_name}@1" - {min_value}) /'
                        f" ({max_value} - {min_value})"
                    )

                output = (
                    QgsProcessing.TEMPORARY_OUTPUT if temporary_output else output_file
                )

                # Actual processing calculation
                alg_params = {
                    "CELLSIZE": 0,
                    "CRS": None,
                    "EXPRESSION": expression,
                    "EXTENT": extent,
                    "LAYERS": layers,
                    "OUTPUT": output,
                }

                self.log_message(
                    f"Used parameters for normalization of the activities: {alg_params} \n"
                )

                feedback = QgsProcessingFeedback()

                feedback.progressChanged.connect(self.update_progress)

                if self.processing_cancelled:
                    return False

                results = processing.run(
                    "qgis:rastercalculator",
                    alg_params,
                    context=self.processing_context,
                    feedback=self.feedback,
                )
                activity.path = results["OUTPUT"]

        except Exception as e:
            self.log_message(f"Problem normalizing activity layers, {e} \n")
            self.error = e
            self.cancel_task()
            return False

        return True

    def run_activities_weighting(
        self, activities, priority_layers_groups, extent, temporary_output=False
    ):
        """Runs weighting analysis on the passed activities using
        the corresponding activities weighting analysis.

        :param activities: List of the selected activities
        :type activities: typing.List[Activity]

        :param priority_layers_groups: Used priority layers groups and their values
        :type priority_layers_groups: dict

        :param extent: selected extent from user
        :type extent: str

        :param temporary_output: Whether to save the processing outputs as temporary
        files
        :type temporary_output: bool
        """

        if self.processing_cancelled:
            return [], False

        self.set_status_message(tr(f"Weighting activities"))

        weighted_activities = []

        try:
            for original_activity in activities:
                activity = clone_activity(original_activity)

                if activity.path is None or activity.path is "":
                    self.set_info_message(
                        tr(
                            f"Problem when running activities weighting, "
                            f"there is no map layer for the activity {activity.name}"
                        ),
                        level=Qgis.Critical,
                    )
                    self.log_message(
                        f"Problem when running activities normalization, "
                        f"there is no map layer for the activity {activity.name}"
                    )

                    return [], False

                basenames = []
                layers = []

                layers.append(activity.path)
                basenames.append(f'"{Path(activity.path).stem}@1"')

                if not any(priority_layers_groups):
                    self.log_message(
                        f"There are no defined priority layers in groups,"
                        f" skipping activities weighting step."
                    )
                    self.run_activities_cleaning(
                        extent, temporary_output=temporary_output
                    )
                    return

                if activity.priority_layers is None or activity.priority_layers is []:
                    self.log_message(
                        f"There are no associated "
                        f"priority weighting layers for activity {activity.name}"
                    )
                    continue

                settings_activity = self.get_activity(str(activity.uuid))

                for layer in settings_activity.priority_layers:
                    if layer is None:
                        continue

                    settings_layer = self.get_priority_layer(layer.get("uuid"))
                    if settings_layer is None:
                        continue

                    pwl = settings_layer.get("path")

                    missing_pwl_message = (
                        f"Path {pwl} for priority "
                        f"weighting layer {layer.get('name')} "
                        f"doesn't exist, skipping the layer "
                        f"from the activity {activity.name} weighting."
                    )
                    if pwl is None:
                        self.log_message(missing_pwl_message)
                        continue

                    pwl_path = Path(pwl)

                    if not pwl_path.exists():
                        self.log_message(missing_pwl_message)
                        continue

                    path_basename = pwl_path.stem

                    for priority_layer in self.get_priority_layers():
                        if priority_layer.get("name") == layer.get("name"):
                            for group in priority_layer.get("groups", []):
                                value = group.get("value")
                                coefficient = float(value)
                                if coefficient > 0:
                                    if pwl not in layers:
                                        layers.append(pwl)
                                    basenames.append(
                                        f'({coefficient}*"{path_basename}@1")'
                                    )

                if basenames is []:
                    return [], True

                weighted_activities_directory = os.path.join(
                    self.scenario_directory, "weighted_activities"
                )

                FileUtils.create_new_dir(weighted_activities_directory)

                file_name = clean_filename(activity.name.replace(" ", "_"))
                output_file = os.path.join(
                    weighted_activities_directory,
                    f"{file_name}_{str(uuid.uuid4())[:4]}.tif",
                )
                expression = " + ".join(basenames)

                output = (
                    QgsProcessing.TEMPORARY_OUTPUT if temporary_output else output_file
                )

                # Actual processing calculation
                alg_params = {
                    "CELLSIZE": 0,
                    "CRS": None,
                    "EXPRESSION": expression,
                    "EXTENT": extent,
                    "LAYERS": layers,
                    "OUTPUT": output,
                }

                self.log_message(
                    f" Used parameters for calculating weighting activities {alg_params} \n"
                )

                feedback = QgsProcessingFeedback()

                feedback.progressChanged.connect(self.update_progress)

                if self.processing_cancelled:
                    return [], False

                results = processing.run(
                    "qgis:rastercalculator",
                    alg_params,
                    context=self.processing_context,
                    feedback=self.feedback,
                )
                activity.path = results["OUTPUT"]

                weighted_activities.append(activity)

        except Exception as e:
            self.log_message(f"Problem weighting activities, {e}\n")
            self.error = e
            self.cancel_task()
            return None, False

        return weighted_activities, True

    def run_activities_cleaning(self, activities, extent=None, temporary_output=False):
        """Cleans the weighted activities replacing
        zero values with no-data as they are not statistical meaningful for the
        scenario analysis.

        :param extent: Selected extent from user
        :type extent: str
        """

        if self.processing_cancelled:
            return False

        self.set_status_message(tr("Updating weighted activity values"))

        try:
            for activity in activities:
                if activity.path is None or activity.path is "":
                    self.set_info_message(
                        tr(
                            f"Problem when running activity updates, "
                            f"there is no map layer for the activity {activity.name}"
                        ),
                        level=Qgis.Critical,
                    )
                    self.log_message(
                        f"Problem when running activity updates, "
                        f"there is no map layer for the activity {activity.name}"
                    )

                    return False

                layers = [activity.path]

                file_name = clean_filename(activity.name.replace(" ", "_"))

                output_file = os.path.join(
                    self.scenario_directory, "weighted_activities"
                )
                output_file = os.path.join(
                    output_file, f"{file_name}_{str(uuid.uuid4())[:4]}_cleaned.tif"
                )

                # Actual processing calculation
                # The aim is to convert pixels values to no data, that is why we are
                # using the sum operation with only one layer.

                output = (
                    QgsProcessing.TEMPORARY_OUTPUT if temporary_output else output_file
                )

                alg_params = {
                    "IGNORE_NODATA": True,
                    "INPUT": layers,
                    "EXTENT": extent,
                    "OUTPUT_NODATA_VALUE": 0,
                    "REFERENCE_LAYER": layers[0] if len(layers) > 0 else None,
                    "STATISTIC": 0,  # Sum
                    "OUTPUT": output,
                }

                self.log_message(
                    f"Used parameters for "
                    f"updates on the weighted activities: {alg_params} \n"
                )

                feedback = QgsProcessingFeedback()

                feedback.progressChanged.connect(self.update_progress)

                if self.processing_cancelled:
                    return False

                results = processing.run(
                    "native:cellstatistics",
                    alg_params,
                    context=self.processing_context,
                    feedback=self.feedback,
                )
                activity.path = results["OUTPUT"]

        except Exception as e:
            self.log_message(f"Problem cleaning activities, {e}")
            self.error = e
            self.cancel_task()
            return False

        return True

    def run_highest_position_analysis(self, temporary_output=False):
        """Runs the highest position analysis which is last step
        in scenario analysis. Uses the activities set by the current ongoing
        analysis.

        """
        if self.processing_cancelled:
            # Will not proceed if processing has been cancelled by the user
            return

        passed_extent_box = self.analysis_extent.bbox
        passed_extent = QgsRectangle(
            passed_extent_box[0],
            passed_extent_box[2],
            passed_extent_box[1],
            passed_extent_box[3],
        )

        self.scenario_result = ScenarioResult(
            scenario=self.scenario, scenario_directory=self.scenario_directory
        )

        try:
            layers = {}

            self.set_status_message(tr("Calculating the highest position"))

            for activity in self.analysis_weighted_activities:
                if activity.path is not None and activity.path is not "":
                    raster_layer = QgsRasterLayer(activity.path, activity.name)
                    layers[activity.name] = (
                        raster_layer if raster_layer is not None else None
                    )
                else:
                    for pathway in activity.pathways:
                        layers[activity.name] = QgsRasterLayer(pathway.path)

            source_crs = QgsCoordinateReferenceSystem("EPSG:4326")
            dest_crs = list(layers.values())[0].crs() if len(layers) > 0 else source_crs

            extent_string = (
                f"{passed_extent.xMinimum()},{passed_extent.xMaximum()},"
                f"{passed_extent.yMinimum()},{passed_extent.yMaximum()}"
                f" [{dest_crs.authid()}]"
            )

            output_file = os.path.join(
                self.scenario_directory,
                f"{SCENARIO_OUTPUT_FILE_NAME}_{str(self.scenario.uuid)[:4]}.tif",
            )

            # Preparing the input rasters for the highest position
            # analysis in a correct order

            activity_names = [
                activity.name for activity in self.analysis_weighted_activities
            ]
            all_activities = sorted(
                self.analysis_weighted_activities,
                key=lambda activity_instance: activity_instance.style_pixel_value,
            )
            for index, activity in enumerate(all_activities):
                activity.style_pixel_value = index + 1

            all_activity_names = [activity.name for activity in all_activities]
            sources = []

            for activity_name in all_activity_names:
                if activity_name in activity_names:
                    sources.append(layers[activity_name].source())

            self.log_message(
                f"Layers sources {[Path(source).stem for source in sources]}"
            )

            output_file = (
                QgsProcessing.TEMPORARY_OUTPUT if temporary_output else output_file
            )

            alg_params = {
                "IGNORE_NODATA": True,
                "INPUT_RASTERS": sources,
                "EXTENT": extent_string,
                "OUTPUT_NODATA_VALUE": -9999,
                "REFERENCE_LAYER": list(layers.values())[0]
                if len(layers) >= 1
                else None,
                "OUTPUT": output_file,
            }

            self.log_message(
                f"Used parameters for highest position analysis {alg_params} \n"
            )

            self.feedback = QgsProcessingFeedback()

            self.feedback.progressChanged.connect(self.update_progress)

            if self.processing_cancelled:
                return False

            self.output = processing.run(
                "native:highestpositioninrasterstack",
                alg_params,
                context=self.processing_context,
                feedback=self.feedback,
            )

        except Exception as err:
            self.log_message(
                tr(
                    "An error occurred when running task for "
                    'scenario analysis, error message "{}"'.format(str(err))
                )
            )
            self.error = err
            self.cancel_task()
            return False

        return True<|MERGE_RESOLUTION|>--- conflicted
+++ resolved
@@ -108,41 +108,15 @@
 
         self.scenario = scenario
 
-    def get_settings_value(self, name: str, default=None, setting_type=None):
-        return settings_manager.get_value(name, default, setting_type)
-
-    def get_scenario_directory(self):
-        base_dir = self.get_settings_value(Settings.BASE_DIR)
-        return os.path.join(
-            f"{base_dir}",
-            "scenario_" f'{datetime.datetime.now().strftime("%Y_%m_%d_%H_%M_%S")}',
-        )
-
-    def get_priority_layer(self, identifier):
-        return settings_manager.get_priority_layer(identifier)
-
-    def get_activity(self, activity_uuid):
-        return settings_manager.get_activity(activity_uuid)
-
-    def get_priority_layers(self):
-        return settings_manager.get_priority_layers()
-
-    def cancel_task(self, exception=None):
-        self.cancel()
-
-    def log_message(
-        self,
-        message: str,
-        name: str = "qgis_cplus",
-        info: bool = True,
-        notify: bool = True,
-    ):
-        log(message, name=name, info=info, notify=notify)
-
     def run(self):
         """Runs the main scenario analysis task operations"""
 
-        self.scenario_directory = self.get_scenario_directory()
+        base_dir = settings_manager.get_value(Settings.BASE_DIR)
+
+        self.scenario_directory = os.path.join(
+            f"{base_dir}",
+            f'scenario_{datetime.datetime.now().strftime("%Y_%m_%d_%H_%M_%S")}',
+        )
 
         FileUtils.create_new_dir(self.scenario_directory)
 
@@ -181,20 +155,15 @@
             f" [{dest_crs.authid()}]"
         )
 
-        self.log_message(
-            "Original area of interest extent: "
-            f"{processing_extent.asWktPolygon()} \n"
-        )
-        self.log_message(
-            "Snapped area of interest extent " f"{snapped_extent.asWktPolygon()} \n"
-        )
+        log(f"Original area of interest extent: {processing_extent.asWktPolygon()} \n")
+        log(f"Snapped area of interest extent {snapped_extent.asWktPolygon()} \n")
 
         # Run pathways layers snapping using a specified reference layer
 
-        snapping_enabled = self.get_settings_value(
+        snapping_enabled = settings_manager.get_value(
             Settings.SNAPPING_ENABLED, default=False, setting_type=bool
         )
-        reference_layer = self.get_settings_value(Settings.SNAP_LAYER, default="")
+        reference_layer = settings_manager.get_value(Settings.SNAP_LAYER, default="")
         reference_layer_path = Path(reference_layer)
         if (
             snapping_enabled
@@ -262,13 +231,9 @@
 
         # Run sieve function on the created models if user has enabled it
 
-<<<<<<< HEAD
-        sieve_enabled = self.get_settings_value(Settings.SIEVE_ENABLED, default=False)
-=======
         sieve_enabled = settings_manager.get_value(
             Settings.SIEVE_ENABLED, default=False, setting_type=bool
         )
->>>>>>> ff5b26d5
 
         if sieve_enabled:
             self.run_activities_sieve(
@@ -325,9 +290,9 @@
         :type result: bool
         """
         if result:
-            self.log_message("Finished from the main task \n")
+            log("Finished from the main task \n")
         else:
-            self.log_message(f"Error from task scenario task {self.error}")
+            log(f"Error from task scenario task {self.error}")
 
     def set_status_message(self, message):
         self.status_message = message
@@ -387,7 +352,7 @@
             return QgsRectangle(left, bottom, right, top)
 
         except Exception as e:
-            self.log_message(
+            log(
                 tr(
                     f"Problem snapping area of "
                     f"interest extent, using the original extent,"
@@ -508,7 +473,7 @@
                         ),
                         level=Qgis.Critical,
                     )
-                    self.log_message(
+                    log(
                         f"No defined activity pathways or a "
                         f"activity layer for the activity {activity.name}"
                     )
@@ -528,11 +493,13 @@
                 return
 
             suitability_index = float(
-                self.get_settings_value(Settings.PATHWAY_SUITABILITY_INDEX, default=0)
+                settings_manager.get_value(
+                    Settings.PATHWAY_SUITABILITY_INDEX, default=0
+                )
             )
 
             carbon_coefficient = float(
-                self.get_settings_value(Settings.CARBON_COEFFICIENT, default=0.0)
+                settings_manager.get_value(Settings.CARBON_COEFFICIENT, default=0.0)
             )
 
             for pathway in pathways:
@@ -603,7 +570,7 @@
                     "OUTPUT": output,
                 }
 
-                self.log_message(
+                log(
                     f"Used parameters for combining pathways"
                     f" and carbon layers generation: {alg_params} \n"
                 )
@@ -624,9 +591,9 @@
 
                 pathway.path = results["OUTPUT"]
         except Exception as e:
-            self.log_message(f"Problem running pathway analysis,  {e}")
+            log(f"Problem running pathway analysis,  {e}")
             self.error = e
-            self.cancel_task()
+            self.cancel()
 
         return True
 
@@ -669,7 +636,7 @@
                         ),
                         level=Qgis.Critical,
                     )
-                    self.log_message(
+                    log(
                         f"No defined activity pathways or a "
                         f"activity layer for the activity {activity.name}"
                     )
@@ -679,12 +646,12 @@
                     if not (pathway in pathways):
                         pathways.append(pathway)
 
-            reference_layer_path = self.get_settings_value(Settings.SNAP_LAYER)
-            rescale_values = self.get_settings_value(
+            reference_layer_path = settings_manager.get_value(Settings.SNAP_LAYER)
+            rescale_values = settings_manager.get_value(
                 Settings.RESCALE_VALUES, default=False, setting_type=bool
             )
 
-            resampling_method = self.get_settings_value(
+            resampling_method = settings_manager.get_value(
                 Settings.RESAMPLING_METHOD, default=0
             )
 
@@ -704,9 +671,7 @@
 
                     # carbon layer snapping
 
-                    self.log_message(
-                        f"Snapping carbon layers from {pathway.name} pathway"
-                    )
+                    log(f"Snapping carbon layers from {pathway.name} pathway")
 
                     if (
                         pathway.carbon_paths is not None
@@ -745,7 +710,7 @@
 
                         pathway.carbon_paths = snapped_carbon_paths
 
-                    self.log_message(f"Snapping {pathway.name} pathway layer \n")
+                    log(f"Snapping {pathway.name} pathway layer \n")
 
                     # Pathway snapping
 
@@ -762,7 +727,7 @@
                         pathway.path = output_path
 
             for activity in activities:
-                self.log_message(
+                log(
                     f"Snapping {len(activity.priority_layers)} "
                     f"priority weighting layers from activity {activity.name} with layers\n"
                 )
@@ -782,7 +747,7 @@
                         if priority_layer is None:
                             continue
 
-                        priority_layer_settings = self.get_priority_layer(
+                        priority_layer_settings = settings_manager.get_priority_layer(
                             priority_layer.get("uuid")
                         )
                         if priority_layer_settings is None:
@@ -819,9 +784,9 @@
                     activity.priority_layers = priority_layers
 
         except Exception as e:
-            self.log_message(f"Problem snapping layers, {e} \n")
+            log(f"Problem snapping layers, {e} \n")
             self.error = e
-            self.cancel_task()
+            self.cancel()
             return False
 
         return True
@@ -933,7 +898,7 @@
                         ),
                         level=Qgis.Critical,
                     )
-                    self.log_message(
+                    log(
                         f"No defined activity pathways or an "
                         f"activity layer for the activity {activity.name}"
                     )
@@ -953,11 +918,13 @@
                 return
 
             carbon_coefficient = float(
-                self.get_settings_value(Settings.CARBON_COEFFICIENT, default=0.0)
+                settings_manager.get_value(Settings.CARBON_COEFFICIENT, default=0.0)
             )
 
             suitability_index = float(
-                self.get_settings_value(Settings.PATHWAY_SUITABILITY_INDEX, default=0)
+                settings_manager.get_value(
+                    Settings.PATHWAY_SUITABILITY_INDEX, default=0
+                )
             )
 
             normalization_index = carbon_coefficient + suitability_index
@@ -986,7 +953,7 @@
 
                 layers.append(pathway.path)
 
-                self.log_message(
+                log(
                     f"Found minimum {min_value} and "
                     f"maximum {max_value} for pathway "
                     f" \n"
@@ -1026,7 +993,7 @@
                     "OUTPUT": output,
                 }
 
-                self.log_message(
+                log(
                     f"Used parameters for normalization of the pathways: {alg_params} \n"
                 )
 
@@ -1049,9 +1016,9 @@
                 pathway.path = results["OUTPUT"]
 
         except Exception as e:
-            self.log_message(f"Problem normalizing pathways layers, {e} \n")
+            log(f"Problem normalizing pathways layers, {e} \n")
             self.error = e
-            self.cancel_task()
+            self.cancel()
             return False
 
         return True
@@ -1101,7 +1068,7 @@
                         ),
                         level=Qgis.Critical,
                     )
-                    self.log_message(
+                    log(
                         f"No defined activity pathways or an "
                         f"activity layer for the activity {activity.name}"
                     )
@@ -1139,9 +1106,7 @@
                     "OUTPUT": output,
                 }
 
-                self.log_message(
-                    f"Used parameters for " f"activities generation: {alg_params} \n"
-                )
+                log(f"Used parameters for " f"activities generation: {alg_params} \n")
 
                 feedback = QgsProcessingFeedback()
 
@@ -1159,9 +1124,9 @@
                 activity.path = results["OUTPUT"]
 
         except Exception as e:
-            self.log_message(f"Problem creating activity layers, {e}")
+            log(f"Problem creating activity layers, {e}")
             self.error = e
-            self.cancel_task()
+            self.cancel()
             return False
 
         return True
@@ -1332,7 +1297,7 @@
                             ),
                             level=Qgis.Critical,
                         )
-                        self.log_message(
+                        log(
                             f"Problem when running sieve function on models, "
                             f"there is no map layer for the model {model.name}"
                         )
@@ -1342,7 +1307,7 @@
                             tr(f"Processing has been cancelled by the user."),
                             level=Qgis.Critical,
                         )
-                        self.log_message(f"Processing has been cancelled by the user.")
+                        log(f"Processing has been cancelled by the user.")
 
                     return False
 
@@ -1357,10 +1322,10 @@
                 )
 
                 threshold_value = float(
-                    self.get_settings_value(Settings.SIEVE_THRESHOLD, default=10.0)
-                )
-
-                mask_layer = self.get_settings_value(
+                    settings_manager.get_value(Settings.SIEVE_THRESHOLD, default=10.0)
+                )
+
+                mask_layer = settings_manager.get_value(
                     Settings.SIEVE_MASK_PATH, default=""
                 )
 
@@ -1376,7 +1341,7 @@
                     "OUTPUT": output,
                 }
 
-                self.log_message(
+                log(
                     f"Used parameters for running sieve function to the models: {alg_params} \n"
                 )
 
@@ -1396,9 +1361,9 @@
                 model.path = results["OUTPUT"]
 
         except Exception as e:
-            self.log_message(f"Problem running sieve function on models layers, {e} \n")
+            log(f"Problem running sieve function on models layers, {e} \n")
             self.error = e
-            self.cancel_task()
+            self.cancel()
             return False
 
         return True
@@ -1447,7 +1412,7 @@
                             ),
                             level=Qgis.Critical,
                         )
-                        self.log_message(
+                        log(
                             f"Problem when running activities normalization, "
                             f"there is no map layer for the activity {activity.name}"
                         )
@@ -1457,7 +1422,7 @@
                             tr(f"Processing has been cancelled by the user."),
                             level=Qgis.Critical,
                         )
-                        self.log_message(f"Processing has been cancelled by the user.")
+                        log(f"Processing has been cancelled by the user.")
 
                     return False
 
@@ -1480,7 +1445,7 @@
                 min_value = band_statistics.minimumValue
                 max_value = band_statistics.maximumValue
 
-                self.log_message(
+                log(
                     f"Found minimum {min_value} and "
                     f"maximum {max_value} for activity {activity.name} \n"
                 )
@@ -1490,11 +1455,11 @@
                 layers.append(activity.path)
 
                 carbon_coefficient = float(
-                    self.get_settings_value(Settings.CARBON_COEFFICIENT, default=0.0)
+                    settings_manager.get_value(Settings.CARBON_COEFFICIENT, default=0.0)
                 )
 
                 suitability_index = float(
-                    self.get_settings_value(
+                    settings_manager.get_value(
                         Settings.PATHWAY_SUITABILITY_INDEX, default=0
                     )
                 )
@@ -1528,7 +1493,7 @@
                     "OUTPUT": output,
                 }
 
-                self.log_message(
+                log(
                     f"Used parameters for normalization of the activities: {alg_params} \n"
                 )
 
@@ -1548,9 +1513,9 @@
                 activity.path = results["OUTPUT"]
 
         except Exception as e:
-            self.log_message(f"Problem normalizing activity layers, {e} \n")
+            log(f"Problem normalizing activity layers, {e} \n")
             self.error = e
-            self.cancel_task()
+            self.cancel()
             return False
 
         return True
@@ -1594,7 +1559,7 @@
                         ),
                         level=Qgis.Critical,
                     )
-                    self.log_message(
+                    log(
                         f"Problem when running activities normalization, "
                         f"there is no map layer for the activity {activity.name}"
                     )
@@ -1608,7 +1573,7 @@
                 basenames.append(f'"{Path(activity.path).stem}@1"')
 
                 if not any(priority_layers_groups):
-                    self.log_message(
+                    log(
                         f"There are no defined priority layers in groups,"
                         f" skipping activities weighting step."
                     )
@@ -1618,19 +1583,21 @@
                     return
 
                 if activity.priority_layers is None or activity.priority_layers is []:
-                    self.log_message(
+                    log(
                         f"There are no associated "
                         f"priority weighting layers for activity {activity.name}"
                     )
                     continue
 
-                settings_activity = self.get_activity(str(activity.uuid))
+                settings_activity = settings_manager.get_activity(str(activity.uuid))
 
                 for layer in settings_activity.priority_layers:
                     if layer is None:
                         continue
 
-                    settings_layer = self.get_priority_layer(layer.get("uuid"))
+                    settings_layer = settings_manager.get_priority_layer(
+                        layer.get("uuid")
+                    )
                     if settings_layer is None:
                         continue
 
@@ -1643,18 +1610,18 @@
                         f"from the activity {activity.name} weighting."
                     )
                     if pwl is None:
-                        self.log_message(missing_pwl_message)
+                        log(missing_pwl_message)
                         continue
 
                     pwl_path = Path(pwl)
 
                     if not pwl_path.exists():
-                        self.log_message(missing_pwl_message)
+                        log(missing_pwl_message)
                         continue
 
                     path_basename = pwl_path.stem
 
-                    for priority_layer in self.get_priority_layers():
+                    for priority_layer in settings_manager.get_priority_layers():
                         if priority_layer.get("name") == layer.get("name"):
                             for group in priority_layer.get("groups", []):
                                 value = group.get("value")
@@ -1696,7 +1663,7 @@
                     "OUTPUT": output,
                 }
 
-                self.log_message(
+                log(
                     f" Used parameters for calculating weighting activities {alg_params} \n"
                 )
 
@@ -1718,9 +1685,9 @@
                 weighted_activities.append(activity)
 
         except Exception as e:
-            self.log_message(f"Problem weighting activities, {e}\n")
+            log(f"Problem weighting activities, {e}\n")
             self.error = e
-            self.cancel_task()
+            self.cancel()
             return None, False
 
         return weighted_activities, True
@@ -1749,7 +1716,7 @@
                         ),
                         level=Qgis.Critical,
                     )
-                    self.log_message(
+                    log(
                         f"Problem when running activity updates, "
                         f"there is no map layer for the activity {activity.name}"
                     )
@@ -1785,7 +1752,7 @@
                     "OUTPUT": output,
                 }
 
-                self.log_message(
+                log(
                     f"Used parameters for "
                     f"updates on the weighted activities: {alg_params} \n"
                 )
@@ -1806,9 +1773,9 @@
                 activity.path = results["OUTPUT"]
 
         except Exception as e:
-            self.log_message(f"Problem cleaning activities, {e}")
+            log(f"Problem cleaning activities, {e}")
             self.error = e
-            self.cancel_task()
+            self.cancel()
             return False
 
         return True
@@ -1884,9 +1851,7 @@
                 if activity_name in activity_names:
                     sources.append(layers[activity_name].source())
 
-            self.log_message(
-                f"Layers sources {[Path(source).stem for source in sources]}"
-            )
+            log(f"Layers sources {[Path(source).stem for source in sources]}")
 
             output_file = (
                 QgsProcessing.TEMPORARY_OUTPUT if temporary_output else output_file
@@ -1903,9 +1868,7 @@
                 "OUTPUT": output_file,
             }
 
-            self.log_message(
-                f"Used parameters for highest position analysis {alg_params} \n"
-            )
+            log(f"Used parameters for highest position analysis {alg_params} \n")
 
             self.feedback = QgsProcessingFeedback()
 
@@ -1922,14 +1885,14 @@
             )
 
         except Exception as err:
-            self.log_message(
+            log(
                 tr(
                     "An error occurred when running task for "
                     'scenario analysis, error message "{}"'.format(str(err))
                 )
             )
             self.error = err
-            self.cancel_task()
+            self.cancel()
             return False
 
         return True