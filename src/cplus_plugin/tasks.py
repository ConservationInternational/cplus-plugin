--- conflicted
+++ resolved
@@ -236,16 +236,7 @@
             )
 
         # TODO enable the sieve functionality
-
-<<<<<<< HEAD
-        sieve_enabled = self.get_settings_value(
-            Settings.SIEVE_ENABLED, default=False, setting_type=bool
-        )
-=======
-        # Run sieve function on the created models if user has enabled it
->>>>>>> 50ed9655
-
-        # sieve_enabled = settings_manager.get_value(
+        # sieve_enabled = self.get_settings_value(
         #     Settings.SIEVE_ENABLED, default=False, setting_type=bool
         # )
         #
