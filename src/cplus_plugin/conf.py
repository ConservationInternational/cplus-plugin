--- conflicted
+++ resolved
@@ -30,6 +30,8 @@
     ncs_pathway_to_dict,
 )
 
+from .utils import log
+
 
 @contextlib.contextmanager
 def qgis_settings(group_root: str, settings=None):
@@ -126,12 +128,17 @@
 
     BASE_GROUP_NAME: str = "cplus_plugin"
     SCENARIO_GROUP_NAME: str = "scenarios"
+    PRIORITY_GROUP_NAME: str = "priority_groups"
+    PRIORITY_LAYERS_GROUP_NAME: str = "priority_layers"
+    NCS_PATHWAY_BASE: str = "ncs_pathways"
+
     IMPLEMENTATION_MODEL_BASE: str = "implementation_models"
 
     settings = QgsSettings()
 
     scenarios_settings_updated = QtCore.pyqtSignal()
-    settings_updated = QtCore.pyqtSignal(Settings, object)
+    priority_layers_changed = QtCore.pyqtSignal()
+    settings_updated = QtCore.pyqtSignal([str, object], [Settings, object])
 
     def set_value(self, name: str, value):
         """Adds a new setting key and value on the plugin specific settings.
@@ -141,9 +148,11 @@
 
         :param value: Value of the setting
         :type value: Any
-
         """
         self.settings.setValue(f"{self.BASE_GROUP_NAME}/{name}", value)
+        if isinstance(name, Settings):
+            name = name.value
+
         self.settings_updated.emit(name, value)
 
     def get_value(self, name: str, default=None, setting_type=None):
@@ -152,8 +161,7 @@
         :param name: Name of the setting key
         :type name: str
 
-        :param default: Default value returned when the
-         setting key does not exists
+        :param default: Default value returned when the setting key does not exist
         :type default: Any
 
         :param setting_type: Type of the store setting
@@ -186,8 +194,8 @@
         :param identifier: Scenario settings identifier
         :type identifier: uuid.UUID
 
-        :returns Scenario settings base group
-        :rtype str
+        :returns: Scenario settings base group
+        :rtype: str
         """
         return (
             f"{self.BASE_GROUP_NAME}/"
@@ -199,7 +207,7 @@
         """Save the passed scenario settings into the plugin settings
 
         :param scenario_settings: Scenario settings
-        :type scenario_settings:  ScenarioSettings
+        :type scenario_settings: ScenarioSettings
         """
         settings_key = self._get_scenario_settings_base(scenario_settings.uuid)
 
@@ -214,11 +222,11 @@
         """Saves the scenario extent into plugin settings
         using the provided settings group key.
 
-        :param extent: Scenario extent
-        :type extent: SpatialExtent
-
-        :param key: QgsSettings group key.
-        :type key: str
+        :param key: Scenario extent
+        :type key: SpatialExtent
+
+        :param extent: QgsSettings group key
+        :type extent: str
         """
         spatial_extent = extent.spatial.bbox
 
@@ -232,8 +240,8 @@
         :param identifier: Scenario identifier
         :type identifier: str
 
-        :returns Scenario settings instance
-        :rtype ScenarioSettings
+        :returns: Scenario settings instance
+        :rtype: ScenarioSettings
         """
 
         settings_key = self._get_scenario_settings_base(identifier)
@@ -249,8 +257,8 @@
         :param scenario_id: Scenario id
         :type scenario_id: str
 
-        :returns Scenario settings instance
-        :rtype ScenarioSettings
+        :returns: Scenario settings instance
+        :rtype: ScenarioSettings
         """
 
         result = []
@@ -263,15 +271,15 @@
                     scenario = ScenarioSettings.from_qgs_settings(
                         uuid, scenario_settings
                     )
-                    if scenario.id == scenario_id:
+                    if scenario.uuid == scenario_id:
                         return scenario
         return None
 
     def get_scenarios(self):
         """Gets all the available scenarios settings in the plugin.
 
-        :returns List of the scenario settings instances
-        :rtype list
+        :returns: List of the scenario settings instances
+        :rtype: list
         """
         result = []
         with qgis_settings(
@@ -293,8 +301,6 @@
             for scenario_name in settings.childGroups():
                 settings.remove(scenario_name)
 
-<<<<<<< HEAD
-=======
     def _get_priority_layers_settings_base(self, identifier) -> str:
         """Gets the priority layers settings base url.
 
@@ -589,7 +595,6 @@
             for priority_group in settings.childGroups():
                 settings.remove(priority_group)
 
->>>>>>> 333a4ca8
     def _get_ncs_pathway_settings_base(self) -> str:
         """Returns the path for NCS pathway settings.
 
