--- conflicted
+++ resolved
@@ -59,11 +59,8 @@
     OPTIONS_TITLE,
     PRIORITY_GROUPS,
     PRIORITY_LAYERS,
-<<<<<<< HEAD
     BASE_API_URL,
-=======
     REPORT_FONT_NAME,
->>>>>>> 32712640
 )
 from .gui.map_repeat_item_widget import CplusMapLayoutItemGuiMetadata
 from .lib.reports.layout_items import CplusMapRepeatItemLayoutItemMetadata
