# coding=utf-8

"""Plugin main/core.

/***************************************************************************
 *                                                                         *
 *   This program is free software; you can redistribute it and/or modify  *
 *   it under the terms of the GNU General Public License as published by  *
 *   the Free Software Foundation; either version 2 of the License, or     *
 *   (at your option) any later version.                                   *
 *                                                                         *
 ***************************************************************************/
"""

import os.path

from qgis.core import QgsApplication, QgsMasterLayoutInterface, QgsSettings
from qgis.gui import QgsGui, QgsLayoutDesignerInterface
from qgis.PyQt.QtCore import QSettings, QTranslator, QCoreApplication, Qt
from qgis.PyQt.QtGui import QIcon
from qgis.PyQt.QtWidgets import QAction, QDockWidget, QMainWindow, QVBoxLayout

# Initialize Qt resources from file resources.py
from .resources import *

from .gui.qgis_cplus_main import QgisCplusMain
from qgis.PyQt.QtWidgets import QToolButton
from qgis.PyQt.QtWidgets import QMenu

<<<<<<< HEAD
from .definitions.defaults import ICON_PATH, OPTIONS_TITLE
from .gui.map_repeat_item_widget import CplusMapLayoutItemGuiMetadata
from .lib.reports.layout_items import CplusMapRepeatItemLayoutItemMetadata
from .lib.reports.manager import report_manager
from .settings import CplusOptionsFactory
from .utils import initialize_default_settings
=======
from .definitions.defaults import (
    ABOUT_DOCUMENTATION_SITE,
    DOCUMENTATION_SITE,
    USER_DOCUMENTATION_SITE,
    ICON_PATH,
    OPTIONS_TITLE,
)
from .settings import CplusOptionsFactory

from .utils import (
    log,
    open_documentation,
)

from .conf import Settings, settings_manager
from .definitions.defaults import (
    DEFAULT_IMPLEMENTATION_MODELS,
    DEFAULT_NCS_PATHWAYS,
    PRIORITY_GROUPS,
    PRIORITY_LAYERS,
)
from .definitions.constants import NCS_PATHWAY_SEGMENT
>>>>>>> 41d84c83


class QgisCplus:
    """QGIS CPLUS Plugin Implementation."""

    def __init__(self, iface):
        self.iface = iface
        self.plugin_dir = os.path.dirname(__file__)
        locale = QgsSettings().value("locale/userLocale")[0:2]
        locale_path = os.path.join(self.plugin_dir, "i18n", "CPLUS{}.qm".format(locale))

        if os.path.exists(locale_path):
            self.translator = QTranslator()
            self.translator.load(locale_path)
            QCoreApplication.installTranslator(self.translator)

        # Declare instance attributes
        self.actions = []
        self.pluginIsActive = False

        self.menu = QMenu("&CPLUS")
        self.menu.setIcon(QIcon(ICON_PATH))

        self.raster_menu = self.iface.rasterMenu()
        self.raster_menu.addMenu(self.menu)

        self.toolbar = self.iface.addToolBar("Open CPLUS")
        self.toolbar.setObjectName("CPLUS")
        self.toolButton = QToolButton()
        self.toolButton.setMenu(QMenu())
        self.toolButton.setPopupMode(QToolButton.MenuButtonPopup)
        self.toolBtnAction = self.toolbar.addWidget(self.toolButton)
        self.actions.append(self.toolBtnAction)

        if not settings_manager.get_value(
            "default_priority_layers_set", default=False, setting_type=bool
        ):
            create_priority_layers()

        self.main_widget = QgisCplusMain(
            iface=self.iface, parent=self.iface.mainWindow()
        )

        self.options_factory = None

    # noinspection PyMethodMayBeStatic
    def tr(self, message) -> str:
        """Get the translation for a string using Qt translation API.
        We implement this ourselves since we do not inherit QObject.

        :param message: String for translation
        :type message: str

        :returns: Translated version of the message
        :rtype: QString
        """
        # noinspection PyTypeChecker,PyArgumentList,PyCallByClass
        return QCoreApplication.translate("CPLUS", message)

    def add_action(
        self,
        icon_path,
        text,
        callback,
        enabled_flag=True,
        add_to_menu=True,
        add_to_web_menu=True,
        add_to_toolbar=True,
        set_as_default_action=False,
        status_tip=None,
        whats_this=None,
        parent=None,
    ):
        """Add a toolbar icon to the toolbar.

        :param icon_path: Path to the icon for this action
        :type icon_path: str

        :param text: Text that should be shown in menu items for this action
        :type text: str

        :param callback: Function to be called when the action is triggered
        :type callback: function

        :param enabled_flag: A flag indicating if the action should be enabled
        :type enabled_flag: bool

        :param add_to_menu: Flag indicating whether the action should also be added to the menu
        :type add_to_menu: bool

        :param add_to_web_menu: Flag indicating whether the action should also be added to the web menu
        :type add_to_web_menu: bool

        :param add_to_toolbar: Flag indicating whether the action should also be added to the toolbar
        :type add_to_toolbar: bool

        :param set_as_default_action: Flag indicating whether the action is the default action
        :type set_as_default_action: bool

        :param status_tip: Optional text to show in a popup when mouse pointer hovers over the action
        :type status_tip: str

        :param parent: Parent widget for the new action
        :type parent: QWidget

        :param whats_this: Optional text to show in the status bar when the mouse pointer hovers over the action
        :type whats_this: str

        :returns: The action that was created
        :rtype: QAction
        """

        icon = QIcon(icon_path)
        action = QAction(icon, text, parent)
        action.triggered.connect(callback)
        action.setEnabled(enabled_flag)

        if status_tip is not None:
            action.setStatusTip(status_tip)

        if whats_this is not None:
            action.setWhatsThis(whats_this)

        if add_to_menu:
            self.menu.addAction(action)

        # If we want to read this
        # if add_to_web_menu:
        #     self.iface.addPluginToWebMenu(self.menu, action)

        if add_to_toolbar:
            self.toolButton.menu().addAction(action)

            if set_as_default_action:
                self.toolButton.setDefaultAction(action)

        if add_to_menu:
            self.menu.addAction(action)

        self.actions.append(action)

        return action

    def initGui(self):
        """Create the menu entries and toolbar icons inside the QGIS GUI."""
        self.add_action(
            ICON_PATH,
            text=self.tr("CPLUS"),
            callback=self.run,
            parent=self.iface.mainWindow(),
            set_as_default_action=True,
        )

        self.add_action(
            os.path.join(os.path.dirname(__file__), "icons", "settings.svg"),
            text=self.tr("Settings"),
            callback=self.run_settings,
            parent=self.iface.mainWindow(),
            status_tip=self.tr("CPLUS Settings"),
        )

        self.add_action(
            os.path.join(
                os.path.dirname(__file__), "icons", "mActionHelpContents_green.svg"
            ),
            text=self.tr("Help"),
            callback=self.open_help,
            parent=self.iface.mainWindow(),
            status_tip=self.tr("CPLUS Help"),
        )

        self.add_action(
            os.path.join(os.path.dirname(__file__), "icons", "info_green.svg"),
            text=self.tr("About"),
            callback=self.open_about,
            parent=self.iface.mainWindow(),
            status_tip=self.tr("CPLUS About"),
        )

        # Adds the settings to the QGIS options panel
        self.options_factory = CplusOptionsFactory()
        self.iface.registerOptionsWidgetFactory(self.options_factory)

        # Initialize default model components
        initialize_default_settings()

        # Register custom layout items
        self.register_layout_items()

        # Register custom report variables when a layout is opened
        self.iface.layoutDesignerOpened.connect(self.on_layout_designer_opened)

    def onClosePlugin(self):
        """Cleanup necessary items here when plugin widget is closed."""
        self.pluginIsActive = False

    def unload(self):
        """Removes the plugin menu item and icon from QGIS GUI."""
        try:
            for action in self.actions:
                self.iface.removePluginMenu(self.tr("&CPLUS"), action)
                self.iface.removePluginWebMenu(self.tr("&CPLUS"), action)
                self.iface.removeToolBarIcon(action)

        except Exception as e:
            pass

    def run(self):
        """Creates the main widget for the plugin."""
        if self.main_widget is None:
            self.main_widget = QgisCplusMain(
                iface=self.iface, parent=self.iface.mainWindow()
            )

        self.iface.addDockWidget(Qt.RightDockWidgetArea, self.main_widget)
        self.main_widget.show()

        if not self.pluginIsActive:
            self.pluginIsActive = True

    def run_settings(self):
        """Options the CPLUS settings in the QGIS options dialog."""
        self.iface.showOptionsDialog(currentPage=OPTIONS_TITLE)

<<<<<<< HEAD
    def on_layout_designer_opened(self, designer: QgsLayoutDesignerInterface):
        """Register custom report variables in a print layout only."""
        layout_type = designer.masterLayout().layoutType()
        if layout_type == QgsMasterLayoutInterface.PrintLayout:
            layout = designer.layout()
            report_manager.register_variables(layout)

    def register_layout_items(self):
        """Register custom layout items."""
        # Register map layout item
        QgsApplication.layoutItemRegistry().addLayoutItemType(
            CplusMapRepeatItemLayoutItemMetadata()
        )

        # Register map GUI metadata
        item_gui_registry = QgsGui.layoutItemGuiRegistry()
        map_item_gui_metadata = CplusMapLayoutItemGuiMetadata()
        item_gui_registry.addLayoutItemGuiMetadata(map_item_gui_metadata)
=======
    def open_help(self):
        """Opens documentation home page for the plugin in a browser"""
        open_documentation(DOCUMENTATION_SITE)

    def open_about(self):
        """Opens the about documentation for the plugin in a browser"""
        open_documentation(ABOUT_DOCUMENTATION_SITE)


def create_priority_layers():
    """Prepares the priority weighted layers UI with the defaults priority groups"""

    if not settings_manager.get_value(
        "default_priority_layers_set", default=False, setting_type=bool
    ):
        log(f"Initializing priority layers and groups")

        groups = []
        for group in PRIORITY_GROUPS:
            group["value"] = 0
            settings_manager.save_priority_group(group)

        for layer in PRIORITY_LAYERS:
            layer["groups"] = groups
            settings_manager.save_priority_layer(layer)

        settings_manager.set_value("default_priority_layers_set", True)


def initialize_default_settings():
    """Initialize default model components such as NCS pathways
    and implementation models.

    It will check if there are existing components using the UUID
    and only add the ones that do not exist in the settings.

    This is normally called during plugin startup.
    """
    # Add default pathways
    for ncs_dict in DEFAULT_NCS_PATHWAYS:
        try:
            ncs_uuid = ncs_dict["uuid"]
            ncs = settings_manager.get_ncs_pathway(ncs_uuid)
            if ncs is None:
                # Update dir
                base_dir = settings_manager.get_value(Settings.BASE_DIR, None)
                if base_dir is not None:
                    file_name = ncs_dict["path"]
                    absolute_path = f"{base_dir}/{NCS_PATHWAY_SEGMENT}/{file_name}"
                    abs_path = str(os.path.normpath(absolute_path))
                    ncs_dict["path"] = abs_path
                ncs_dict["user_defined"] = False
                settings_manager.save_ncs_pathway(ncs_dict)
        except KeyError as ke:
            log(f"Default NCS configuration load error - {str(ke)}")
            continue

    # Add default implementation models
    for imp_model_dict in DEFAULT_IMPLEMENTATION_MODELS:
        try:
            imp_model_uuid = imp_model_dict["uuid"]
            imp_model = settings_manager.get_implementation_model(imp_model_uuid)
            if imp_model is None:
                settings_manager.save_implementation_model(imp_model_dict)
        except KeyError as ke:
            log(f"Default implementation model configuration load error - {str(ke)}")
            continue
>>>>>>> 41d84c83
<|MERGE_RESOLUTION|>--- conflicted
+++ resolved
@@ -27,14 +27,10 @@
 from qgis.PyQt.QtWidgets import QToolButton
 from qgis.PyQt.QtWidgets import QMenu
 
-<<<<<<< HEAD
 from .definitions.defaults import ICON_PATH, OPTIONS_TITLE
 from .gui.map_repeat_item_widget import CplusMapLayoutItemGuiMetadata
 from .lib.reports.layout_items import CplusMapRepeatItemLayoutItemMetadata
 from .lib.reports.manager import report_manager
-from .settings import CplusOptionsFactory
-from .utils import initialize_default_settings
-=======
 from .definitions.defaults import (
     ABOUT_DOCUMENTATION_SITE,
     DOCUMENTATION_SITE,
@@ -57,7 +53,7 @@
     PRIORITY_LAYERS,
 )
 from .definitions.constants import NCS_PATHWAY_SEGMENT
->>>>>>> 41d84c83
+from .utils import initialize_default_settings
 
 
 class QgisCplus:
@@ -282,7 +278,6 @@
         """Options the CPLUS settings in the QGIS options dialog."""
         self.iface.showOptionsDialog(currentPage=OPTIONS_TITLE)
 
-<<<<<<< HEAD
     def on_layout_designer_opened(self, designer: QgsLayoutDesignerInterface):
         """Register custom report variables in a print layout only."""
         layout_type = designer.masterLayout().layoutType()
@@ -301,7 +296,7 @@
         item_gui_registry = QgsGui.layoutItemGuiRegistry()
         map_item_gui_metadata = CplusMapLayoutItemGuiMetadata()
         item_gui_registry.addLayoutItemGuiMetadata(map_item_gui_metadata)
-=======
+
     def open_help(self):
         """Opens documentation home page for the plugin in a browser"""
         open_documentation(DOCUMENTATION_SITE)
@@ -368,5 +363,4 @@
                 settings_manager.save_implementation_model(imp_model_dict)
         except KeyError as ke:
             log(f"Default implementation model configuration load error - {str(ke)}")
-            continue
->>>>>>> 41d84c83
+            continue