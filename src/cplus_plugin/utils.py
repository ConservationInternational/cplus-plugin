# -*- coding: utf-8 -*-
"""
    Plugin utilities
"""


import os
from pathlib import Path

from qgis.PyQt import QtCore, QtGui
from qgis.core import Qgis, QgsApplication, QgsMessageLog

from .definitions.defaults import (
    DOCUMENTATION_SITE,
    TEMPLATE_NAME,
)
from .definitions.constants import NCS_PATHWAY_SEGMENT


def tr(message):
    """Get the translation for a string using Qt translation API.
    We implement this ourselves since we do not inherit QObject.

    :param message: String for translation.
    :type message: str, QString

    :returns: Translated version of message.
    :rtype: QString
    """
    # noinspection PyTypeChecker,PyArgumentList,PyCallByClass
    return QtCore.QCoreApplication.translate("QgisCplus", message)


def log(
    message: str,
    name: str = "qgis_cplus",
    info: bool = True,
    notify: bool = True,
):
    """Logs the message into QGIS logs using qgis_cplus as the default
    log instance.
    If notify_user is True, user will be notified about the log.

    :param message: The log message
    :type message: str

    :param name: Name of te log instance, qgis_cplus is the default
    :type message: str

    :param info: Whether the message is about info or a
    warning
    :type info: bool

    :param notify: Whether to notify user about the log
    :type notify: bool
    """
    level = Qgis.Info if info else Qgis.Warning
    QgsMessageLog.logMessage(
        message,
        name,
        level=level,
        notifyUser=notify,
    )


def open_documentation(url=None):
    """Opens documentation website in the default browser"""
    url = DOCUMENTATION_SITE if url is None else url
    result = QtGui.QDesktopServices.openUrl(QtCore.QUrl(url))
    return result


def is_dark_theme() -> bool:
    """Checks if the current QGIS UI theme is dark mode.

    :returns: True if the current UI theme is on dark mode, else False.
    :rtype: bool
    """
    if QgsApplication.instance().themeName() == "Night Mapping":
        return True

    return False


class FileUtils:
    """
    Provides functionality for commonly used file-related operations.
    """

    @staticmethod
    def plugin_dir() -> str:
        """Returns the root directory of the plugin.

        :returns: Root directory of the plugin.
        :rtype: str
        """
        return os.path.join(os.path.dirname(os.path.realpath(__file__)))

    @staticmethod
    def get_icon(file_name: str) -> QtGui.QIcon:
        """Creates an icon based on the icon name in the 'icons' folder.

        :param file_name: File name which should include the extension.
        :type file_name: str

        :returns: Icon object matching the file name.
        :rtype: QtGui.QIcon
        """
        icon_path = os.path.normpath(f"{FileUtils.plugin_dir()}/icons/{file_name}")

        if not os.path.exists(icon_path):
            return QtGui.QIcon()

        return QtGui.QIcon(icon_path)

    @staticmethod
    def report_template_path(file_name=None) -> str:
        """Get the absolute path to the template file with the given name.
        Caller needs to verify that the file actually exists.

        :param file_name: Template file name including the extension. If
        none is specified then it will use `main.qpt` as the default
        template name.
        :type file_name: str

        :returns: The absolute path to the template file with the given name.
        :rtype: str
        """
        if file_name is None:
            file_name = TEMPLATE_NAME

        absolute_path = f"{FileUtils.plugin_dir()}/app_data/reports/{file_name}"

        return os.path.normpath(absolute_path)

    @staticmethod
    def create_ncs_pathways_dir(base_dir: str):
        """Creates an NCS sub-directory under BASE_DIR. Skips
        creation of the sub-directory if it already exists.
        """
        ncs_pathway_dir = f"{base_dir}/{NCS_PATHWAY_SEGMENT}"
        message = tr(
            "Missing parent directory when creating NCS pathways " "subdirectory."
        )
        FileUtils.create_new_dir(ncs_pathway_dir, message)

    @staticmethod
    def create_new_dir(directory: str, log_message: str = ""):
        """Creates new file directory if it doesn't exist"""
        p = Path(directory)
        if not p.exists():
<<<<<<< HEAD
            p.mkdir(parents=True)
=======
            try:
                p.mkdir()
            except FileNotFoundError:
                log(log_message)
>>>>>>> 760c3a57
<|MERGE_RESOLUTION|>--- conflicted
+++ resolved
@@ -64,7 +64,12 @@
 
 
 def open_documentation(url=None):
-    """Opens documentation website in the default browser"""
+    """Opens documentation website in the default browser
+
+    :param url: URL link to documentation site (e.g. gh pages site)
+    :type url: str
+
+    """
     url = DOCUMENTATION_SITE if url is None else url
     result = QtGui.QDesktopServices.openUrl(QtCore.QUrl(url))
     return result
@@ -138,9 +143,12 @@
         """Creates an NCS sub-directory under BASE_DIR. Skips
         creation of the sub-directory if it already exists.
         """
+        if not Path(base_dir).is_dir():
+            return
+
         ncs_pathway_dir = f"{base_dir}/{NCS_PATHWAY_SEGMENT}"
         message = tr(
-            "Missing parent directory when creating NCS pathways " "subdirectory."
+            "Missing parent directory when creating NCS pathways subdirectory."
         )
         FileUtils.create_new_dir(ncs_pathway_dir, message)
 
@@ -149,11 +157,7 @@
         """Creates new file directory if it doesn't exist"""
         p = Path(directory)
         if not p.exists():
-<<<<<<< HEAD
-            p.mkdir(parents=True)
-=======
             try:
                 p.mkdir()
             except FileNotFoundError:
-                log(log_message)
->>>>>>> 760c3a57
+                log(log_message)