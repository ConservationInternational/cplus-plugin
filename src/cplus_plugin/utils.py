--- conflicted
+++ resolved
@@ -17,18 +17,14 @@
     QgsRasterLayer,
     QgsUnitTypes,
 )
-<<<<<<< HEAD
 from qgis import processing
 
 from .definitions.defaults import DOCUMENTATION_SITE, REPORT_FONT_NAME, TEMPLATE_NAME
-from .definitions.constants import NCS_CARBON_SEGMENT, NCS_PATHWAY_SEGMENT
-=======
 from .definitions.constants import (
     NCS_CARBON_SEGMENT,
     NCS_PATHWAY_SEGMENT,
     PRIORITY_LAYERS_SEGMENT,
 )
->>>>>>> 84ab60b2
 
 
 def tr(message):
