# -*- coding: utf-8 -*-

""" Data models for report production."""

import dataclasses
from enum import IntEnum
import re
import typing
from uuid import UUID

from qgis.core import (
    QgsBasicNumericFormat,
    QgsFallbackNumericFormat,
    QgsFeedback,
    QgsLayoutTableColumn,
    QgsNumericFormat,
)
from qgis.PyQt import QtCore

<<<<<<< HEAD
from cplus_core.models.base import Scenario, ScenarioResult
=======
from .base import Activity, Scenario, ScenarioResult
>>>>>>> e3789161


@dataclasses.dataclass
class BaseReportContext:
    """Common context information for generating a scenario report."""

    template_path: str
    name: str
    project_file: str
    feedback: QgsFeedback


@dataclasses.dataclass
class ReportContext(BaseReportContext):
    """Context information for generating a scenario analysis report."""

    scenario: Scenario
    scenario_output_dir: str
    output_layer_name: str
    custom_metrics: bool


@dataclasses.dataclass
class ReportSubmitStatus:
    """Result of report submission process."""

    status: bool
    feedback: QgsFeedback
    identifier: str


@dataclasses.dataclass
class ReportResult:
    """Detailed result information from a report generation
    run.
    """

    success: bool
    scenario_id: UUID
    output_dir: str
    # Error messages
    messages: typing.Tuple[str] = dataclasses.field(default_factory=tuple)
    # Layout name
    name: str = ""
    base_file_name: str = ""

    @property
    def pdf_path(self) -> str:
        """Returns the absolute path to the PDF file if the process
        completed successfully.

         Caller needs to verify if the file actually exists in the
         given location.

         :returns: Absolute path to the PDF file if the process
        completed successfully else an empty string.
        :rtype: str
        """
        if not self.output_dir or not self.base_file_name:
            return ""

        return f"{self.output_dir}/{self.base_file_name}.pdf"


@dataclasses.dataclass
class ScenarioComparisonReportContext(BaseReportContext):
    """Contextual information related to the generation of scenario
    comparison report.
    """

    results: typing.List[ScenarioResult]
    output_dir: str


@dataclasses.dataclass
class ScenarioAreaInfo:
    """Contains information on the result of calculating a
    scenario's area.
    """

    name: str
    identifier: UUID
    area: dict = dataclasses.field(default_factory=dict)


@dataclasses.dataclass
class RepeatAreaDimension:
    """Contains information for rendering repeat model items
    such as scenarios or activities in a CPlus repeat item.
    """

    rows: int
    columns: int
    width: float
    height: float


@dataclasses.dataclass
class MetricColumn:
    """This class contains information required to create
    custom columns for the activity table in a scenario
    analysis report.
    """

    name: str
    header: str
    expression: str
    alignment: QtCore.Qt.AlignmentFlag = QtCore.Qt.AlignHCenter
    auto_calculated: bool = False
    format_as_number: bool = True
    number_formatter: QgsNumericFormat = QgsFallbackNumericFormat

    def to_qgs_column(self) -> QgsLayoutTableColumn:
        """Convenience function that converts this object to a
        QgsLayoutTableColumn for use in a QgsLayoutTable.

        :returns: A layout column object containing the heading,
        horizontal alignment and width specified.
        :rtype: QgsLayoutTableColumn
        """
        layout_column = QgsLayoutTableColumn(self.header)
        layout_column.setHAlignment(self.alignment)
        layout_column.setWidth(0)

        return layout_column

    @staticmethod
    def create_default_column(
        name: str, header: str, expression: str = ""
    ) -> "MetricColumn":
        """Creates a default metric column.

        :py:attr:`~format_as_number` is set to True and
        :py:attr:`~number_formatter` is set to two decimals
        places with a thousands' comma separator.

        :param name: Unique column name.
        :type name: str

        :param header: Label that will be used in the
        activity metrics table.
        :type header: str

        :param expression: Column expression. Default is an
        empty string.
        :type expression: str

        :returns: Metric column object.
        :rtype: MetricColumn
        """
        number_formatter = MetricColumn.default_formatter()

        column = MetricColumn(name, header, expression)
        column.number_formatter = number_formatter

        return column

    @staticmethod
    def default_formatter() -> QgsNumericFormat:
        """Returns a default number formatter with two
        decimals places and a comma for thousands'
        separator.

        :returns: Basic number formatter.
        :rtype: QgsNumericFormat
        """
        number_formatter = QgsBasicNumericFormat()
        number_formatter.setThousandsSeparator(",")
        number_formatter.setShowTrailingZeros(True)
        number_formatter.setNumberDecimalPlaces(2)

        return number_formatter


class MetricType(IntEnum):
    """Type of metric or expression."""

    COLUMN = 0
    CELL = 1
    NOT_SET = 2
    UNKNOWN = 3

    @staticmethod
    def from_int(int_enum: int) -> "MetricType":
        """Creates the metric type enum from the
        corresponding int equivalent.

        :param int_enum: Integer representing the metric type.
        :type int_enum: int

        :returns: Metric type enum corresponding to the given
        int else unknown if not found.
        :rtype: MetricType
        """
        if int_enum == 0:
            return MetricType.COLUMN
        elif int_enum == 1:
            return MetricType.CELL
        elif int_enum == 2:
            return MetricType.NOT_SET
        else:
            return MetricType.UNKNOWN


@dataclasses.dataclass
class ActivityColumnMetric:
    """This class provides granular control of the metric
    applied in each activity's column.
    """

    activity: Activity
    metric_column: MetricColumn
    metric_type: MetricType = MetricType.NOT_SET
    expression: str = ""

    def is_valid(self) -> bool:
        """Checks if the activity column metric is valid.

        :returns: True if the activity column metric is
        valid else False.
        :rtype: bool
        """
        if self.activity is None or self.metric_column is None:
            return False

        if self.metric_type == MetricType.NOT_SET:
            return False

        if not self.expression:
            return False

        return True


@dataclasses.dataclass
class MetricConfiguration:
    """Container for metric column and
    activity column metric data models.
    """

    metric_columns: typing.List[MetricColumn]
    activity_metrics: typing.List[typing.List[ActivityColumnMetric]]

    def is_valid(self) -> bool:
        """Checks the validity of the configuration.

        It verifies if the number of metric columns matches the
        column mappings for activity metrics.

        :returns: True if the configuration is valid, else False.
        :rtype: bool
        """
        column_metrics_len = 0
        if len(self.activity_metrics) > 0:
            column_metrics_len = len(self.activity_metrics[0])

        return len(self.metric_columns) == column_metrics_len

    @staticmethod
    def create() -> "MetricConfiguration":
        """Creates an empty metric configuration.

        :returns: An empty metric configuration.
        :rtype: MetricConfiguration
        """
        return MetricConfiguration([], [[]])

    @property
    def activities(self) -> typing.List[Activity]:
        """Gets the activity models in the configuration.

        :returns: Activity models in the configuration.
        :rtype: typing.List[Activity]
        """
        activities = []
        for activity_row in self.activity_metrics:
            if len(activity_row) > 0:
                activities.append(activity_row[0].activity)

        return activities

    def find(
        self, activity_id: str, name_header: str
    ) -> typing.Optional[ActivityColumnMetric]:
        """Returns a matching activity column metric model
        for the activity with the given UUID and the corresponding
        metric column name or header label.

        :param activity_id: The activity's unique identifier.
        :type activity_id: str

        :param name_header: The metric column name or header to match.
        :type name_header: str

        :returns: Matching column metric or None if not found.
        :rtype: typing.Optional[ActivityColumnMetric]
        """

        def _search_list(model_list: typing.List, activity_identifier: str, name: str):
            for model in model_list:
                if isinstance(model, list):
                    yield from _search_list(model, activity_identifier, name)
                else:
                    if str(model.activity.uuid) == activity_identifier and (
                        model.metric_column.name == name
                        or model.metric_column.name == name
                    ):
                        yield model

        match = next(_search_list(self.activity_metrics, activity_id, name_header), -1)

        return match if match != -1 else None


@dataclasses.dataclass
class MetricConfigurationProfile:
    """Profile with unique identifiers for a metrics configuration."""

    name: str
    config: MetricConfiguration

    @property
    def id(self) -> str:
        """Gets a cleaned profile name that has been stripped of spaces, special
        characters and in lower case.

        :returns: Cleaned version of the `name` attribute.
        :rtype: str
        """
        if not self.name.strip():
            return ""

        return (
            re.sub(r"[ %:/,\\\[\]<>*?]", "_", self.name.strip())
            .replace(" ", "")
            .lower()
        )

    def is_valid(self) -> bool:
        """Checks if the profile is valid.

        Checks if the name is specified or if the metric
        configuration is valid.

        :returns: True if the profile is valid else False.
        :rtype: bool
        """
        if not self.name.strip() or not self.config.is_valid():
            return False

        return True


@dataclasses.dataclass
class MetricProfileCollection:
    """Collection of `MetricConfigurationProfile` objects."""

    # Uses pofile ID
    current_profile: str = ""
    profiles: typing.List[MetricConfigurationProfile] = dataclasses.field(
        default_factory=list
    )

    @property
    def identifiers(self) -> typing.Dict[str, str]:
        """Gets a collection of profile IDs and corresponding names.

        Invalid profiles are excluded from the collection.

        :returns: A collection of profile IDs and corresponding names.
        :rtype: dict
        """
        return {
            profile.id: profile.name for profile in self.profiles if profile.is_valid()
        }

    def profile_exists(self, profile_id: str) -> bool:
        """Checks if a profile with the given ID exists in the collection.

        :returns: True if the profile ID exists else False.
        :rtype: bool
        """
        return profile_id in self.identifiers

    def add_profile(self, profile: MetricConfigurationProfile) -> bool:
        """Add a metric profile to the collection.

        It checks if there is an existing profile with a
        similar ID and if the profile is valid.

        :param profile: Metric profile to be added to the collection.
        :type profile: MetricConfigurationProfile

        :returns: True if the metric profile was successfully added else
        False if the profile is invalid or there exists one with a
        similar ID in the collection.
        :rtype: bool
        """
        if not profile.is_valid() or self.profile_exists(profile.id):
            return False

        self.profiles.append(profile)

        return True

    def remove_profile(self, profile_id: str) -> bool:
        """Remove a metric profile from the collection.

        :returns: True if the profile was successfully removed else
        False if the profile with the given ID does not exist in
        the collection.
        :rtype: bool
        """
        if not self.profile_exists(profile_id):
            return False

        self.profiles = [
            profile for profile in self.profiles if profile.id != profile_id
        ]

        return True

    def get_profile(
        self, profile_id: str
    ) -> typing.Optional[MetricConfigurationProfile]:
        """Gets a metric profile with the given ID.

        :param profile_id: ID of the metric profile to retrieve.
        :type profile_id: str

        :returns: Metric profile matching the given ID or None if
        not found.
        :rtype: MetricConfigurationProfile
        """
        profiles = [profile for profile in self.profiles if profile.id == profile_id]

        return profiles[0] if profiles else None

    def get_current_profile(self) -> typing.Optional[MetricConfigurationProfile]:
        """Helper function that retrieves the current metric profile if it has
        been specified in the attribute.

        :returns: Current metric profile object or None if not specified
        or not found in the collection.
        :rtype: MetricConfigurationProfile
        """
        if not self.current_profile:
            return None

        return self.get_profile(self.current_profile)


@dataclasses.dataclass
class ActivityContextInfo:
    """Contains information about an activity for use in an expression context."""

    activity: Activity
    area: float


@dataclasses.dataclass
class MetricEvalResult:
    """Result of evaluating a metric."""

    success: bool
    value: typing.Any<|MERGE_RESOLUTION|>--- conflicted
+++ resolved
@@ -17,11 +17,7 @@
 )
 from qgis.PyQt import QtCore
 
-<<<<<<< HEAD
-from cplus_core.models.base import Scenario, ScenarioResult
-=======
-from .base import Activity, Scenario, ScenarioResult
->>>>>>> e3789161
+from cplus_core.models.base import Activity, Scenario, ScenarioResult
 
 
 @dataclasses.dataclass
