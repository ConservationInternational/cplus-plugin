--- conflicted
+++ resolved
@@ -16,13 +16,8 @@
     QgsRectangle,
 )
 
-<<<<<<< HEAD
+from qgis.PyQt import QtCore
 from cplus_core.models.base import (
-=======
-from qgis.PyQt import QtCore
-
-from .base import (
->>>>>>> e3789161
     BaseModelComponent,
     BaseModelComponentType,
     Activity,
