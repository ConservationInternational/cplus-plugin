# -*- coding: utf-8 -*-
"""
Contains item models for view widgets such as NCS pathway or IM views.
"""
import uuid
from abc import abstractmethod
import json
import typing
from uuid import UUID, uuid4

from qgis.core import QgsMapLayer, QgsRasterLayer, QgsVectorLayer

from qgis.PyQt import QtCore, QtGui

from ..models.base import (
    BaseModelComponent,
    BaseModelComponentType,
    ImplementationModel,
    LayerModelComponent,
    LayerType,
    NcsPathway,
)
from ..models.helpers import (
<<<<<<< HEAD
=======
    clone_layer_component,
>>>>>>> ba7699ab
    clone_implementation_model,
    clone_ncs_pathway,
    create_ncs_pathway,
    ncs_pathway_to_dict,
)

from ..utils import FileUtils


NCS_PATHWAY_TYPE = QtGui.QStandardItem.UserType + 2
IMPLEMENTATION_MODEL_TYPE = QtGui.QStandardItem.UserType + 3
LAYER_ITEM_TYPE = QtGui.QStandardItem.UserType + 4

NCS_MIME_TYPE = "application/x-qabstractitemmodeldatalist"


class ModelComponentItem(QtGui.QStandardItem):
    """Base standard item for a BaseModelComponent object."""

    def __init__(self, model_component: BaseModelComponent):
        super().__init__(model_component.name)
        self.setToolTip(model_component.name)

        self._model_component = model_component
        if self._model_component is not None:
            self.update(self._model_component)

    def update(self, model_component: BaseModelComponent):
        """Update the component-related properties of the item."""
        if model_component is None:
            return

        self._model_component = model_component
        self.setText(model_component.name)
        self.setToolTip(model_component.name)

    @property
    def model_component(self) -> BaseModelComponent:
        """Returns an instance of the underlying model component object.

        :returns: Instance of underlying model component object.
        :rtype: BaseModelComponent
        """
        return self._model_component

    @property
    def uuid(self) -> str:
        """Returns the UUID of the item.

        :returns: UUID string of the item.
        :rtype: str
        """
        if self._model_component is None:
            return ""

        return str(self._model_component.uuid)

    @property
    def description(self) -> str:
        """Returns the description of the item.

        :returns: Description of the item.
        :rtype: str
        """
        if self._model_component is None:
            return ""

        return str(self._model_component.description)

    @staticmethod
    @abstractmethod
    def create(model_component: BaseModelComponent) -> "ModelComponentItem":
        """Factory method for creating an instance of a model item.

        This is an abstract method that needs to be implemented by
        subclasses.

        :param model_component: Source model component for creating the
        corresponding item.
        :type model_component: BaseModelComponent

        :returns: Model component item for use in a standard item model.
        :rtype: ModelComponentItem
        """
        pass

    @abstractmethod
    def clone(self) -> "ModelComponentItemType":
        """Creates a deep copied version of the model item.

        :returns: Cloned version of the model item containing all
        the properties as the source.
        :rtype: ModelComponentItem
        """
        pass


ModelComponentItemType = typing.TypeVar(
    "ModelComponentItemType", bound=ModelComponentItem
)


class LayerComponentItem(ModelComponentItem):
    """Base class view item for layer-based component items."""

    def __init__(self, model_component: LayerModelComponent):
        if not isinstance(model_component, LayerModelComponent):
            raise TypeError("'model_component' not of type LayerModelComponent")
        super().__init__(model_component)

    def is_valid(self) -> bool:
        """Checks whether the map layer of the underlying model
        component object is valid.

        :returns: True if the map layer is valid, else False
        if map layer is invalid or of None type.
        :rtype: bool
        """
        if self._model_component is None:
            return False

        return self._model_component.is_valid()

    @property
    def layer(self) -> typing.Union[QgsMapLayer, None]:
        """Returns the map layer from the underlying model
        component object.

        :returns: Map layer corresponding from the underlying
        model component.
        :rtype: QgsMapLayer
        """
        return self._model_component.to_map_layer()

    def set_layer(self, layer: QgsMapLayer) -> bool:
        """Set the map layer for the component item.

        It sets the :py:attr:`~path` attribute of the
        underlying data model.

        :param layer: Map layer for the component item.
        :type layer: QgsMapLayer

        :returns: Returns True if the layer was successfully
        set, else False if the layer is invalid.
        :rtype: bool
        """
        if not layer:
            return False

        if not layer.isValid():
            return False

        path = layer.source()
        self._model_component.path = path
        if isinstance(layer, QgsRasterLayer):
            self._model_component.layer_type = LayerType.RASTER
        elif isinstance(layer, QgsVectorLayer):
            self._model_component.layer_type = LayerType.VECTOR

        return True

    @staticmethod
    @abstractmethod
    def create(model_component: BaseModelComponent) -> "ModelComponentItem":
        """Factory method for creating an instance of a model item.

        This is an abstract method that needs to be implemented by
        subclasses.

        :param model_component: Source model component for creating the
        corresponding item.
        :type model_component: BaseModelComponent

        :returns: Model component item for use in a standard item model.
        :rtype: ModelComponentItem
        """
        pass

    @abstractmethod
    def clone(self) -> "ModelComponentItemType":
        """Creates a deep copied version of the model item.

        :returns: Cloned version of the model item containing all
        the properties as the source.
        :rtype: ModelComponentItem
        """
        pass


class NcsPathwayItem(LayerComponentItem):
    """Standard item for an NCS pathway object."""

    def __init__(self, ncs: NcsPathway):
        super().__init__(ncs)
        self._ncs_pathway = ncs
        self._parent = None

    @property
    def ncs_pathway(self) -> NcsPathway:
        """Returns an instance of the underlying NcsPathway object.

        :returns: The underlying NcsPathway model object.
        :rtype: NcsPathway
        """
        return self._ncs_pathway

    @property
    def parent(self) -> "ImplementationModelItem":
        """Returns the parent ImplementationModelItem if specified.

        :returns: Returns the parent item if set when this item is
        mapped to an ImplementationModelItem.
        :rtype: ImplementationModelItem
        """
        return self._parent

    def type(self) -> int:
        """Returns the type of the standard item.

        :returns: Type identifier of the standard item.
        :rtype: int
        """
        return NCS_PATHWAY_TYPE

    @staticmethod
    def create(ncs: NcsPathway) -> "NcsPathwayItem":
        """Creates an instance of the NcsPathwayItem from the model object.

        :returns: An instance of the NcsPathway item to be used in a standard
        model.
        :rtype: NcsPathwayItem
        """
        return NcsPathwayItem(ncs)

    def clone(self) -> "NcsPathwayItem":
        """Creates a cloned version of this item."""
        ncs = clone_ncs_pathway(self.ncs_pathway)

        return NcsPathwayItem(ncs)

    def json_data(self) -> str:
        """Creates a mapping of NCS pathway property names
        and their corresponding values.

        :returns: JSON representation of property name-value
        pairs for an NCS pathway object.
        :rtype: str
        """
        ncs_attrs = ncs_pathway_to_dict(self._ncs_pathway)

        return json.dumps(ncs_attrs)

    def is_carbon_valid(self) -> bool:
        """Returns the validity of the carbon layers in the
        underlying NCSPathway model object.

        :returns: True if the carbon layers are valid, else
        False.
        :rtype: bool
        """
        return self.ncs_pathway.is_carbon_valid()


class ImplementationModelItem(LayerComponentItem):
    """Standard item for an implementation model object."""

    def __init__(self, implementation_model: ImplementationModel):
        super().__init__(implementation_model)
        self._implementation_model = implementation_model

        font = self.font()
        font.setBold(True)
        self.setFont(font)

        self._ncs_items = []

        # Remap pathway uuids so that there are no duplicate
        # pathways under each implementation model.
        self._uuid_remap = {}

    @property
    def implementation_model(self) -> ImplementationModel:
        """Returns an instance of the underlying ImplementationModel object.

        :returns: The underlying ImplementationModel object.
        :rtype: ImplementationModel
        """
        return self._implementation_model

    @property
    def ncs_items(self) -> typing.List[NcsPathwayItem]:
        """Returns a collection of NcsPathwayItem in this implementation
        model.

        :returns: Collection of NcsPathwayItem objects in this
        implementation model.
        :rtype: list
        """
        return self._ncs_items

    @property
    def ncs_pathways(self) -> typing.List[NcsPathway]:
        """Returns a collection of NcsPathway objects.

        :returns: Collection of NcsPathway objects linked to the
        underlying ImplementationModel object.
        :rtype: list
        """
        return [ncs_item.ncs_pathway for ncs_item in self.ncs_items]

    @property
    def original_ncs_pathways(self) -> typing.List[NcsPathway]:
        """Returns a collection of NcsPathway objects but with
        their original UUIDs.

        These are used for persisting the NCsPathway objects
        related to the underlying IM object.

        :returns: Collection of NcsPathway objects with their
        original UUIDs linked to the underlying ImplementationModel
        object.
        :rtype: list
        """
        ncs_pathways = []
        for ncs_item in self.ncs_items:
            ncs = ncs_item.ncs_pathway
            keys = [
                old_uuid
                for old_uuid, new_uuid in self._uuid_remap.items()
                if new_uuid == ncs_item.uuid
            ]
            if len(keys) == 0:
                continue

            cloned_ncs = clone_ncs_pathway(ncs)

            original_uuid = UUID(keys[0])
            cloned_ncs.uuid = original_uuid
            ncs_pathways.append(cloned_ncs)

        return ncs_pathways

    @property
    def layer_item(self) -> QtGui.QStandardItem:
        """Returns the view item for the layer.

        :returns: Returns the view item for the map layer
        else False if no layer has been specified for the
        model.
        :rtype: QtGui.QStandardItem
        """
        return self._layer_item

    def clear_layer(self):
        """Clears the layer reference in the model component."""
        self._implementation_model.clear_layer()

    def ncs_item_by_uuid(self, ncs_uuid: str) -> typing.Union[NcsPathwayItem, None]:
        """Returns an NcsPathway item matching the given UUID.

        :param ncs_uuid: UUID of the NcsPathway item to retrieve.
        :type ncs_uuid: str

        :returns: NcsPathwayItem matching the given UUID, else None
        if not found.
        :rtype: NcsPathwayItem
        """
        ncs_items = [n for n in self._ncs_items if n.uuid == ncs_uuid]

        if len(ncs_items) == 0:
            return None

        return ncs_items[0]

    def contains_ncs_item(self, item_uuid: str) -> bool:
        """Checks whether this item contains an NcsPathway item with
        the given UUID.

        :param item_uuid: UUID of the NcsPathway item to search for.
        :type item_uuid: str

        :returns: True if there is an NcsPathwayItem matching the
        given UUID, else False.
        :rtype: bool
        """
        if self.ncs_item_by_uuid(item_uuid) is None:
            return False

        return True

    def add_ncs_pathway_item(self, ncs_item: NcsPathwayItem) -> bool:
        """Adds an NCS pathway item to this implementation model
        item.

        If the item already contains a layer, then the add operation
        will not be successful.

        :param ncs_item: NCS pathway item to the collection.
        :type ncs_item: NcsPathwayItem

        :returns: True if the NCS pathway item was successfully added, else
        False if there underlying NCS pathway object was invalid, there
        is an existing item with the same UUID or if the layer property
        had already been set.
        """
        if self.layer:
            return False

        old_uuid = ncs_item.uuid
        new_uuid = uuid4()
        ncs_item.ncs_pathway.uuid = new_uuid

        if old_uuid in self._uuid_remap:
            return False

        if self.contains_ncs_item(ncs_item.uuid):
            return False

        if not ncs_item.is_valid():
            return False

        if self._implementation_model.contains_pathway(ncs_item.uuid):
            return False

        if not self._implementation_model.add_ncs_pathway(ncs_item.ncs_pathway):
            return False

        self._ncs_items.append(ncs_item)
        ncs_item._parent = self

        self._uuid_remap[old_uuid] = str(new_uuid)

        return True

    def remove_ncs_pathway_item(self, item_uuid: str) -> bool:
        """Removes the NcsPathwayItem matching the given UUID.

        :param item_uuid: The UUID of the NcsPathwayItem to remove.
        :type item_uuid: str

        :returns: True if the item was successfully removed, else
        False.
        :rtype: bool
        """
        if not self.contains_ncs_item(item_uuid):
            return False

        idxs = [i for i, n in enumerate(self._ncs_items) if n.uuid == item_uuid]
        if len(idxs) == 0:
            return False

        item = self._ncs_items.pop(idxs[0])
        item._parent = None
        del item

        self._implementation_model.remove_ncs_pathway(item_uuid)

        old_uuids = [k for k, v in self._uuid_remap.items() if v == item_uuid]
        if len(old_uuids) > 0:
            del self._uuid_remap[old_uuids[0]]

        return True

    def bottom_ncs_item_index(self) -> typing.Union[QtCore.QModelIndex, None]:
        """Returns the model index of the bottom-most NcsPathwayItem
        under this implementation model item.

        :returns: Model index of the bottom-most NcsPathwayItem.
        :rtype: QModelIndex
        """
        if len(self._ncs_items) == 0:
            return None

        bottom_ncs_item = max(self._ncs_items, key=lambda n: n.index().row())

        return bottom_ncs_item.index()

    def type(self) -> int:
        """Returns the type of the standard item.

        :returns: Type identifier of the standard item.
        :rtype: int
        """
        return IMPLEMENTATION_MODEL_TYPE

    @staticmethod
    def create(implementation_model: ImplementationModel) -> "ImplementationModelItem":
        """Creates an instance of the ImplementationModelItem from
        the model object.

        :returns: An instance of the ImplementationModelItem item to
        be used in a standard model.
        :rtype: ImplementationModel
        """
        return ImplementationModelItem(implementation_model)

    def clone(self) -> "ImplementationModelItem":
        """Creates a cloned version of this item.

        The cloned IM will contain pathways with the
        original UUID. The UUID of the IM will not change.
        """
<<<<<<< HEAD
        implementation_model = clone_implementation_model(self.implementation_model)
=======
        implementation_model = clone_implementation_model(
            self.implementation_model,
        )
>>>>>>> ba7699ab
        # Use NCS pathways with original UUIDs
        implementation_model.pathways = self.original_ncs_pathways

        return ImplementationModelItem(implementation_model)


class LayerItem(QtGui.QStandardItem):
    """Contains a custom identifier for an item used to define a
    layer for an implementation model.
    """

    def type(self) -> int:
        """Returns the type of the standard item.

        :returns: Type identifier of the standard item.
        :rtype: int
        """
        return LAYER_ITEM_TYPE


class ComponentItemModel(QtGui.QStandardItemModel):
    """View model for ModelComponent objects."""

    def __init__(self, parent=None):
        super().__init__(parent)
        self.setColumnCount(1)

        self._uuid_row_idx = {}

    def add_component_item(
        self, component_item: ModelComponentItem, position=-1
    ) -> bool:
        """Adds a model component item to the view model.

        :param component_item: Model component item to be added to the view
        model.
        :type component_item: ModelComponentItem

        :param position: Reference row to insert the item.
        :type position: int

        :returns: True if the component item was successfully added, else
        False if there is an existing component item with the same UUID.
        :rtype: bool
        """
        idx = position
        if position == -1:
            idx = self.rowCount()

        if self.contains_item(str(component_item.uuid)):
            return False

        self.insertRow(idx, component_item)

        self._re_index_rows()

        return True

    def contains_item(self, item_uuid: str) -> bool:
        """Checks if the model contains an item with the given UUID.

        :param item_uuid: UUID of the model item.
        :type item_uuid: str

        :returns: True if there is an existing item else False.
        :rtype: bool
        """
        return True if self.component_item_by_uuid(item_uuid) is not None else False

    def component_item_by_uuid(
        self, uuid_str: str
    ) -> typing.Union[ModelComponentItemType, None]:
        """Retrieves a ModelComponentItem based on a matching UUID.

        :param uuid_str: UUID of the model item.
        :type uuid_str: str

        :returns: Component item matching the given UUID or None if not found.
        :rtype: ModelComponentItem
        """
        if uuid_str not in self._uuid_row_idx:
            return None

        row = self._uuid_row_idx[uuid_str]

        return self.item(row)

    def index_by_uuid(self, uuid_str) -> QtCore.QModelIndex:
        """Get the QModelIndex object for the component item matching the
        given UUID identifier.

        :param uuid_str: UUID of the model item.
        :type uuid_str: str

        :returns: QModelIndex for the component item matching the given
        UUID or an invalid QModelIndex if not found.
        :rtype: QtCore.QModelIndex
        """
        if uuid_str not in self._uuid_row_idx:
            return QtCore.QModelIndex()

        row = self._uuid_row_idx[uuid_str]

        return self.index(row, 0)

    def update_item(self, item: ModelComponentItemType) -> bool:
        """Update an existing ModelComponentItem if it exists in the model.

        :param item: An updated instance of the ModelComponentItem.
        :type item: ModelComponentItem

        :returns: True if the item was successfully updated, else False
        if there was no matching item found in the model.
        :rtype: bool
        """
        if not self.contains_item(item.uuid):
            return False

        item.update(item.model_component)

        return True

    def model_components(self) -> typing.List[BaseModelComponentType]:
        """Returns a collection of all model component objects in the model.

        :returns: A collection of all model component objects.
        :rtype: list
        """
        rows = self.rowCount()

        return [self.item(r).model_component for r in range(rows)]

    def model_component_items(self) -> typing.List[ModelComponentItem]:
        """Returns all model component items in the model.

        :returns: Model component items in the model.
        :rtype: list
        """
        rows = self.rowCount()

        return [self.item(r) for r in range(rows)]

    def _re_index_rows(self):
        """Remap UUIDs with corresponding row numbers.

        Not the most ideal but should suffice for a small number of
        rows in the model.
        """
        rows = self.rowCount()
        for r in range(rows):
            item = self.item(r)
            if not isinstance(item, ModelComponentItem):
                continue

            self._uuid_row_idx[item.uuid] = r

    def remove_component_item(self, uuid_str: str) -> bool:
        """Removes a ModelComponentItem based on a matching UUID.

        :param uuid_str: UUID of the model item to be removed.
        :type uuid_str: str

        :returns: True if the component item was successfully removed, else
        False if there was not matching UUID.
        :rtype: bool
        """
        if not self.contains_item(uuid_str):
            return False

        if uuid_str not in self._uuid_row_idx:
            return False

        self.removeRows(self._uuid_row_idx[uuid_str], 1)
        del self._uuid_row_idx[uuid_str]

        self._re_index_rows()

        return True


ComponentItemModelType = typing.TypeVar(
    "ComponentItemModelType", bound=ComponentItemModel
)


class NcsPathwayItemModel(ComponentItemModel):
    """View model for NCS pathways."""

    def add_ncs_pathway(self, ncs: NcsPathway) -> bool:
        """Add an NCS pathway object to the model.

        :param ncs: NCS pathway object to the added to the view.
        :type ncs: NcsPathway

        :returns: True if the NCS pathway object was added successfully,
        else False if the NcsPathway object is invalid.
        :rtype: bool
        """
        ncs_item = NcsPathwayItem.create(ncs)
        self._update_display(ncs_item)

        return self.add_component_item(ncs_item)

    def update_ncs_pathway(self, ncs: NcsPathway) -> bool:
        """Updates the NCS pathway item in the model.

        :param ncs: NcsPathway whose corresponding item is to be updated.
        :type ncs: NcsPathway

        :returns: Returns True if the operation was successful else False
        if the matching item was not found in the model.
        """
        item = self.component_item_by_uuid(str(ncs.uuid))
        if item is None:
            return False

        status = self.update_item(item)
        if not status:
            return False

        self._update_display(item)

        return True

    def _update_display(self, item: NcsPathwayItem):
        """Update icon based on whether an item is valid or invalid."""
        ncs = item.ncs_pathway

        if ncs.is_valid():
            item.setIcon(QtGui.QIcon())
        else:
            error_icon = FileUtils.get_icon("mIndicatorLayerError.svg")
            item.setIcon(error_icon)

            if not ncs.is_carbon_valid():
                item.setToolTip(self.tr("Invalid carbon layer data source"))
            else:
                item.setToolTip(self.tr("Invalid NCS pathway data source"))

    def pathways(self, valid_only: bool = False) -> typing.List[NcsPathway]:
        """Returns NCS pathway objects in the model.

        :param valid_only: Whether to only return NCS pathway objects
        that are valid.
        :type valid_only: bool

        :returns: All NCS pathway objects in the model (default), else only
        those NCS pathway objects that are valid if valid_only is True.
        :rtype: list
        """
        ncs_pathways = self.model_components()

        if valid_only:
            return [p for p in ncs_pathways if p.is_valid()]

        return ncs_pathways

    def remove_ncs_pathway(self, ncs_uuid: str) -> bool:
        """Remove an NCS pathway item from the model.

        param uuid: UUID of the NCS pathway item to be removed.
        :type ncs_uuid: str

        :returns: True if the NCS pathway item as successfully
        removed, else False if there was not matching UUID.
        :rtype: bool
        """
        return self.remove_component_item(ncs_uuid)

    def supportedDropActions(self) -> QtCore.Qt.DropActions:
        """Configure the model to only support copying items in a
        drag-and-drop operation.

        :returns: Supported drag-and-drop action for NCS pathway
        items.
        :rtype: QtCore.Qt.DropActions
        """
        return QtCore.Qt.CopyAction

    def mimeTypes(self) -> typing.List[str]:
        """Returns supported MIME types that can be used to
        describe a list of model indexes for NCS pathway items.

        :returns: MIME type for NCS pathway items which is JSON
        string but MIME type is the default datalist type for Qt
        since it does not allow custom types.
        :rtype: list
        """
        return [NCS_MIME_TYPE]

    def mimeData(self, indexes: typing.List[QtCore.QModelIndex]) -> QtCore.QMimeData:
        """Serializes the NCS items corresponding to the specified indexes.

        :param indexes: NCS items stored in the specified indexes.
        :type indexes: list

        :returns: Mime object containing serialized NCS items.
        :rtype: QtCore.QMimeData
        """
        mime_data = QtCore.QMimeData()
        item_data = QtCore.QByteArray()
        data_stream = QtCore.QDataStream(item_data, QtCore.QIODevice.WriteOnly)

        for idx in indexes:
            if not idx.isValid():
                continue

            ncs_item = self.itemFromIndex(idx)
            if ncs_item is None:
                continue

            ncs_data = QtCore.QByteArray()
            ncs_data.append(ncs_item.json_data())
            data_stream << ncs_data

        mime_data.setData(NCS_MIME_TYPE, item_data)

        return mime_data


class IMItemModel(ComponentItemModel):
    """View model for implementation model."""

    # Signal raised when the pathways have been updated (added or removed)
    im_pathways_updated = QtCore.pyqtSignal(ImplementationModelItem)

    def add_implementation_model(
        self, implementation_model: ImplementationModel, layer: QgsMapLayer = None
    ) -> bool:
        """Add an ImplementationModel object to the model.

        :param implementation_model: ImplementationModel object to be
        added to the view.
        :type implementation_model: ImplementationModel

        :param layer: Map layer for the implementation model.
        :type layer: QgsMapLayer

        :returns: True if ImplementationModel object was added
        successfully, else False.
        :rtype: bool
        """
        # Check if we can retrieve the layer from the path
        if layer is None:
            if implementation_model.path:
                layer = implementation_model.to_map_layer()

        implementation_model_item = ImplementationModelItem.create(implementation_model)
        result = self.add_component_item(implementation_model_item)
<<<<<<< HEAD
        if result:
            if layer:
                status = self.set_model_layer(implementation_model_item, layer)
                if not status:
                    result = False
            else:
                # Add NCS pathways. If there are underlying NCS pathway objects then
                # clone them, remove then re-insert so that the underlying NCS pathways can
                # have the unique UUID in the IM item.
                if result:
                    cloned_implementation_model = clone_implementation_model(
                        implementation_model
                    )
                    cloned_ncs_pathways = cloned_implementation_model.pathways

                    # Remove pathways in the IM
                    implementation_model.pathways = []

                    # Now add the NCSs afresh
                    for ncs in cloned_ncs_pathways:
                        ncs_item = NcsPathwayItem.create(ncs)
                        self.add_ncs_pathway(ncs_item, implementation_model_item)
=======
        if layer:
            status = self.set_model_layer(implementation_model_item, layer)
            if not status:
                result = False
        else:
            # Add NCS pathways. If there are underlying NCS pathway objects then
            # clone them, remove then re-insert so that the underlying NCS pathways can
            # have the unique UUID in the IM item.
            if result:
                cloned_implementation_model = clone_implementation_model(
                    implementation_model
                )
                cloned_ncs_pathways = cloned_implementation_model.pathways

                # Remove pathways in the IM
                implementation_model.pathways = []

                # Now add the NCSs afresh
                for ncs in cloned_ncs_pathways:
                    ncs_item = NcsPathwayItem.create(ncs)
                    self.add_ncs_pathway(ncs_item, implementation_model_item)
>>>>>>> ba7699ab

        return result

    def remove_layer(self, implementation_model_item: ImplementationModelItem):
        """Removes the layer reference from the underlying
        implementation model.

        :param implementation_model_item: Implementation model
        item whose layer is to be removed.
        :type implementation_model_item: ImplementationModelItem
        """
        if implementation_model_item.layer is None:
            return

        if not self.contains_item(implementation_model_item.uuid):
            return

        # Remove item in model
        item_idx = self.index_by_uuid(implementation_model_item.uuid)
        layer_row = item_idx.row() + 1
        self.removeRows(layer_row, 1)

        # Remove underlying layer reference
        implementation_model_item.clear_layer()

    def set_model_layer(
        self,
        implementation_model_item: ImplementationModelItem,
        layer: QgsMapLayer,
        display_name: str = "",
    ) -> bool:
        """Set the layer for the given implementation model item.

        :param implementation_model_item: Implementation model item
        whose layer is to be specified.
        :type implementation_model_item: ImplementationModelItem

        :param layer: Map layer to be set for the implementation model.
        :type layer: QgsMapLayer

        :param display_name: Display name for the layer node. If not
        specified then the name from the map layer is used.
        :type display_name: str

        :returns: True if the layer was successfully set for the
        implementation model, else False if the layer is invalid, if
        there are already existing NCS pathways in the implementation
        model or if the item is not in the model.
        :rtype: bool
        """
        if len(implementation_model_item.ncs_items) > 0:
            return False

        if not self.contains_item(implementation_model_item.uuid):
            return False

        if not implementation_model_item.set_layer(layer):
            return False

        if not display_name:
            display_name = layer.name()

        icon = FileUtils.get_icon("mIconRaster.svg")
        item = LayerItem(icon, display_name)
        item.setToolTip(display_name)
        item.setData(implementation_model_item)

        item_idx = self.index_by_uuid(implementation_model_item.uuid)
        layer_row = item_idx.row() + 1
        self.insertRow(layer_row, item)

        return True

    def add_ncs_pathway(
        self, ncs_item: NcsPathwayItem, target_model_item: ImplementationModelItem
    ) -> bool:
        """Adds an NCS pathway item to the model.

        :param ncs_item: NCS pathway item to the collection.
        :type ncs_item: NcsPathwayItem

        :param target_model_item: Target implementation model for the NCS item.
        :type target_model_item: ImplementationModelItem

        :returns: True if the NCS pathway item was successfully added, else
        False if there underlying NCS pathway object was invalid, there
        is an existing item with the same UUID or if there is already
        a map layer defined for the implementation model.
        """
        idx = target_model_item.index()
        if not idx.isValid():
            return False

        if not isinstance(target_model_item, LayerComponentItem):
            return False

        # If there is an existing layer then return
        if target_model_item.layer:
            return False

        clone_ncs_item = ncs_item.clone()
        status = target_model_item.add_ncs_pathway_item(clone_ncs_item)
        if not status:
            return False

        bottom_idx = target_model_item.bottom_ncs_item_index()
        reference_row = max(bottom_idx.row(), idx.row())
        self.add_component_item(clone_ncs_item, reference_row + 1)

        self.im_pathways_updated.emit(target_model_item)

        return True

    def remove_ncs_pathway_item(
        self, ncs_uuid: str, parent: ImplementationModelItem
    ) -> bool:
        """Remove an NCS pathway item from the model.

        param uuid: UUID of the NCS pathway item to be removed.
        :type ncs_uuid: str

        :param parent: Reference implementation model item that
        is the parent to the NCS pathway item.
        :type parent: ImplementationModelItem

        :returns: True if the NCS pathway item has been
        successfully removed, else False if there was
        no matching UUID.
        :rtype: bool
        """
        status = parent.remove_ncs_pathway_item(ncs_uuid)
        if not status:
            return False

        self.im_pathways_updated.emit(parent)

        return self.remove_component_item(ncs_uuid)

    def update_implementation_model(
        self, implementation_model: ImplementationModel, layer: QgsMapLayer = None
    ) -> bool:
        """Updates the implementation model item in the model.

        :param implementation_model: implementation_model object whose
        corresponding item is to be updated.
        :type implementation_model: ImplementationModel

        :param layer: Map layer to be updated for the
        implementation if specified.
        :type layer: QgsMapLayer

        :returns: Returns True if the operation was successful else False
        if the matching item was not found in the model.
        """
        item = self.component_item_by_uuid(str(implementation_model.uuid))
        if item is None:
            return False

        status = self.update_item(item)
        if not status:
            return False

        # Update layer information
        self.remove_layer(item)
        if layer:
            layer_status = self.set_model_layer(item, layer)
            if not layer_status:
                return False

        return True

    def models(self) -> typing.List[ImplementationModel]:
        """Returns implementation model objects in the model.

        :returns: All implementation model objects in the model.
        :rtype: list
        """
        return [model_item.implementation_model for model_item in self.model_items()]

    def model_items(self) -> typing.List[ImplementationModelItem]:
        """Returns all ImplementationModelItem objects in the model.

        :returns: All implementation model items in the model.
        :rtype: list
        """
        component_items = self.model_component_items()

        return [ci for ci in component_items if ci.type() == IMPLEMENTATION_MODEL_TYPE]

    def remove_implementation_model(self, uuid_str: str) -> bool:
        """Remove an implementation model item from the model.

        param uuid: UUID of the implementation model item to
        be removed.
        :type uuid_str: str

        :returns: True if the implementation model item as successfully
        removed, else False if there was not matching UUID.
        :rtype: bool
        """
        implementation_model_item = self.component_item_by_uuid(uuid_str)
        if implementation_model_item is None:
            return False

        if len(implementation_model_item.ncs_items) > 0:
            ncs_items = implementation_model_item.ncs_items
            for item in ncs_items:
                self.remove_component_item(item.uuid)
        else:
            # Layer item
            self.remove_layer(implementation_model_item)

        return self.remove_component_item(uuid_str)

    def flags(self, index):
        flags = super().flags(index)

        return QtCore.Qt.ItemIsDropEnabled | flags

    def dropMimeData(
        self,
        data: QtCore.QMimeData,
        action: QtCore.Qt.DropAction,
        row: int,
        column: int,
        parent: QtCore.QModelIndex,
    ) -> bool:
        """Implements behaviour for handling data supplied by drag
        and drop operation.

        :param data: Object containing data from the drag operation.
        :type data: QtCore.QMimeData

        :param action: Type of the drag and drop operation.
        :type action: QtCore.Qt.DropAction

        :param row: Row location of dropped data.
        :type row: int

        :param column: Column location of dropped data.
        :type column: int

        :param parent: Index location for target item where the
        operation ended.
        :type parent: QtCore.QModelIndex

        :returns: True if the data and action can be handled by the
        model, else False.
        :rtype: bool
        """
        if action == QtCore.Qt.IgnoreAction:
            return True

        if not data.hasFormat(NCS_MIME_TYPE):
            return False

        encoded_data = data.data(NCS_MIME_TYPE)
        data_stream = QtCore.QDataStream(encoded_data, QtCore.QIODevice.ReadOnly)

        ncs_items = []

        while not data_stream.atEnd():
            byte_data = QtCore.QByteArray()
            data_stream >> byte_data

            item_data = json.loads(byte_data.data())
            ncs_pathway = create_ncs_pathway(item_data)

            ncs_item = NcsPathwayItem(ncs_pathway)
            ncs_items.append(ncs_item)

        # Get reference ImplementationModel item
        if parent.isValid():
            model_item = self.itemFromIndex(parent)
        else:
            row_count = self.rowCount()
            model_item = self.item(row_count - 1)

        if model_item is None or isinstance(model_item, LayerItem):
            return False

        if model_item.type() == NCS_PATHWAY_TYPE:
            target_im_item = model_item.parent
        else:
            target_im_item = model_item

        # Add NCS items to model.
        status = True
        for item in ncs_items:
            status = self.add_ncs_pathway(item, target_im_item)

        return status<|MERGE_RESOLUTION|>--- conflicted
+++ resolved
@@ -21,12 +21,9 @@
     NcsPathway,
 )
 from ..models.helpers import (
-<<<<<<< HEAD
-=======
-    clone_layer_component,
->>>>>>> ba7699ab
     clone_implementation_model,
     clone_ncs_pathway,
+    clone_layer_component,
     create_ncs_pathway,
     ncs_pathway_to_dict,
 )
@@ -528,13 +525,9 @@
         The cloned IM will contain pathways with the
         original UUID. The UUID of the IM will not change.
         """
-<<<<<<< HEAD
-        implementation_model = clone_implementation_model(self.implementation_model)
-=======
         implementation_model = clone_implementation_model(
             self.implementation_model,
         )
->>>>>>> ba7699ab
         # Use NCS pathways with original UUIDs
         implementation_model.pathways = self.original_ncs_pathways
 
@@ -884,30 +877,6 @@
 
         implementation_model_item = ImplementationModelItem.create(implementation_model)
         result = self.add_component_item(implementation_model_item)
-<<<<<<< HEAD
-        if result:
-            if layer:
-                status = self.set_model_layer(implementation_model_item, layer)
-                if not status:
-                    result = False
-            else:
-                # Add NCS pathways. If there are underlying NCS pathway objects then
-                # clone them, remove then re-insert so that the underlying NCS pathways can
-                # have the unique UUID in the IM item.
-                if result:
-                    cloned_implementation_model = clone_implementation_model(
-                        implementation_model
-                    )
-                    cloned_ncs_pathways = cloned_implementation_model.pathways
-
-                    # Remove pathways in the IM
-                    implementation_model.pathways = []
-
-                    # Now add the NCSs afresh
-                    for ncs in cloned_ncs_pathways:
-                        ncs_item = NcsPathwayItem.create(ncs)
-                        self.add_ncs_pathway(ncs_item, implementation_model_item)
-=======
         if layer:
             status = self.set_model_layer(implementation_model_item, layer)
             if not status:
@@ -929,7 +898,6 @@
                 for ncs in cloned_ncs_pathways:
                     ncs_item = NcsPathwayItem.create(ncs)
                     self.add_ncs_pathway(ncs_item, implementation_model_item)
->>>>>>> ba7699ab
 
         return result
 
