# -*- coding: utf-8 -*-

"""
 The plugin main window class.
"""

import datetime
import json
import os
import typing
import uuid
from dateutil import tz
from functools import partial

from qgis.PyQt import (
    QtCore,
    QtGui,
    QtWidgets,
)
from qgis.PyQt.QtWidgets import QPushButton
from qgis.PyQt.uic import loadUiType
from qgis.core import (
    Qgis,
    QgsApplication,
    QgsCoordinateReferenceSystem,
    QgsCoordinateTransform,
    QgsFeedback,
    QgsGeometry,
    QgsProject,
    QgsProcessingAlgorithm,
    QgsProcessingContext,
    QgsProcessingFeedback,
    QgsProcessingMultiStepFeedback,
    QgsRasterLayer,
    QgsRectangle,
    QgsWkbTypes,
    QgsColorRampShader,
    QgsSingleBandPseudoColorRenderer,
    QgsPalettedRasterRenderer,
)
from qgis.gui import (
    QgsGui,
    QgsMessageBar,
    QgsRubberBand,
)

from qgis.utils import iface

from .activity_widget import ActivityContainerWidget
from .metrics_builder_dialog import ActivityMetricsBuilder
from .priority_group_widget import PriorityGroupWidget
from .scenario_item_widget import ScenarioItemWidget
from .progress_dialog import OnlineProgressDialog, ReportProgressDialog, ProgressDialog
from ..trends_earth import auth
from ..api.scenario_task_api_client import ScenarioAnalysisTaskApiClient
from ..api.layer_tasks import FetchDefaultLayerTask
from ..api.scenario_history_tasks import (
    FetchScenarioHistoryTask,
    FetchScenarioOutputTask,
    DeleteScenarioTask,
    FetchOnlineTaskStatusTask,
)
from ..api.request import JOB_RUNNING_STATUS, JOB_COMPLETED_STATUS
from ..definitions.constants import (
    ACTIVITY_GROUP_LAYER_NAME,
    ACTIVITY_IDENTIFIER_PROPERTY,
    NCS_PATHWAYS_WEIGHTED_GROUP_LAYER_NAME,
    USER_DEFINED_ATTRIBUTE,
)

from .financials.npv_manager_dialog import NpvPwlManagerDialog
from .financials.npv_progress_dialog import NpvPwlProgressDialog
from .priority_layer_dialog import PriorityLayerDialog
from .priority_group_dialog import PriorityGroupDialog

from .scenario_dialog import ScenarioDialog

from ..models.base import (
    Activity,
    PriorityLayerType,
)
from ..models.financial import NcsPathwayNpv
from ..conf import settings_manager, Settings

from ..lib.financials import create_npv_pwls

from .components.custom_tree_widget import (
    CustomTreeWidget,
    SortableTreeWidgetItem,
    SORT_ROLE,
)

from ..resources import *

from ..definitions.defaults import (
    ADD_LAYER_ICON_PATH,
    PILOT_AREA_EXTENT,
    OPTIONS_TITLE,
    ICON_PATH,
    MAXIMUM_COMPARISON_REPORTS,
    PLUGIN_MESSAGE_LOG_TAB,
    QGIS_GDAL_PROVIDER,
    QGIS_MESSAGE_LEVEL_DICT,
    REMOVE_LAYER_ICON_PATH,
    SCENARIO_OUTPUT_LAYER_NAME,
    SCENARIO_LOG_FILE_NAME,
    USER_DOCUMENTATION_SITE,
)
from ..lib.reports.manager import report_manager, ReportManager
from ..models.base import Scenario, ScenarioResult, ScenarioState, SpatialExtent
from ..tasks import ScenarioAnalysisTask
from ..utils import (
    open_documentation,
    tr,
    log,
    FileUtils,
    write_to_file,
)


WidgetUi, _ = loadUiType(
    os.path.join(os.path.dirname(__file__), "../ui/qgis_cplus_main_dockwidget.ui")
)


class QgisCplusMain(QtWidgets.QDockWidget, WidgetUi):
    """Main plugin UI class"""

    analysis_finished = QtCore.pyqtSignal(ScenarioResult)

    def __init__(
        self,
        iface,
        parent=None,
    ):
        super().__init__(parent)
        self.setupUi(self)

        QgsGui.enableAutoGeometryRestore(self)

        self.iface = iface
        self.progress_dialog = None
        self.task = None
        self.processing_cancelled = False
        self.current_analysis_task = None
        self.fetch_default_layer_task = None

        # Set icons for buttons
        help_icon = FileUtils.get_icon("mActionHelpContents_green.svg")
        self.help_btn.setIcon(help_icon)

        settings_icon = FileUtils.get_icon("settings.svg")
        self.options_btn.setIcon(settings_icon)

        self.prepare_input()

        # Insert widget for step 2
        self.activity_widget = ActivityContainerWidget(self, self.message_bar)
        self.tab_widget.insertTab(1, self.activity_widget, self.tr("Step 2"))
        self.tab_widget.currentChanged.connect(self.on_tab_step_changed)

        # Step 3, priority weighting layers initialization
        self.priority_groups_widgets = {}
        self.pwl_item_flags = None

        # Step 4
        self.ncs_pwl_weighted.toggled.connect(self.outputs_options_changed)
        self.landuse_project.toggled.connect(self.outputs_options_changed)
        self.highest_position.toggled.connect(self.outputs_options_changed)
        self.processing_type.toggled.connect(self.processing_options_changed)
        self.chb_metric_builder.toggled.connect(self.on_use_custom_metrics)
        self.btn_metric_builder.clicked.connect(self.on_show_metrics_wizard)
        edit_table_icon = FileUtils.get_icon("mActionEditTable.svg")
        self.btn_metric_builder.setIcon(edit_table_icon)

        self.load_layer_options()

        self.load_report_options()

        self.initialize_priority_layers()

        self.position_feedback = QgsProcessingFeedback()
        self.processing_context = QgsProcessingContext()

        self.scenario_result = None

        self.analysis_finished.connect(self.post_analysis)

        # Log updates
        QgsApplication.messageLog().messageReceived.connect(
            self.on_log_message_received
        )

        # Fetch scenario history list
        self.fetch_scenario_history_list()
        # Fetch default layers
        self.fetch_default_layer_list()

        # Update metric button with metric profiles
        self.update_metric_button_profiles()

    def on_view_status_button_clicked(self):
        """Handler when view status report button in tab 4 is clicked."""
        log("View status button")

        running_online_scenario_uuid = settings_manager.get_running_online_scenario()
        online_task = settings_manager.get_scenario(running_online_scenario_uuid)
        if online_task:
            self.load_scenario(running_online_scenario_uuid)

    def on_online_task_check_finished(self, status):
        """
        Handler for view online task and generate report button.

        The button itself will be shown when Cplus plugin becomes visible.
        """
        running_online_scenario_uuid = settings_manager.get_running_online_scenario()
        online_task = settings_manager.get_scenario(running_online_scenario_uuid)

        if online_task:
            if status == JOB_COMPLETED_STATUS:
                message = f"Task {online_task.name} has completed successfully. You can download the result from Log tab."
                button_text = "OK"
            elif status == JOB_RUNNING_STATUS:
                message = f"Task {online_task.name} is still running."
                button_text = "View status"
            else:
                message = f"Task {online_task.name} is {status}."
                button_text = "OK"
            widget = self.message_bar.createMessage(tr(message))

            if status == JOB_RUNNING_STATUS:
                button = QPushButton(widget)
                button.setText(button_text)
                load_scenario = partial(
                    self.load_scenario, running_online_scenario_uuid
                )
                button.pressed.connect(load_scenario)
                widget.layout().addWidget(button)
            self.update_message_bar(widget)

    def fetch_online_task_status(self):
        self.task = FetchOnlineTaskStatusTask(self)
        self.task.task_finished.connect(self.on_online_task_check_finished)
        QgsApplication.taskManager().addTask(self.task)

    def outputs_options_changed(self):
        """
        Handles selected outputs changes
        """

        settings_manager.set_value(
            Settings.NCS_WEIGHTED, self.ncs_pwl_weighted.isChecked()
        )
        settings_manager.set_value(
            Settings.LANDUSE_PROJECT, self.landuse_project.isChecked()
        )
        settings_manager.set_value(
            Settings.HIGHEST_POSITION, self.highest_position.isChecked()
        )

    def processing_options_changed(self):
        """Handles selected processing changes"""

        settings_manager.set_value(
            Settings.PROCESSING_TYPE, self.processing_type.isChecked()
        )

    def load_layer_options(self):
        """
        Retrieve outputs scenarion layers selection from settings and
        update the releated ui components
        """

        self.ncs_pwl_weighted.setChecked(
            settings_manager.get_value(
                Settings.NCS_WEIGHTED, default=False, setting_type=bool
            )
        )

        self.landuse_project.setChecked(
            settings_manager.get_value(
                Settings.LANDUSE_PROJECT, default=False, setting_type=bool
            )
        )

        self.highest_position.setChecked(
            settings_manager.get_value(
                Settings.HIGHEST_POSITION, default=False, setting_type=bool
            )
        )

        self.processing_type.setChecked(
            settings_manager.get_value(
                Settings.PROCESSING_TYPE, default=False, setting_type=bool
            )
        )

        self.view_status_btn.clicked.connect(self.on_view_status_button_clicked)
        running_online_scenario_uuid = settings_manager.get_running_online_scenario()
        online_task = settings_manager.get_scenario(running_online_scenario_uuid)
        if not online_task:
            self.view_status_btn.setEnabled(False)
        else:
            self.view_status_btn.setEnabled(True)

    def load_report_options(self):
        """Load previously saved report options."""
        self.chb_metric_builder.setChecked(
            settings_manager.get_value(
                Settings.USE_CUSTOM_METRICS, default=False, setting_type=bool
            )
        )

    def on_log_message_received(self, message, tag, level):
        """Slot to handle log tab updates and processing logs

        :param message: The received message from QGIS message log
        :type message: str

        :param tag: Message log tag
        :type tag: str

        :param level: Message level enum value
        :type level: Qgis.MessageLevel
        """
        if tag == PLUGIN_MESSAGE_LOG_TAB:
            # If there is no current running analysis
            # task don't save the log message.
            if not self.current_analysis_task:
                return

            try:
                to_zone = tz.tzlocal()
                message_dict = json.loads(message)
                if sorted(list(message_dict.keys())) == ["date_time", "log"]:
                    message = message_dict["log"]
                    message_time = message_dict["date_time"].replace("Z", "+00:00")
                    message_time = datetime.datetime.fromisoformat(message_time)
                    message_time = message_time.astimezone(to_zone).strftime(
                        "%Y-%m-%dT%H:%M:%S"
                    )
                else:
                    message_time = datetime.datetime.now().strftime("%Y-%m-%dT%H:%M:%S")
            except Exception:
                message_time = datetime.datetime.now().strftime("%Y-%m-%dT%H:%M:%S")
            message = (
                f"{self.log_text_box.toPlainText()} "
                f"{message_time} {QGIS_MESSAGE_LEVEL_DICT[level]} "
                f"{message}"
            )
            self.log_text_box.setPlainText(f"{message} \n")
            log_text_cursor = self.log_text_box.textCursor()
            log_text_cursor.movePosition(QtGui.QTextCursor.End)
            self.log_text_box.setTextCursor(log_text_cursor)
            try:
                os.makedirs(
                    self.current_analysis_task.scenario_directory, exist_ok=True
                )
                processing_log_file = os.path.join(
                    self.current_analysis_task.scenario_directory,
                    SCENARIO_LOG_FILE_NAME,
                )
                write_to_file(message, processing_log_file)
            except TypeError:
                pass

    def prepare_input(self):
        """Initializes plugin input widgets"""
        self.prepare_extent_box()
        self.grid_layout = QtWidgets.QGridLayout()
        self.message_bar = QgsMessageBar()
        self.prepare_message_bar()

        self.progress_dialog = None
        self.scenario_directory = None

        self.help_btn.clicked.connect(self.open_help)
        self.pilot_area_btn.clicked.connect(self.zoom_pilot_area)

        self.run_scenario_btn.clicked.connect(self.run_analysis)
        self.options_btn.clicked.connect(self.open_settings)

        self.restore_scenario()

        self.scenario_name.textChanged.connect(self.save_scenario)
        self.scenario_description.textChanged.connect(self.save_scenario)
        self.extent_box.extentChanged.connect(self.save_scenario)

        icon_pixmap = QtGui.QPixmap(ICON_PATH)
        self.icon_la.setPixmap(icon_pixmap)

        add_layer_icon = QtGui.QIcon(ADD_LAYER_ICON_PATH)
        self.layer_add_btn.setIcon(add_layer_icon)

        remove_layer_icon = QtGui.QIcon(REMOVE_LAYER_ICON_PATH)
        self.layer_remove_btn.setIcon(remove_layer_icon)

        self.layer_add_btn.clicked.connect(self.add_priority_layer_group)
        self.layer_remove_btn.clicked.connect(self.remove_priority_layer_group)

        # Priority groups buttons
        self.add_group_btn.setIcon(FileUtils.get_icon("symbologyAdd.svg"))
        self.edit_group_btn.setIcon(FileUtils.get_icon("mActionToggleEditing.svg"))
        self.remove_group_btn.setIcon(FileUtils.get_icon("symbologyRemove.svg"))

        self.add_group_btn.clicked.connect(self.add_priority_group)
        self.edit_group_btn.clicked.connect(self.edit_priority_group)
        self.remove_group_btn.clicked.connect(self.remove_priority_group)

        # Priority layers buttons
        self.new_financial_pwl_btn.setIcon(FileUtils.get_icon("mActionNewMap.svg"))
        self.add_pwl_btn.setIcon(FileUtils.get_icon("symbologyAdd.svg"))
        self.edit_pwl_btn.setIcon(FileUtils.get_icon("mActionToggleEditing.svg"))
        self.remove_pwl_btn.setIcon(FileUtils.get_icon("symbologyRemove.svg"))

        self.new_financial_pwl_btn.clicked.connect(self.on_manage_npv_pwls)
        self.add_pwl_btn.clicked.connect(self.add_priority_layer)
        self.edit_pwl_btn.clicked.connect(self.edit_priority_layer)
        self.remove_pwl_btn.clicked.connect(self.remove_priority_layer)

        self.priority_layers_list.itemDoubleClicked.connect(
            self._on_double_click_priority_layer
        )

        # Add priority groups list into the groups frame
        self.priority_groups_list = CustomTreeWidget()

        self.priority_groups_list.setHeaderHidden(True)

<<<<<<< HEAD
        self.priority_groups_list.setSelectionMode(
            QtWidgets.QAbstractItemView.ExtendedSelection
        )
=======
        self.priority_groups_list.setSortingEnabled(True)
>>>>>>> de7d5041

        self.priority_groups_list.setDragEnabled(True)
        self.priority_groups_list.setDragDropOverwriteMode(True)
        self.priority_groups_list.viewport().setAcceptDrops(True)

        self.priority_groups_list.setDragDropMode(QtWidgets.QAbstractItemView.DropOnly)

        self.priority_groups_list.child_dragged_dropped.connect(
            self.priority_groups_update
        )
        self.priority_groups_list.itemDoubleClicked.connect(
            self._on_double_click_priority_group
        )

        layout = QtWidgets.QVBoxLayout()
        layout.setSpacing(0)
        layout.setContentsMargins(0, 0, 0, 0)

        layout.addWidget(self.priority_groups_list)
        self.priority_groups_frame.setLayout(layout)

        # Scenario analysis variables

        self.analysis_scenario_name = None
        self.analysis_scenario_description = None
        self.analysis_extent = None
        self.analysis_activities = None
        self.analysis_weighted_ims = []
        self.analysis_priority_layers_groups = []

        # Saved scenarios actions
        self.add_scenario_btn.setIcon(FileUtils.get_icon("symbologyAdd.svg"))
        self.info_scenario_btn.setIcon(FileUtils.get_icon("mActionIdentify.svg"))
        self.load_scenario_btn.setIcon(FileUtils.get_icon("mActionReload.svg"))
        self.comparison_report_btn.setIcon(FileUtils.get_icon("mIconReport.svg"))
        self.remove_scenario_btn.setIcon(FileUtils.get_icon("symbologyRemove.svg"))

        self.add_scenario_btn.clicked.connect(self.add_scenario)
        self.load_scenario_btn.clicked.connect(self.load_scenario)
        self.info_scenario_btn.clicked.connect(self.show_scenario_info)
        self.comparison_report_btn.clicked.connect(self.on_generate_comparison_report)
        self.remove_scenario_btn.clicked.connect(self.remove_scenario)

        self.scenario_list.itemSelectionChanged.connect(
            self.on_scenario_list_selection_changed
        )

        self.lblCrsdescription.setText(
            tr("Scenario CRS for analysis (Must be projected CRS)")
        )

        project_crs = QgsProject.instance().crs()
        crs = settings_manager.get_value(Settings.SCENARIO_CRS, default=None)
        if crs is not None:
            project_crs = QgsCoordinateReferenceSystem(crs)

        if not project_crs.isGeographic():
            self.crs_selector.setCrs(project_crs)

        self.crs_selector.crsChanged.connect(self.on_crs_changed)

    def on_crs_changed(self):
        current_crs = self.crs_selector.crs()
        self.message_bar.clearWidgets()
        if current_crs.isValid() and not current_crs.isGeographic():
            authid = current_crs.authid()
            settings_manager.set_value(Settings.SCENARIO_CRS, authid)
        else:
            self.show_message(tr("Invalid CRS selected. Must be projected CRS."))

    def priority_groups_update(self, target_item, selected_items):
        """Updates the priority groups list item with the passed
         selected layer items.

        :param target_item: The priority group tree widget
         item that is to be updated
        :type target_item: QTreeWidgetItem

        :param selected_items: Priority layers items from the list widget
        :type selected_items: list
        """
        self.priority_groups_list.setCurrentItem(target_item)

        for item in selected_items:
            self.add_priority_layer_group(target_item, item)

    def update_pwl_layers(self, notify=False):
        """Updates the priority layers path available in
        the store activities.

        :param notify: Whether to show message to user about the update
        :type notify: bool
        """
        settings_manager.update_activities()
        self.update_priority_layers()
        if notify:
            self.show_message(
                tr(
                    "Updated all the activities"
                    " with their respective priority layers"
                ),
                Qgis.Info,
            )
        log(tr("Updated all the activities" " with their respective priority layers"))

    def save_scenario(self):
        """Save current scenario details into settings"""
        scenario_name = self.scenario_name.text()
        scenario_description = self.scenario_description.text()
        extent = self.extent_box.outputExtent()

        extent_box = [
            extent.xMinimum(),
            extent.xMaximum(),
            extent.yMinimum(),
            extent.yMaximum(),
        ]

        settings_manager.set_value(Settings.SCENARIO_NAME, scenario_name)
        settings_manager.set_value(Settings.SCENARIO_DESCRIPTION, scenario_description)
        settings_manager.set_value(Settings.SCENARIO_EXTENT, extent_box)
        settings_manager.set_value(
            Settings.SCENARIO_CRS, self.crs_selector.crs().authid()
        )

    def restore_scenario(self):
        """Update the first tab input with the last scenario details"""
        scenario_name = settings_manager.get_value(Settings.SCENARIO_NAME)
        scenario_description = settings_manager.get_value(Settings.SCENARIO_DESCRIPTION)
        extent = settings_manager.get_value(Settings.SCENARIO_EXTENT)

        self.scenario_name.setText(scenario_name) if scenario_name is not None else None
        self.scenario_description.setText(
            scenario_description
        ) if scenario_description is not None else None

        if extent is not None:
            extent_rectangle = QgsRectangle(
                float(extent[0]), float(extent[2]), float(extent[1]), float(extent[3])
            )
            self.extent_box.setOutputExtentFromUser(
                extent_rectangle,
                QgsCoordinateReferenceSystem("EPSG:4326"),
            )

    def initialize_priority_layers(self):
        """Prepares the priority weighted layers UI with the defaults.

        Gets the store priority layers from plugin settings and populates
        them into the QListWidget as QListWidgetItems then fetches the
        priority groups and adds them to the QTreeWidget as QTreeWidgetItems
        with their corresponding priority layers as their child items.
        """
        self.priority_layers_list.clear()

        for layer in settings_manager.get_priority_layers():
            item = QtWidgets.QListWidgetItem()
            item.setData(QtCore.Qt.DisplayRole, layer.get("name"))
            item.setData(QtCore.Qt.UserRole, layer.get("uuid"))

            if not os.path.exists(layer.get("path")) and not layer.get(
                "path"
            ).startswith("cplus://"):
                item.setIcon(FileUtils.get_icon("mIndicatorLayerError.svg"))
                item.setToolTip(
                    tr(
                        "Contains invalid priority layer path, "
                        "the provided layer path does not exist!"
                    )
                )

            if self.pwl_item_flags is None:
                self.pwl_item_flags = item.flags()

            self.priority_layers_list.addItem(item)

        list_items = []
        items_only = []
        stored_priority_groups = settings_manager.get_priority_groups()
        self.priority_groups_list.clear()

        for group in stored_priority_groups:
            group_widget = PriorityGroupWidget(
                group,
            )
            group_widget.input_value_changed.connect(self.group_value_changed)
            group_widget.slider_value_changed.connect(self.group_value_changed)

            self.priority_groups_widgets[group["name"]] = group_widget

            pw_layers = settings_manager.find_layers_by_group(group["name"])

            item = SortableTreeWidgetItem()
            item.setSizeHint(0, group_widget.sizeHint())
            item.setExpanded(True)
            item.setData(0, QtCore.Qt.UserRole, group.get("uuid"))
            item.setData(0, SORT_ROLE, group.get("name"))

            # Add priority layers into the group as a child items.

            item.setExpanded(True) if len(pw_layers) > 0 else None

            for layer in pw_layers:
                if item.parent() is None:
                    layer_item = QtWidgets.QTreeWidgetItem(item)
                    layer_item.setText(0, layer.get("name"))
                    layer_item.setData(
                        0, QtCore.Qt.UserRole, layer.get(USER_DEFINED_ATTRIBUTE)
                    )

            list_items.append((item, group_widget))
            items_only.append(item)

        self.priority_groups_list.addTopLevelItems(items_only)
        self.priority_groups_list.sortItems(0, QtCore.Qt.AscendingOrder)
        for item in list_items:
            self.priority_groups_list.setItemWidget(item[0], 0, item[1])

    def group_value_changed(self, group_name, group_value):
        """Slot to handle priority group widget changes.

        :param group_name: Group name
        :type group_name: str

        :param group_value: Group value
        :type group_value: int
        """

        group = settings_manager.find_group_by_name(group_name)
        group["value"] = group_value
        settings_manager.save_priority_group(group)

        for index in range(self.priority_groups_list.topLevelItemCount()):
            item = self.priority_groups_list.topLevelItem(index)

            for child_index in range(item.childCount()):
                child = item.child(child_index)
                layer = settings_manager.find_layer_by_name(child.text(0))
                new_groups = []
                for group in layer.get("groups"):
                    if group.get("name") == group_name:
                        group["value"] = group_value
                    new_groups.append(group)
                layer["groups"] = new_groups
                settings_manager.save_priority_layer(layer)

    def update_priority_groups(self):
        list_items = []
        items_only = []
        stored_priority_groups = settings_manager.get_priority_groups()
        self.priority_groups_list.clear()

        for group in stored_priority_groups:
            group_widget = PriorityGroupWidget(
                group,
            )
            group_widget.input_value_changed.connect(self.group_value_changed)
            group_widget.slider_value_changed.connect(self.group_value_changed)

            self.priority_groups_widgets[group["name"]] = group_widget

            pw_layers = settings_manager.find_layers_by_group(group["name"])

            item = SortableTreeWidgetItem()
            item.setSizeHint(0, group_widget.sizeHint())
            item.setExpanded(True)
            item.setData(0, QtCore.Qt.UserRole, group.get("uuid"))
            item.setData(0, SORT_ROLE, group.get("name"))

            # Add priority layers into the group as a child items.

            item.setExpanded(True) if len(pw_layers) > 0 else None

            for layer in pw_layers:
                if item.parent() is None:
                    layer_item = QtWidgets.QTreeWidgetItem(item)
                    layer_item.setText(0, layer.get("name"))
                    layer_item.setData(
                        0, QtCore.Qt.UserRole, layer.get(USER_DEFINED_ATTRIBUTE)
                    )

            list_items.append((item, group_widget))
            items_only.append(item)

        self.priority_groups_list.addTopLevelItems(items_only)
        self.priority_groups_list.sortItems(0, QtCore.Qt.AscendingOrder)
        for item in list_items:
            self.priority_groups_list.setItemWidget(item[0], 0, item[1])

    def update_priority_layers(self, update_groups=True):
        """Updates the priority weighting layers list in the UI.

        :param update_groups: Whether to update the priority groups list or not
        :type update_groups: bool
        """
        self.priority_layers_list.clear()
        for layer in settings_manager.get_priority_layers():
            item = QtWidgets.QListWidgetItem()
            item.setData(QtCore.Qt.DisplayRole, layer.get("name"))
            item.setData(QtCore.Qt.UserRole, layer.get("uuid"))

            if os.path.exists(layer.get("path")) or layer.get("path").startswith(
                "cplus://"
            ):
                item.setIcon(QtGui.QIcon())
            else:
                item.setIcon(FileUtils.get_icon("mIndicatorLayerError.svg"))
                item.setToolTip(
                    tr(
                        "Contains invalid priority layer path, "
                        "the provided layer path does not exist!"
                    )
                )
            self.priority_layers_list.addItem(item)
            if update_groups:
                for index in range(self.priority_groups_list.topLevelItemCount()):
                    group = self.priority_groups_list.topLevelItem(index)
                    if group.text(0) in layer.get("groups"):
                        self.add_priority_layer_group(group, item)
                    else:
                        group_children = group.takeChildren()
                        children = []
                        for child in group_children:
                            if child.text(0) == layer.get("name"):
                                continue
                            children.append(child)
                        group.addChildren(children)

    def add_priority_layer_group(self, target_group=None, priority_layer=None):
        """Adds priority layer from the weighting layers into a priority group
        If no target_group or priority_layer is passed then the current selected
        group or priority layer from their respective list will be used.

        Checks if priority layer is already in the target group and if so no
        addition is done.

        Once the addition is done, the respective priority layer plugin settings
        are updated to store the new information.

        :param target_group: Priority group where layer will be added to
        :type target_group: dict

        :param priority_layer: Priority weighting layer to be added
        :type priority_layer: dict
        """
        selected_priority_layers = (
            priority_layer or self.priority_layers_list.selectedItems()
        )
        selected_priority_layers = (
            [selected_priority_layers]
            if not isinstance(selected_priority_layers, list)
            else selected_priority_layers
        )

        selected_group = target_group or self.priority_groups_list.currentItem()

        for selected_priority_layer in selected_priority_layers:
            if (
                selected_group is not None and selected_group.parent() is None
            ) and selected_priority_layer is not None:
                children = selected_group.takeChildren()
                item_found = False
                text = selected_priority_layer.data(QtCore.Qt.DisplayRole)
                for child in children:
                    if child.text(0) == text:
                        item_found = True
                        break
                selected_group.addChildren(children)

                if not item_found:
                    selected_group.setExpanded(True)
                    item = QtWidgets.QTreeWidgetItem(selected_group)
                    item.setText(0, text)
                    group_widget = self.priority_groups_list.itemWidget(
                        selected_group, 0
                    )
                    layer_id = selected_priority_layer.data(QtCore.Qt.UserRole)

                    priority_layer = settings_manager.get_priority_layer(layer_id)
                    item.setData(
                        0,
                        QtCore.Qt.UserRole,
                        priority_layer.get(USER_DEFINED_ATTRIBUTE),
                    )
                    target_group_name = (
                        group_widget.group.get("name") if group_widget.group else None
                    )

                    groups = priority_layer.get("groups")
                    new_groups = []
                    group_found = False

                    for group in groups:
                        if target_group_name == group["name"]:
                            group_found = True
                            new_group = settings_manager.find_group_by_name(
                                target_group_name
                            )
                        else:
                            new_group = group
                        new_groups.append(new_group)
                    if not group_found:
                        searched_group = settings_manager.find_group_by_name(
                            target_group_name
                        )
                        new_groups.append(searched_group)

                    priority_layer["groups"] = new_groups
                    settings_manager.save_priority_layer(priority_layer)

    def remove_priority_layer_group(self):
        """Remove the current select priority layer from the current priority group."""
        selected_group = self.priority_groups_list.currentItem()
        parent_item = selected_group.parent() if selected_group is not None else None

        if parent_item:
            priority_layer = settings_manager.find_layer_by_name(selected_group.text(0))
            group_widget = self.priority_groups_list.itemWidget(parent_item, 0)

            groups = priority_layer.get("groups")
            new_groups = []
            for group in groups:
                if group.get("name") == group_widget.group.get("name"):
                    continue
                new_groups.append(group)
            priority_layer["groups"] = new_groups
            settings_manager.save_priority_layer(priority_layer)

            parent_item.removeChild(selected_group)

    def open_help(self):
        """Opens the user documentation for the plugin in a browser"""
        open_documentation(USER_DOCUMENTATION_SITE)

    def on_manage_npv_pwls(self):
        """Slot raised to show the dialog for managing NPV PWLs."""
        financial_dialog = NpvPwlManagerDialog(self)
        if financial_dialog.exec_() == QtWidgets.QDialog.Accepted:
            npv_collection = financial_dialog.npv_collection
            self.npv_processing_context = QgsProcessingContext()
            self.npv_feedback = QgsProcessingFeedback(False)
            self.npv_multi_step_feedback = QgsProcessingMultiStepFeedback(
                len(npv_collection.mappings), self.npv_feedback
            )

            # Get CRS and pixel size from at least one of the
            # NCS pathways in the collection.
            if len(npv_collection.mappings) == 0:
                log(
                    message=tr("No NPV mappings to extract the CRS and pixel size."),
                    info=False,
                )
                return

            reference_ncs_pathway = None
            for pathway_npv in npv_collection.mappings:
                if pathway_npv.pathway is None:
                    continue
                else:
                    if pathway_npv.pathway.is_valid():
                        reference_ncs_pathway = pathway_npv.pathway
                        break

            if reference_ncs_pathway is None:
                log(
                    message=tr(
                        "There are no valid NCS pathways to extract the CRS and pixel size."
                    ),
                    info=False,
                )
                return

            reference_layer = reference_ncs_pathway.to_map_layer()
            reference_crs = reference_layer.crs()
            reference_pixel_size = reference_layer.rasterUnitsPerPixelX()

            # Get the reference extent
            source_extent = self.extent_box.outputExtent()
            source_crs = QgsCoordinateReferenceSystem("EPSG:4326")
            reference_extent = self.transform_extent(
                source_extent, source_crs, reference_crs
            )
            reference_extent_str = (
                f"{reference_extent.xMinimum()!s},"
                f"{reference_extent.xMaximum()!s},"
                f"{reference_extent.yMinimum()!s},"
                f"{reference_extent.yMaximum()!s}"
            )

            self.npv_progress_dialog = NpvPwlProgressDialog(self, self.npv_feedback)
            self.npv_progress_dialog.show()

            create_npv_pwls(
                npv_collection,
                self.npv_processing_context,
                self.npv_multi_step_feedback,
                self.npv_feedback,
                reference_crs.authid(),
                reference_pixel_size,
                reference_extent_str,
                self.on_npv_pwl_created,
                self.on_npv_pwl_removed,
            )

    def on_npv_pwl_removed(self, pwl_identifier: str):
        """Callback that is executed when an NPV PWL has
        been removed because it was disabled by the user."""
        # We use this to refresh the view to reflect the removed NPV PWL.
        self.update_priority_layers(update_groups=False)

    def on_npv_pwl_created(
        self,
        pathway_npv: NcsPathwayNpv,
        npv_pwl_path: str,
        algorithm: QgsProcessingAlgorithm,
        context: QgsProcessingContext,
        feedback: QgsProcessingFeedback,
    ):
        """Callback that creates an PWL item when the corresponding
        raster layer has been created.

        :param pathway_npv: NPV mapping for an NCS pathway.
        :type pathway_npv: NcsPathwayNpv

        :param npv_pwl_path: Absolute file path of the created NPV PWL.
        :type npv_pwl_path: str

        :param algorithm: Processing algorithm that created the NPV PWL.
        :type algorithm: QgsProcessingAlgorithm

        :param context: Contextual information that was used to create
        the NPV PWL in processing.
        :type context: QgsProcessingContext

        :param feedback: Feedback to update on the processing progress.
        :type feedback: QgsProcessingFeedback
        """
        # Check if the PWL entry already exists in the settings. If it
        # exists then no further updates required as the filename of the
        # PWL layer is still the same.
        updated_pwl = settings_manager.find_layer_by_name(pathway_npv.base_name)
        if updated_pwl is None:
            # Create NPV PWL
            desc_tr = tr("Normalized NPV for")
            pwl_desc = f"{desc_tr} {pathway_npv.pathway.name}."
            npv_layer_info = {
                "uuid": str(uuid.uuid4()),
                "name": pathway_npv.base_name,
                "description": pwl_desc,
                "groups": [],
                "path": npv_pwl_path,
                "type": PriorityLayerType.NPV.value,
                USER_DEFINED_ATTRIBUTE: True,
            }
            settings_manager.save_priority_layer(npv_layer_info)

            # Updated the PWL for the NCS pathway
            pathway = settings_manager.get_ncs_pathway(pathway_npv.pathway_id)
            if pathway is not None:
                pathway.priority_layers.append(npv_layer_info)
                settings_manager.update_ncs_pathway(pathway)
            else:
                msg_tr = tr("ncs pathway not found to attach the NPV PWL.")
                log(f"{pathway_npv.pathway.name} {msg_tr}", info=False)
        else:
            # Just update the path
            updated_pwl["path"] = npv_pwl_path
            settings_manager.save_priority_layer(updated_pwl)

        self.update_priority_layers(update_groups=False)

    def add_priority_group(self):
        """Adds a new priority group into the plugin, then updates
        the priority list to show the new added priority group.
        """
        group_dialog = PriorityGroupDialog()
        group_dialog.exec_()
        self.update_priority_groups()

    def _on_double_click_priority_group(self, tree_item: QtWidgets.QTreeWidgetItem):
        """Slot raised when a priority group item has been
        double clicked.
        """
        group_id = tree_item.data(0, QtCore.Qt.UserRole)
        self._show_priority_group_editor(group_id)

    def _show_priority_group_editor(self, group_identifier: str):
        """Shows the dialog for editing the properties of
        a priority group.
        """
        group = settings_manager.get_priority_group(group_identifier)
        group_dialog = PriorityGroupDialog(group)
        group_dialog.exec_()
        self.update_priority_groups()

    def edit_priority_group(self):
        """Edits the current selected priority group
        and updates the group box list."""
        if self.priority_groups_list.currentItem() is None:
            self.show_message(
                tr("Select first the priority group from the groups list."),
                Qgis.Critical,
            )
            return

        group_identifier = self.priority_groups_list.currentItem().data(
            0, QtCore.Qt.UserRole
        )

        if (
            group_identifier == ""
            or group_identifier is None
            or not isinstance(group_identifier, str)
        ):
            self.show_message(
                tr("Could not fetch the selected" " priority groups for editing."),
                Qgis.Critical,
            )
            return

        self._show_priority_group_editor(group_identifier)

    def remove_priority_group(self):
        """Removes the current active priority group."""
        selected_groups = self.priority_groups_list.selectedItems()
        if not selected_groups:
            self.show_message(
                tr("Select the priority groups to be deleted from the groups list."),
                Qgis.Critical,
            )
            return

        num_items = len(selected_groups)
        item_tr = self.tr("groups") if num_items > 1 else self.tr("group")
        msg = self.tr(
            f"Remove {num_items!s} selected priority {item_tr}?\nClick Yes to proceed or No to cancel."
        )
        reply = QtWidgets.QMessageBox.warning(
            self,
            tr("Remove Priority Groups"),
            msg,
            QtWidgets.QMessageBox.Yes,
            QtWidgets.QMessageBox.No,
        )
        if reply == QtWidgets.QMessageBox.Yes:
            group_ids = [
                group_item.data(0, QtCore.Qt.UserRole) for group_item in selected_groups
            ]
            for group_id in group_ids:
                if not group_id:
                    log(f"Priority group identifier could not be determined.")
                    continue

                group = settings_manager.get_priority_group(group_id)
                if not group:
                    log(f"Priority group for {group_id} not found in settings.")
                    continue

                settings_manager.delete_priority_group(group_id)
                self.update_priority_groups()

    def add_priority_layer(self):
        """Adds a new priority layer into the plugin, then updates
        the priority list to show the new added priority layer.
        """
        layer_dialog = PriorityLayerDialog()
        layer_dialog.exec_()
        self.update_priority_layers(update_groups=False)

    def edit_priority_layer(self):
        """Edits the current selected priority layer
        and updates the layer box list."""
        if self.priority_layers_list.currentItem() is None:
            self.show_message(
                tr("Select first the priority weighting layer from the layers list."),
                Qgis.Critical,
            )
            return

        layer_identifier = self.priority_layers_list.currentItem().data(
            QtCore.Qt.UserRole
        )

        if layer_identifier == "":
            self.show_message(
                tr("Could not fetch the selected priority layer for editing."),
                Qgis.Critical,
            )
            return

        self._show_priority_layer_editor(layer_identifier)
        self.update_priority_layers(update_groups=False)

    def _on_double_click_priority_layer(self, list_item: QtWidgets.QListWidgetItem):
        """Slot raised when a priority list item has been double clicked."""
        layer_id = list_item.data(QtCore.Qt.UserRole)
        self._show_priority_layer_editor(layer_id)

    def _show_priority_layer_editor(self, layer_identifier: str):
        """Shows the dialog for editing a priority layer."""
        layer_uuid = uuid.UUID(layer_identifier)
        layer = settings_manager.get_priority_layer(layer_uuid)
        layer_dialog = PriorityLayerDialog(layer)
        layer_dialog.exec_()

    def remove_priority_layer(self):
        """Removes one or more of the selected priority layers."""
        if self.priority_layers_list.currentItem() is None:
            self.show_message(
                tr("Select first the priority weighting layer from the layers list."),
                Qgis.Critical,
            )
            return

        selected_pwl_items = self.priority_layers_list.selectedItems()
        if not selected_pwl_items:
            self.show_message(
                tr(
                    "Select one or more priority weighting layers to be removed "
                    "from the layers list."
                ),
                Qgis.Critical,
            )
            return

        pwls = [item.data(QtCore.Qt.DisplayRole) for item in selected_pwl_items]
        if len(pwls) == 1:
            tr_layer = tr("layer")
        else:
            tr_layer = tr("layers")
        tr_msg = tr("Remove the priority weighting")
        msg = f"{tr_msg} {tr_layer}: {', '.join(pwls)}?"
        reply = QtWidgets.QMessageBox.warning(
            self,
            tr("Remove PWLs"),
            msg,
            QtWidgets.QMessageBox.Yes,
            QtWidgets.QMessageBox.No,
        )
        if reply == QtWidgets.QMessageBox.Yes:
            for pwl in pwls:
                layer = settings_manager.find_layer_by_name(pwl)
                if not layer:
                    continue
                settings_manager.delete_priority_layer(layer.get("uuid"))
                self.update_priority_layers(update_groups=False)

                # Remove PWL in priority groups
                for index in range(self.priority_groups_list.topLevelItemCount()):
                    group = self.priority_groups_list.topLevelItem(index)
                    group_children = group.takeChildren()
                    children = []
                    for child in group_children:
                        if child.text(0) == layer.get("name"):
                            continue
                        children.append(child)
                    group.addChildren(children)

    def has_trends_auth(self):
        """Check if plugin has user Trends.Earth authentication.
        :return: True if user has provided the username and password.
        :rtype: bool
        """
        auth_config = auth.get_auth_config(auth.TE_API_AUTH_SETUP, warn=None)
        return (
            auth_config
            and auth_config.config("username")
            and auth_config.config("password")
        )

    def fetch_default_layer_list(self):
        """Fetch default layer list from API."""
        if not self.has_trends_auth():
            return
        self.fetch_default_layer_task = FetchDefaultLayerTask()
        QgsApplication.taskManager().addTask(self.fetch_default_layer_task)

    def update_scenario_list(self):
        """Fetches scenarios from plugin settings and updates the
        scenario history list
        """
        scenarios = settings_manager.get_scenarios()

        if len(scenarios) >= 0:
            self.scenario_list.clear()

        for scenario in scenarios:
            scenario_type = "Available offline"
            if scenario.server_uuid:
                scenario_result = settings_manager.get_scenario_result(scenario.uuid)
                if scenario_result is None:
                    scenario_type = "Online"
            item_widget = ScenarioItemWidget(scenario.name, scenario_type)
            item = QtWidgets.QListWidgetItem(self.scenario_list)
            item.setSizeHint(item_widget.sizeHint())
            item.setData(QtCore.Qt.UserRole, str(scenario.uuid))
            item.setData(QtCore.Qt.UserRole + 1, scenario.name)
            if scenario.server_uuid:
                item.setData(QtCore.Qt.UserRole + 2, str(scenario.server_uuid))
            else:
                item.setData(QtCore.Qt.UserRole + 2, "")
            self.scenario_list.setItemWidget(item, item_widget)

    def add_scenario(self):
        """Adds a new scenario into the scenario list."""
        scenario_name = self.scenario_name.text()
        scenario_description = self.scenario_description.text()
        extent = self.extent_box.outputExtent()

        extent_box = [
            extent.xMinimum(),
            extent.xMaximum(),
            extent.yMinimum(),
            extent.yMaximum(),
        ]

        extent = SpatialExtent(bbox=extent_box, crs=self.crs_selector.crs().authid())
        scenario_id = uuid.uuid4()

        activities = []
        priority_layer_groups = []

        if self.scenario_result:
            activities = self.scenario_result.scenario.activities
            priority_layer_groups = self.scenario_result.scenario.priority_layer_groups

        scenario = Scenario(
            uuid=scenario_id,
            name=scenario_name,
            description=scenario_description,
            extent=extent,
            activities=activities,
            priority_layer_groups=priority_layer_groups,
            server_uuid=(
                self.scenario_result.scenario.server_uuid
                if self.scenario_result
                else None
            ),
        )
        settings_manager.save_scenario(scenario)
        if self.scenario_result:
            settings_manager.save_scenario_result(
                self.scenario_result, str(scenario_id)
            )

        self.update_scenario_list()

    def load_scenario(self, scenario_identifier=None):
        """Edits the current selected scenario
        and updates the layer box list."""
        if not scenario_identifier:
            if self.scenario_list.currentItem() is None:
                self.show_message(
                    tr("Select first the scenario from the scenario list."),
                    Qgis.Critical,
                )
                return

            scenario_identifier = self.scenario_list.currentItem().data(
                QtCore.Qt.UserRole
            )

            if scenario_identifier == "":
                self.show_message(
                    tr("Could not fetch the selected priority layer for editing."),
                    Qgis.Critical,
                )
                return

        scenario = settings_manager.get_scenario(scenario_identifier)

        if scenario is not None:
            self.scenario_name.setText(scenario.name)
            self.scenario_description.setText(scenario.description)

            self.extent_box.setOutputCrs(QgsCoordinateReferenceSystem("EPSG:4326"))
            map_canvas = iface.mapCanvas()
            self.extent_box.setCurrentExtent(
                map_canvas.mapSettings().destinationCrs().bounds(),
                map_canvas.mapSettings().destinationCrs(),
            )
            self.extent_box.setOutputExtentFromCurrent()
            self.extent_box.setMapCanvas(map_canvas)

            extent_list = scenario.extent.bbox
            if extent_list:
                default_extent = QgsRectangle(
                    float(extent_list[0]),
                    float(extent_list[2]),
                    float(extent_list[1]),
                    float(extent_list[3]),
                )

                self.extent_box.setOutputExtentFromUser(
                    default_extent,
                    QgsCoordinateReferenceSystem("EPSG:4326"),
                )
            analysis_crs = scenario.extent.crs

        all_activities = sorted(
            scenario.activities,
            key=lambda activity_instance: activity_instance.style_pixel_value,
        )
        for index, activity in enumerate(all_activities):
            activity.style_pixel_value = index + 1

        scenario.activities = all_activities

        if scenario and scenario.server_uuid:
            self.analysis_scenario_name = scenario.name
            self.analysis_scenario_description = scenario.description
            self.analysis_extent = SpatialExtent(bbox=extent_list, crs=analysis_crs)
            self.analysis_activities = scenario.activities
            self.analysis_priority_layers_groups = scenario.priority_layer_groups

            scenario_obj = Scenario(
                uuid=scenario.uuid,
                name=self.analysis_scenario_name,
                description=self.analysis_scenario_description,
                extent=self.analysis_extent,
                activities=self.analysis_activities,
                priority_layer_groups=self.analysis_priority_layers_groups,
            )
            scenario_obj.server_uuid = scenario.server_uuid

            self.processing_cancelled = False

            progress_dialog = OnlineProgressDialog(
                minimum=0,
                maximum=100,
                main_widget=self,
                scenario_id=str(scenario.uuid),
                scenario_name=self.analysis_scenario_name,
            )
            progress_dialog.analysis_cancelled.connect(
                self.on_progress_dialog_cancelled
            )
            progress_dialog.run_dialog()

            analysis_task = FetchScenarioOutputTask(
                self.analysis_scenario_name,
                self.analysis_scenario_description,
                self.analysis_activities,
                self.analysis_priority_layers_groups,
                self.analysis_extent,
                scenario,
                None,
            )
            analysis_task.scenario_api_uuid = scenario.server_uuid
            analysis_task.task_finished.connect(self.update_scenario_list)

            self.run_cplus_main_task(progress_dialog, scenario, analysis_task)

    def show_scenario_info(self):
        """Loads dialog for showing scenario information."""
        scenario_uuid = self.scenario_list.currentItem().data(QtCore.Qt.UserRole)
        scenario = settings_manager.get_scenario(scenario_uuid)
        scenario_result = settings_manager.get_scenario_result(scenario_uuid)

        scenario_dialog = ScenarioDialog(scenario, scenario_result)
        scenario_dialog.exec_()

    def remove_scenario(self):
        """Removes the current active scenario."""
        if self.scenario_list.currentItem() is None:
            self.show_message(
                tr("Select first a scenario from the scenario list."),
                Qgis.Critical,
            )
            return

        texts = []
        for item in self.scenario_list.selectedItems():
            current_text = item.data(QtCore.Qt.UserRole + 1)
            texts.append(current_text)

        reply = QtWidgets.QMessageBox.warning(
            self,
            tr("QGIS CPLUS PLUGIN"),
            tr('Remove the selected scenario(s) "{}"?').format(texts),
            QtWidgets.QMessageBox.Yes,
            QtWidgets.QMessageBox.No,
        )
        if reply == QtWidgets.QMessageBox.Yes:
            for item in self.scenario_list.selectedItems():
                scenario_id = item.data(QtCore.Qt.UserRole)

                if scenario_id == "":
                    continue
                settings_manager.delete_scenario(scenario_id)

                scenario_server_uuid = item.data(QtCore.Qt.UserRole + 2)
                if scenario_server_uuid == "":
                    continue
                if not self.has_trends_auth():
                    continue
                task = DeleteScenarioTask(scenario_server_uuid)
                QgsApplication.taskManager().addTask(task)
            self.update_scenario_list()

    def on_generate_comparison_report(self):
        """Slot raised to generate a comparison for two or more selected
        scenario results.
        """
        selected_items = self.scenario_list.selectedItems()
        if len(selected_items) < 2:
            msg = tr(
                "You must select at least two scenarios to generate the comparison report."
            )
            self.show_message(msg)
            return

        scenario_results = []
        for item in selected_items:
            scenario_identifier = item.data(QtCore.Qt.UserRole)
            scenario = settings_manager.get_scenario(scenario_identifier)
            scenario_result = settings_manager.get_scenario_result(scenario_identifier)
            if not scenario_result and not scenario:
                continue

            all_activities = sorted(
                scenario.activities,
                key=lambda activity_instance: activity_instance.style_pixel_value,
            )
            for index, activity in enumerate(all_activities):
                activity.style_pixel_value = index + 1

            scenario.activities = all_activities

            scenario_result.scenario = scenario
            scenario_results.append(scenario_result)

        if len(scenario_results) < 2:
            msg = tr("Unable to retrieve the results for all the selected scenarios.")
            self.show_message(msg)
            return

        if len(scenario_results) > MAXIMUM_COMPARISON_REPORTS:
            msg = tr(
                "Exceeded maximum number of scenarios for generating the comparison report. Limit is"
            )
            self.show_message(f"{msg} {MAXIMUM_COMPARISON_REPORTS}.")
            return

        for result in scenario_results:
            msg_tr = tr("Loading map layers for scenario")
            log(message=f"{msg_tr}: {result.scenario.name}")
            self.post_analysis(result, None, None, None)

        submit_result = report_manager.generate_comparison_report(scenario_results)
        if not submit_result.status:
            msg = self.tr(
                "Unable to submit report request for creating the comparison report."
            )
            self.show_message(f"{msg}")
            return

        QgsApplication.processEvents()

        self.report_progress_dialog = ReportProgressDialog(
            tr("Generating comparison report"), submit_result
        )
        self.report_progress_dialog.run_dialog()

    def on_scenario_list_selection_changed(self):
        """Slot raised when the selection of scenarios changes."""
        selected_items = self.scenario_list.selectedItems()
        if len(selected_items) < 2:
            self.comparison_report_btn.setEnabled(False)
        else:
            self.comparison_report_btn.setEnabled(True)

    def fetch_scenario_history_list(self):
        """Fetch scenario history list from API."""
        if not self.has_trends_auth():
            self.update_scenario_list()
            return
        task = FetchScenarioHistoryTask()
        task.task_finished.connect(self.on_fetch_scenario_history_list_finished)
        QgsApplication.taskManager().addTask(task)

    def on_fetch_scenario_history_list_finished(self, success):
        """Callback when plugin has finished pulling scenario history list.

        :param success: True if API call is successful
        :type success: bool
        """
        if not success:
            return
        self.update_scenario_list()

    def has_trends_auth(self):
        """Check if plugin has user Trends.Earth authentication.

        :return: True if user has provided the username and password.
        :rtype: bool
        """
        auth_config = auth.get_auth_config(auth.TE_API_AUTH_SETUP, warn=None)
        return (
            auth_config
            and auth_config.config("username")
            and auth_config.config("password")
        )

    def run_cplus_main_task(self, progress_dialog, scenario, analysis_task):
        progress_changed = partial(self.update_progress_bar, progress_dialog)
        analysis_task.custom_progress_changed.connect(progress_changed)

        status_message_changed = partial(self.update_progress_dialog, progress_dialog)

        analysis_task.status_message_changed.connect(status_message_changed)

        analysis_task.info_message_changed.connect(self.show_message)

        self.current_analysis_task = analysis_task

        progress_dialog.analysis_task = analysis_task
        progress_dialog.scenario_id = str(scenario.uuid)

        report_running = partial(self.on_report_running, progress_dialog)
        report_status_changed = partial(self.on_report_status_changed, progress_dialog)
        report_error = partial(self.on_report_error, progress_dialog)
        report_finished = partial(self.on_report_finished, progress_dialog)

        # Report manager
        scenario_report_manager = report_manager

        scenario_report_manager.generate_started.connect(report_running)
        scenario_report_manager.status_changed.connect(report_status_changed)
        scenario_report_manager.generate_error.connect(report_error)
        scenario_report_manager.generate_completed.connect(report_finished)

        analysis_complete = partial(
            self.analysis_complete,
            analysis_task,
            scenario_report_manager,
            progress_dialog,
        )

        analysis_task.taskCompleted.connect(analysis_complete)

        analysis_terminated = partial(self.task_terminated, analysis_task)
        analysis_task.taskTerminated.connect(analysis_terminated)

        QgsApplication.taskManager().addTask(analysis_task)

    def prepare_message_bar(self):
        """Initializes the widget message bar settings"""
        self.message_bar.setSizePolicy(
            QtWidgets.QSizePolicy.Minimum, QtWidgets.QSizePolicy.Fixed
        )
        self.grid_layout.addWidget(
            self.message_bar, 0, 0, 1, 1, alignment=QtCore.Qt.AlignTop
        )
        self.dock_widget_contents.layout().insertLayout(0, self.grid_layout)

    def is_metric_configuration_valid(self) -> bool:
        """Checks if the setup of the metric configuration for the scenario
        analysis report is correct.

        :returns: True if the configuration is correct else False.
        :rtype: bool
        """
        if not self.chb_metric_builder.isChecked():
            # Not applicable so just return True
            return True
        else:
            profile_collection = settings_manager.get_metric_profile_collection()
            if profile_collection is None:
                self.show_message(
                    tr(
                        f"No metric profiles found. Use the metric "
                        f"builder to specify one or more metric "
                        f"profiles."
                    )
                )
                return False

            metric_profile = profile_collection.get_current_profile()
            if (
                metric_profile is None
                or metric_profile.config is None
                or not metric_profile.config.is_valid()
            ):
                self.show_message(
                    tr(
                        f"Metric configuration is invalid or not yet defined. "
                        f"Use the metric builder to check and re-run the wizard."
                    )
                )
                return False

            # Compare activities
            selected_activities_ids = set(
                [str(activity.uuid) for activity in self.selected_activities()]
            )
            metric_activity_ids = set(
                [str(activity.uuid) for activity in metric_profile.config.activities]
            )
            if selected_activities_ids == metric_activity_ids:
                return True
            elif selected_activities_ids.issubset(metric_activity_ids):
                return True
            elif len(selected_activities_ids.difference(metric_activity_ids)) > 0:
                self.show_message(
                    tr(
                        f"There are activities whose metrics has not not been "
                        f"defined. Use the metric builder to update."
                    )
                )
                return False

        return True

    def enable_analysis_controls(self, enable: bool):
        """Enable or disable controls related to running the scenario analysis.

        :param enable: True to enable else False to disable.
        :type enable: bool
        """
        self.run_scenario_btn.setEnabled(enable)
        self.gp_report_options.setEnabled(enable)

    def run_analysis(self):
        """Runs the plugin analysis
        Creates new QgsTask, progress dialog and report manager
         for each new scenario analysis.
        """
        self.log_text_box.clear()

        if not self.is_metric_configuration_valid():
            log(
                "Scenario cannot run due to an invalid metric configuration "
                "for the selected profile. Refer to the preceding "
                "errors above."
            )
            return

        extent_list = PILOT_AREA_EXTENT["coordinates"]
        default_extent = QgsRectangle(
            extent_list[0], extent_list[2], extent_list[1], extent_list[3]
        )
        passed_extent = self.extent_box.outputExtent()
        passed_extent_crs = self.extent_box.outputCrs()

        contains = default_extent == passed_extent or default_extent.contains(
            passed_extent
        )
        self.analysis_scenario_name = self.scenario_name.text()
        self.analysis_scenario_description = self.scenario_description.text()

        self.position_feedback = QgsProcessingFeedback()
        self.processing_context = QgsProcessingContext()

        for group in settings_manager.get_priority_groups():
            group_layer_dict = {
                "name": group.get("name"),
                "value": group.get("value"),
                "layers": [],
            }
            for layer in settings_manager.get_priority_layers():
                pwl_items = self.priority_layers_list.findItems(
                    layer.get("name"), QtCore.Qt.MatchExactly
                )
                if len(pwl_items) > 0:
                    # Exclude adding the PWL since its for a disabled default
                    # item outside the pilot AOI.
                    if pwl_items[0].flags() == QtCore.Qt.NoItemFlags:
                        continue

                group_names = [group.get("name") for group in layer.get("groups", [])]
                if group.get("name") in group_names:
                    group_layer_dict["layers"].append(layer.get("name"))
            self.analysis_priority_layers_groups.append(group_layer_dict)

        self.analysis_activities = self.selected_activities()

        self.analysis_weighted_ims = []

        base_dir = settings_manager.get_value(Settings.BASE_DIR)

        if self.analysis_scenario_name == "" or self.analysis_scenario_name is None:
            self.show_message(
                tr(f"Scenario name cannot be blank."),
                level=Qgis.Critical,
            )
            return
        if (
            self.analysis_scenario_description == ""
            or self.analysis_scenario_description is None
        ):
            self.show_message(
                tr(f"Scenario description cannot be blank."),
                level=Qgis.Critical,
            )
            return
        if self.analysis_activities == [] or self.analysis_activities is None:
            self.show_message(
                tr("Select at least one activity from step two."),
                level=Qgis.Critical,
            )
            return

        if not contains:
            self.show_message(
                tr(f"Selected area of interest is outside the pilot area."),
                level=Qgis.Info,
            )
            default_ext = (
                f"{default_extent.xMinimum()}, {default_extent.xMaximum()},"
                f"{default_extent.yMinimum()}, {default_extent.yMaximum()}"
            )
            log(
                f"Outside the pilot area, passed extent "
                f"{passed_extent}"
                f"default extent{default_ext}"
            )

        if base_dir is None:
            self.show_message(
                tr(
                    f"Plugin base data directory is not set! "
                    f"Go to plugin settings in order to set it."
                ),
                level=Qgis.Critical,
            )
            return

        if self.processing_type.isChecked():
            if not self.has_trends_auth():
                self.show_message(
                    tr(
                        f"Trends.Earth account is not set! "
                        f"Go to plugin settings in order to set it."
                    ),
                    level=Qgis.Critical,
                )
                return

        self.analysis_extent = SpatialExtent(
            bbox=[
                passed_extent.xMinimum(),
                passed_extent.xMaximum(),
                passed_extent.yMinimum(),
                passed_extent.yMaximum(),
            ],
            crs=settings_manager.get_value(
                Settings.SCENARIO_CRS,
                passed_extent_crs.authid() if passed_extent_crs else "EPSG:4326",
            ),
        )
        try:
            self.enable_analysis_controls(False)

            scenario = Scenario(
                uuid=uuid.uuid4(),
                name=self.analysis_scenario_name,
                description=self.analysis_scenario_description,
                extent=self.analysis_extent,
                activities=self.analysis_activities,
                priority_layer_groups=self.analysis_priority_layers_groups,
            )

            self.processing_cancelled = False

            # Creates and opens the progress dialog for the analysis
            if self.processing_type.isChecked():
                progress_dialog = OnlineProgressDialog(
                    minimum=0,
                    maximum=100,
                    main_widget=self,
                    scenario_id=str(scenario.uuid),
                    scenario_name=self.analysis_scenario_name,
                )
            else:
                # Creates and opens the progress dialog for the analysis
                progress_dialog = ProgressDialog(
                    minimum=0,
                    maximum=100,
                    main_widget=self,
                    scenario_id=str(scenario.uuid),
                    scenario_name=self.analysis_scenario_name,
                )
            progress_dialog.analysis_cancelled.connect(
                self.on_progress_dialog_cancelled
            )
            progress_dialog.run_dialog()

            progress_dialog.change_status_message(
                tr("Raster calculation for activities pathways")
            )

            selected_pathway = None
            pathway_found = False
            use_default_layer = False

            for activity in self.analysis_activities:
                if pathway_found:
                    break
                for pathway in activity.pathways:
                    if pathway is None:
                        continue
                    if pathway.layer_uuid:
                        use_default_layer = True
                    elif pathway.path:
                        pathway_found = True
                        selected_pathway = pathway
                        break

            extent_box = QgsRectangle(
                float(self.analysis_extent.bbox[0]),
                float(self.analysis_extent.bbox[2]),
                float(self.analysis_extent.bbox[1]),
                float(self.analysis_extent.bbox[3]),
            )

            if not pathway_found and not use_default_layer:
                self.show_message(
                    tr(
                        "NCS pathways were not found in the selected activities, "
                        "Make sure to define pathways for the selected activities "
                        "before running the scenario"
                    )
                )
                self.processing_cancelled = True
                self.enable_analysis_controls(True)

                return

            source_crs = passed_extent_crs or QgsCoordinateReferenceSystem("EPSG:4326")
            destination_crs = QgsCoordinateReferenceSystem(self.analysis_extent.crs)

            if selected_pathway:
                selected_pathway_layer = QgsRasterLayer(
                    selected_pathway.path, selected_pathway.name
                )
                if selected_pathway_layer.crs() is not None and destination_crs is None:
                    destination_crs = selected_pathway_layer.crs()
                elif destination_crs is None:
                    destination_crs = QgsProject.instance().crs()

            if source_crs != destination_crs:
                transformed_extent = self.transform_extent(
                    extent_box, source_crs, destination_crs
                )

                self.analysis_extent.bbox = [
                    transformed_extent.xMinimum(),
                    transformed_extent.xMaximum(),
                    transformed_extent.yMinimum(),
                    transformed_extent.yMaximum(),
                ]
            self.analysis_extent.crs = destination_crs.authid()

            if self.processing_type.isChecked():
                analysis_task = ScenarioAnalysisTaskApiClient(
                    self.analysis_scenario_name,
                    self.analysis_scenario_description,
                    self.analysis_activities,
                    self.analysis_priority_layers_groups,
                    self.analysis_extent,
                    scenario,
                    SpatialExtent(
                        bbox=[
                            passed_extent.xMinimum(),
                            passed_extent.xMaximum(),
                            passed_extent.yMinimum(),
                            passed_extent.yMaximum(),
                        ],
                        crs=passed_extent_crs.authid() if passed_extent_crs else None,
                    ),
                )
            else:
                analysis_task = ScenarioAnalysisTask(
                    self.analysis_scenario_name,
                    self.analysis_scenario_description,
                    self.analysis_activities,
                    self.analysis_priority_layers_groups,
                    self.analysis_extent,
                    scenario,
                )

            self.run_cplus_main_task(progress_dialog, scenario, analysis_task)

        except Exception as err:
            self.show_message(
                tr("An error occurred when preparing analysis task"),
                level=Qgis.Info,
            )
            log(
                tr(
                    "An error occurred when preparing analysis task"
                    ', error message "{}"'.format(err)
                )
            )

    def selected_activities(self) -> typing.List[Activity]:
        """Gets the collection of selected activities.

        :returns: A list of selected activities.
        :rtype: typing.List[Activity]
        """
        return [
            item.activity
            for item in self.activity_widget.selected_activity_items()
            if item.isEnabled()
        ]

    def task_terminated(
        self, task: typing.Union[ScenarioAnalysisTask, ScenarioAnalysisTaskApiClient]
    ):
        """Handles logging of the scenario analysis task status
        after it has been terminated.

        :param task: Task that was terminated
        :type task: typing.Union[ScenarioAnalysisTask, ScenarioAnalysisTaskApiClient]
        """
        task.on_terminated()
        log("Main task terminated")

    def analysis_complete(self, task, report_manager, progress_dialog):
        """Calls the responsible function for handling analysis results outputs

        :param task: Analysis task
        :type task: ScenarioAnalysisTask

        :param report_manager: Report manager used to generate analysis report_templates
        :type report_manager: ReportManager
        """

        self.scenario_result = task.scenario_result
        self.scenario_results(task, report_manager, progress_dialog)

    def transform_extent(self, extent, source_crs, dest_crs):
        """Transforms the passed extent into the destination crs

         :param extent: Target extent
        :type extent: QgsRectangle

        :param source_crs: Source CRS of the passed extent
        :type source_crs: QgsCoordinateReferenceSystem

        :param dest_crs: Destination CRS
        :type dest_crs: QgsCoordinateReferenceSystem
        """

        transform = QgsCoordinateTransform(source_crs, dest_crs, QgsProject.instance())
        transformed_extent = transform.transformBoundingBox(extent)

        return transformed_extent

    def main_task(self):
        """Serves as a QgsTask function for the main task that contains
        smaller sub-tasks running the actual processing calculations.
        """

        log("Running from main task.")

    def cancel_processing_task(self):
        """Cancels the current processing task."""
        try:
            if self.current_analysis_task:
                self.current_analysis_task.cancel_task()
        except Exception as e:
            self.on_progress_dialog_cancelled()
            log(f"Problem cancelling task, {e}")
        self.processing_cancelled = True

    def scenario_results(self, task, report_manager, progress_dialog):
        """Called when the task ends. Sets the progress bar to 100 if it finished.

        :param task: Analysis task
        :type task: ScenarioAnalysisTask

        :param report_manager: Report manager used to generate analysis report_templates
        :type report_manager: ReportManager
        """
        self.update_progress_bar(progress_dialog, 100)
        self.scenario_result.analysis_output = task.output
        self.scenario_result.state = ScenarioState.FINISHED
        if task.output is not None:
            self.update_progress_bar(progress_dialog, 100)
            self.scenario_result.analysis_output = task.output
            self.scenario_result.state = ScenarioState.FINISHED
            self.post_analysis(
                self.scenario_result, task, report_manager, progress_dialog
            )
        else:
            status_message = "No valid output from the processing results."
            task.set_status_message(status_message)

            log(f"No valid output from the processing results.")

    def move_layer_to_group(self, layer, group) -> None:
        """Moves a layer open in QGIS to another group.

        :param layer: Raster layer to move
        :type layer: QgsRasterLayer

        :param group: Group to which the raster should be moved
        :type group: QgsLayerTreeGroup
        """
        if layer:
            instance_root = QgsProject.instance().layerTreeRoot()
            layer = instance_root.findLayer(layer.id())
            layer_clone = layer.clone()
            parent = layer.parent()
            group.insertChildNode(
                0, layer_clone
            ) if group is not None else None  # Add to top of group
            parent.removeChildNode(layer)

    def post_analysis(self, scenario_result, task, report_manager, progress_dialog):
        """Handles analysis outputs from the final analysis results.
        Adds the resulting scenario raster to the canvas with styling.
        Adds each of the activities to the canvas with styling.
        Adds each activities' pathways to the canvas.

        :param scenario_result: ScenarioResult of output results
        :type scenario_result: ScenarioResult

        :param task: Analysis task
        :type task: ScenarioAnalysisTask

        :param report_manager: Report manager used to generate analysis report_templates
        :type report_manager: ReportManager
        """

        # If the processing were stopped, no file will be added
        if not self.processing_cancelled and scenario_result is not None:
            list_activities = scenario_result.scenario.activities
            if task is not None:
                activities = task.analysis_activities
            elif scenario_result.scenario is not None:
                activities = scenario_result.scenario.activities
            else:
                activities = []
            raster = scenario_result.analysis_output["OUTPUT"]
            activities_dir = os.path.join(os.path.dirname(raster), "activities")

            # Layer options
            load_weighted_ncs = settings_manager.get_value(
                Settings.NCS_WEIGHTED, default=True, setting_type=bool
            )
            load_landuse = settings_manager.get_value(
                Settings.LANDUSE_PROJECT, default=True, setting_type=bool
            )
            load_highest_position = settings_manager.get_value(
                Settings.HIGHEST_POSITION, default=False, setting_type=bool
            )

            scenario_name = scenario_result.scenario.name
            qgis_instance = QgsProject.instance()
            instance_root = qgis_instance.layerTreeRoot()

            # Check if there are other groups for the scenario
            # and assign a suffix.
            counter = 1
            group_name = scenario_name

            # Control to prevent infinite loop
            max_limit = 100
            while True and counter <= max_limit:
                scenario_grp = instance_root.findGroup(group_name)
                if scenario_grp is None:
                    break
                group_name = f"{scenario_name} {counter!s}"
                counter += 1

            # Groups
            activity_group = None
            pathways_group = None

            scenario_group = instance_root.insertGroup(0, group_name)
            if load_landuse:
                activity_group = scenario_group.addGroup(tr(ACTIVITY_GROUP_LAYER_NAME))
            if load_weighted_ncs:
                pathways_group = scenario_group.addGroup(
                    tr(NCS_PATHWAYS_WEIGHTED_GROUP_LAYER_NAME)
                )
                pathways_group.setExpanded(False)
                pathways_group.setItemVisibilityCheckedRecursive(False)

            # Group settings
            activity_group.setExpanded(False) if activity_group else None

            # Add scenario result layer to the canvas with styling
            layer_file = scenario_result.analysis_output.get("OUTPUT")
            layer_dt = (
                scenario_result.created_date
                if scenario_result.created_date
                else datetime.datetime.now()
            )
            layer_name = (
                f"{SCENARIO_OUTPUT_LAYER_NAME}_"
                f'{layer_dt.strftime("%Y_%m_%d_%H_%M_%S")}'
            )

            if (
                scenario_result.output_layer_name is not None
                and scenario_result.output_layer_name != ""
            ):
                layer_name = scenario_result.output_layer_name

            if (
                scenario_result.output_layer_name is None
                or scenario_result.output_layer_name is ""
            ):
                scenario_result.output_layer_name = layer_name

            layer = QgsRasterLayer(layer_file, layer_name, QGIS_GDAL_PROVIDER)
            scenario_layer = qgis_instance.addMapLayer(layer)

            # Scenario result layer styling
            renderer = self.style_activities_layer(layer, activities)
            layer.setRenderer(renderer)
            layer.triggerRepaint()

            """A workaround to add a layer to a group.
            Adding it using group.insertChildNode or group.addLayer causes issues,
            but adding to the root is fine.
            This approach adds it to the root, and then moves it to the group.
            """
            self.move_layer_to_group(scenario_layer, scenario_group)

            # Add activities and pathways
            activity_index = 0
            if load_landuse:
                for activity in list_activities:
                    activity_name = activity.name
                    activity_layer = QgsRasterLayer(activity.path, activity.name)
                    activity_layer.setCustomProperty(
                        ACTIVITY_IDENTIFIER_PROPERTY, str(activity.uuid)
                    )
                    list_pathways = activity.pathways

                    # Add activity layer with styling, if available
                    if activity_layer:
                        renderer = self.style_activity_layer(activity_layer, activity)

                        added_activity_layer = qgis_instance.addMapLayer(activity_layer)
                        self.move_layer_to_group(added_activity_layer, activity_group)

                        activity_layer.setRenderer(renderer)
                        activity_layer.triggerRepaint()

                    # Add activity pathways
                    if load_weighted_ncs:
                        if len(list_pathways) > 0:
                            activity_pathway_group = pathways_group.insertGroup(
                                activity_index, activity_name
                            )
                            activity_pathway_group.setExpanded(False)

                            pw_index = 0
                            for pathway in list_pathways:
                                try:
                                    # pathway_name = pathway.name
                                    pathway_layer = pathway.to_map_layer()

                                    added_pw_layer = qgis_instance.addMapLayer(
                                        pathway_layer
                                    )
                                    self.move_layer_to_group(
                                        added_pw_layer, activity_pathway_group
                                    )

                                    pathway_layer.triggerRepaint()

                                    pw_index = pw_index + 1
                                except Exception as err:
                                    self.show_message(
                                        tr(
                                            "An error occurred loading a pathway, "
                                            "check logs for more information"
                                        ),
                                        level=Qgis.Info,
                                    )
                                    log(
                                        tr(
                                            "An error occurred loading a pathway, "
                                            'scenario analysis, error message "{}"'.format(
                                                err
                                            )
                                        )
                                    )

                    activity_index = activity_index + 1

            # Initiate report generation
            if load_landuse and load_highest_position:
                self.run_report(progress_dialog, report_manager) if (
                    progress_dialog is not None and report_manager is not None
                ) else None
            else:
                progress_dialog.processing_finished() if progress_dialog is not None else None

        else:
            # Re-initializes variables if processing were cancelled by the user
            # Not doing this breaks the processing if a user tries to run
            # the processing after cancelling or if the processing fails
            self.position_feedback = QgsProcessingFeedback()
            self.processing_context = QgsProcessingContext()

    def style_activities_layer(self, layer, activities):
        """Applies the styling to the passed layer that
         contains the passed list of activities.

        :param layer: Layer to be styled
        :type layer: QgsRasterLayer

        :param activities: List which contains the activities
         that were passed to the highest position analysis tool.
        :type activities: list

        :returns: Renderer for the symbology.
        :rtype: QgsPalettedRasterRenderer
        """
        area_classes = []
        for activity in activities:
            activity_name = activity.name

            raster_val = activity.style_pixel_value
            color = activity.scenario_fill_symbol().color()
            color_ramp_shader = QgsColorRampShader.ColorRampItem(
                float(raster_val), QtGui.QColor(color), activity_name
            )
            area_classes.append(color_ramp_shader)

        class_data = QgsPalettedRasterRenderer.colorTableToClassData(area_classes)
        renderer = QgsPalettedRasterRenderer(layer.dataProvider(), 1, class_data)

        return renderer

    def style_activity_layer(self, layer, activity):
        """Applies the styling to the layer that contains the passed
         activity name.

        :param layer: Raster layer to which to apply the symbology
        :type layer: QgsRasterLayer

        :param activity: activity
        :type activity: Activity

        :returns: Renderer for the symbology.
        :rtype: QgsSingleBandPseudoColorRenderer
        """
        # Retrieves a build-in QGIS color ramp
        color_ramp = activity.color_ramp()

        stats = layer.dataProvider().bandStatistics(1)
        min_value = stats.minimumValue
        max_value = stats.maximumValue

        if stats.minimumValue == stats.maximumValue:
            # Create one class for the min/max value
            color = color_ramp.color(min_value)
            color_ramp_shader = QgsColorRampShader.ColorRampItem(
                float(min_value), color, str(min_value)
            )
            class_data = QgsPalettedRasterRenderer.colorTableToClassData(
                [color_ramp_shader]
            )
            renderer = QgsPalettedRasterRenderer(layer.dataProvider(), 1, class_data)
        else:
            renderer = QgsSingleBandPseudoColorRenderer(layer.dataProvider(), 1)
            renderer.setClassificationMin(min_value)
            renderer.setClassificationMax(max_value)
            renderer.createShader(
                color_ramp,
                QgsColorRampShader.Interpolated,
                QgsColorRampShader.Continuous,
            )

        return renderer

    def update_progress_dialog(
        self,
        progress_dialog,
        message=None,
    ):
        """Run report generation. This should be called after the
         analysis is complete.

        :param progress_dialog: Dialog responsible for showing
         all the analysis operations progress.
        :type progress_dialog: ProgressDialog

        :param message: Report manager used to generate analysis report_templates
        :type message: ReportManager
        """

        progress_dialog.change_status_message(message) if message is not None else None

    def update_progress_bar(self, progress_dialog, value):
        """Sets the value of the progress bar

        :param progress_dialog: Dialog responsible for showing
         all the analysis operations progress.
        :type progress_dialog: ProgressDialog

        :param value: Value to be set on the progress bar
        :type value: float
        """
        if progress_dialog and not self.processing_cancelled:
            try:
                progress_dialog.update_progress_bar(int(value))
            except RuntimeError:
                log(tr("Error setting value to a progress bar"), notify=False)

    def update_message_bar(self, message):
        """Changes the message in the message bar item.

        :param message: Message to be updated
        :type message: str
        """
        log("update_message_bar")
        if isinstance(message, str):
            message_bar_item = self.message_bar.createMessage(message)
        else:
            message_bar_item = message
        self.message_bar.pushWidget(message_bar_item, Qgis.Info)

    def show_message(self, message, level=Qgis.Warning, duration: int = 0):
        """Shows message on the main widget message bar.

        :param message: Text message
        :type message: str

        :param level: Message level type
        :type level: Qgis.MessageLevel

        :param duration: Duration of the shown message
        :type level: int
        """
        self.message_bar.clearWidgets()
        self.message_bar.pushMessage(message, level=level, duration=duration)

    def zoom_pilot_area(self):
        """Zoom the current main map canvas to the pilot area extent."""
        map_canvas = iface.mapCanvas()
        extent_list = PILOT_AREA_EXTENT["coordinates"]
        default_extent = QgsRectangle(
            extent_list[0], extent_list[2], extent_list[1], extent_list[3]
        )
        zoom_extent = QgsRectangle(
            extent_list[0] - 0.5, extent_list[2], extent_list[1] + 0.5, extent_list[3]
        )

        canvas_crs = map_canvas.mapSettings().destinationCrs()
        original_crs = QgsCoordinateReferenceSystem("EPSG:4326")

        if canvas_crs.authid() != original_crs.authid():
            zoom_extent = self.transform_extent(zoom_extent, original_crs, canvas_crs)
            default_extent = self.transform_extent(
                default_extent, original_crs, canvas_crs
            )

        aoi = QgsRubberBand(iface.mapCanvas(), QgsWkbTypes.PolygonGeometry)

        aoi.setFillColor(QtGui.QColor(0, 0, 0, 0))
        aoi.setStrokeColor(QtGui.QColor(88, 128, 8))
        aoi.setWidth(3)
        aoi.setLineStyle(QtCore.Qt.DashLine)

        geom = QgsGeometry.fromRect(default_extent)

        aoi.setToGeometry(geom, canvas_crs)

        map_canvas.setExtent(zoom_extent)
        map_canvas.refresh()

    def prepare_extent_box(self):
        """Configure the spatial extent box with the initial settings."""

        self.extent_box.setOutputCrs(QgsCoordinateReferenceSystem("EPSG:4326"))
        map_canvas = iface.mapCanvas()
        self.extent_box.setCurrentExtent(
            map_canvas.mapSettings().destinationCrs().bounds(),
            map_canvas.mapSettings().destinationCrs(),
        )
        self.extent_box.setOutputExtentFromCurrent()
        self.extent_box.setMapCanvas(map_canvas)

        extent_list = PILOT_AREA_EXTENT["coordinates"]
        default_extent = QgsRectangle(
            extent_list[0], extent_list[2], extent_list[1], extent_list[3]
        )

        self.extent_box.setOutputExtentFromUser(
            default_extent,
            QgsCoordinateReferenceSystem("EPSG:4326"),
        )

    def on_tab_step_changed(self, index: int):
        """Slot raised when the current tab changes.

        :param index: Zero-based index position of new current tab
        :type index: int
        """
        activity_tab_index = 1
        priority_group_tab_index = 2

        if index == activity_tab_index:
            self.activity_widget.can_show_error_messages = True
            self.activity_widget.load()

        elif index == priority_group_tab_index:
            tab_valid = True
            msg = ""

            # Check if NCS pathways are valid
            ncs_valid = self.activity_widget.is_ncs_valid()
            if not ncs_valid:
                msg = self.tr(
                    "NCS pathways are not valid or there is an ongoing validation process. "
                    "Use the validation inspector to see more details."
                )
                tab_valid = False

            # Validate activity selection
            selected_activities = self.activity_widget.selected_activity_items()
            if len(selected_activities) == 0:
                msg = self.tr("Please select at least one activity.")
                tab_valid = False

            # Verify that the selected activities have at least one NCS pathway
            zero_pathway_activities = []
            for activity_item in selected_activities:
                if len(activity_item.activity.pathways) == 0:
                    zero_pathway_activities.append(activity_item.activity.name)

            if len(zero_pathway_activities) > 0:
                activity_tr = (
                    self.tr("activity has")
                    if len(zero_pathway_activities) == 1
                    else self.tr("activities have")
                )
                tr_msg = self.tr("no NCS pathways defined.")
                msg = f"{', '.join(zero_pathway_activities)} {activity_tr} {tr_msg}"
                tab_valid = False

            if not tab_valid:
                self.show_message(msg)
                self.tab_widget.setCurrentIndex(activity_tab_index)

            else:
                self.message_bar.clearWidgets()

        if index == priority_group_tab_index:
            analysis_activities = self.selected_activities()
            is_online_processing = False
            for activity in analysis_activities:
                for pathway in activity.pathways:
                    if pathway.path.startswith("cplus://"):
                        is_online_processing = True
                        break

            priority_layers = settings_manager.get_priority_layers()
            for priority_layer in priority_layers:
                if priority_layer["path"].startswith("cplus://"):
                    for group in priority_layer["groups"]:
                        if int(group["value"]) > 0:
                            is_online_processing = True
                            break

            if analysis_activities:
                if is_online_processing:
                    self.processing_type.setChecked(True)
                    self.processing_type.setEnabled(False)
                else:
                    self.processing_type.setChecked(False)
                    self.processing_type.setEnabled(True)

    def open_settings(self):
        """Options the CPLUS settings in the QGIS options dialog."""
        self.iface.showOptionsDialog(currentPage=OPTIONS_TITLE)

    def on_use_custom_metrics(self, checked: bool):
        """Slot raised when use custom metrics has been enabled or disabled.

        :param checked: True to use custom metrics else False.
        :type checked: bool
        """
        settings_manager.set_value(Settings.USE_CUSTOM_METRICS, checked)
        self.btn_metric_builder.setEnabled(checked)

    def on_show_metrics_wizard(self):
        """Slot raised to show the metric customization
        wizard for creating the scenario analysis report.
        """
        metrics_builder = ActivityMetricsBuilder(self)
        metrics_builder.activities = self.selected_activities()

        # Load previously saved profile collection
        metric_profile_collection = settings_manager.get_metric_profile_collection()
        if metric_profile_collection is not None:
            metrics_builder.profile_collection = metric_profile_collection
        else:
            metrics_builder.initialize_collection()

        if metrics_builder.exec_() == QtWidgets.QDialog.Accepted:
            metric_profile_collection = metrics_builder.profile_collection
            settings_manager.save_metric_profile_collection(metric_profile_collection)
            self.update_metric_button_profiles()

    def update_metric_button_profiles(self):
        """Updates the profiles in the metric button menu based on the
        existing metric configuration profiles.
        """
        metric_profile_collection = settings_manager.get_metric_profile_collection()
        if metric_profile_collection is None:
            log("Metric profile collection does not contain any profiles.")
            return

        # Update tooltip
        current_profile = metric_profile_collection.get_current_profile()
        if current_profile:
            self.btn_metric_builder.setToolTip(
                f"{tr('Active profile')}: <b>{current_profile.name}</b>"
            )
        else:
            self.btn_metric_builder.setToolTip(f"{tr('No active profile specified')}")

        # Update menu
        if not metric_profile_collection.profiles:
            return

        profiles_menu = QtWidgets.QMenu()
        self.profiles_action_group = QtWidgets.QActionGroup(self)
        self.profiles_action_group.setExclusive(True)
        self.profiles_action_group.triggered.connect(
            self.on_profile_action_group_triggered
        )
        for profile in metric_profile_collection.profiles:
            action = profiles_menu.addAction(profile.name)
            action.setCheckable(True)
            if profile.id == metric_profile_collection.current_profile:
                action.setChecked(True)
            # Disable invalid profiles
            if not profile.is_valid():
                action.setEnabled(False)
            self.profiles_action_group.addAction(action)

        self.btn_metric_builder.setMenu(profiles_menu)
        self.btn_metric_builder.setPopupMode(QtWidgets.QToolButton.MenuButtonPopup)

    def on_profile_action_group_triggered(self, action: QtWidgets.QAction):
        """Slot raised when the action group for profiles
        has been triggered.

        :param action: Action in the group that has been triggered.
        :type action: QtWidgets.QAction
        """
        metric_profile_collection = settings_manager.get_metric_profile_collection()
        if metric_profile_collection is None:
            return

        # Set current profile
        current_profile = ""
        for profile in metric_profile_collection.profiles:
            if profile.name == action.text():
                current_profile = profile.id
                break

        if current_profile:
            metric_profile_collection.current_profile = current_profile
            settings_manager.save_metric_profile_collection(metric_profile_collection)

    def run_report(self, progress_dialog, report_manager):
        """Run report generation. This should be called after the
        analysis is complete.

        :param progress_dialog: Dialog responsible for showing
         all the analysis operations progress.
        :type progress_dialog: ProgressDialog

        :param report_manager: Report manager used to generate analysis report_templates
        :type report_manager: ReportManager
        """
        if self.processing_cancelled:
            # Will not proceed if processing has been cancelled by the user
            return

        if self.scenario_result is None:
            log(
                "Cannot run report generation, scenario result is not defined",
                info=False,
            )
            return

        reporting_feedback = self.reset_reporting_feedback(progress_dialog)
        self.reporting_feedback = reporting_feedback

        submit_result = report_manager.generate(
            self.scenario_result,
            reporting_feedback,
            self.chb_metric_builder.isChecked(),
        )
        if not submit_result.status:
            msg = self.tr("Unable to submit report request for scenario")
            self.show_message(f"{msg} {self.scenario_result.scenario.name}.")

    def on_report_running(self, progress_dialog, scenario_id: str):
        """Slot raised when report task has started.

        :param progress_dialog: Dialog responsible for showing
         all the analysis operations progress.
        :type progress_dialog: ProgressDialog

        :param scenario_id: Scenario analysis id
        :type scenario_id: str
        """
        if not self.report_job_is_for_current_scenario(scenario_id):
            return

        progress_dialog.update_progress_bar(0)
        progress_dialog.report_running = True
        progress_dialog.change_status_message(
            tr("Generating report for the analysis output")
        )

    def on_report_status_changed(self, progress_dialog, message: str):
        """Slot raised when report task status has changed.

        :param progress_dialog: Dialog responsible for showing
         all the analysis operations progress.
        :type progress_dialog: ProgressDialog

        :param message: Status message.
        :type message: str
        """
        status_message = f"{tr('Report generation')} - {message}..."
        progress_dialog.change_status_message(status_message)

    def on_report_error(self, progress_dialog, message: str):
        """Slot raised when report task error has occured.

        :param progress_dialog: Dialog responsible for showing
         all the analysis operations progress.
        :type progress_dialog: ProgressDialog
        """
        progress_dialog.report_running = True
        progress_dialog.change_status_message(
            tr("Error generating report, see logs for more info.")
        )
        log(message)

        self.enable_analysis_controls(True)

    def reset_reporting_feedback(self, progress_dialog):
        """Creates a new reporting feedback object and reconnects
        the signals.

        We are doing this to address cases where the feedback is canceled
        and the same object has to be reused for subsequent report
        generation tasks.

        :param progress_dialog: Dialog responsible for showing
         all the analysis operations progress.
        :type progress_dialog: ProgressDialog

        :returns reporting_feedback: Feedback instance to be used in storing
        processing status details.
        :rtype reporting_feedback: QgsFeedback
        """

        progress_changed = partial(self.on_reporting_progress_changed, progress_dialog)

        reporting_feedback = QgsFeedback(self)
        reporting_feedback.progressChanged.connect(progress_changed)

        return reporting_feedback

    def on_reporting_progress_changed(self, progress_dialog, progress: float):
        """Slot raised when the reporting progress has changed.

        :param progress_dialog: Dialog responsible for showing
         all the analysis operations progress.
        :type progress_dialog: ProgressDialog

        :param progress: Analysis progress value between 0 and 100
        :type progress: float
        """
        progress_dialog.update_progress_bar(progress)

    def on_report_finished(self, progress_dialog, scenario_id: str):
        """Slot raised when report task has finished.

        :param progress_dialog: Dialog responsible for showing
         all the analysis operations progress.
        :type progress_dialog: ProgressDialog

        :param scenario_id: Scenario analysis id
        :type scenario_id: str
        """
        if not self.report_job_is_for_current_scenario(scenario_id):
            return

        progress_dialog.set_report_complete()
        progress_dialog.change_status_message(tr("Report generation complete"))

        self.enable_analysis_controls(True)

    def report_job_is_for_current_scenario(self, scenario_id: str) -> bool:
        """Checks if the given scenario identifier is for the current
        scenario result.

        This is to ensure that signals raised by the report manager refer
        to the current scenario result object and not for old jobs.

        :param scenario_id: Scenario identifier usually from a signal
        raised by the report manager.
        :type scenario_id: str

        :returns: True if the scenario identifier matches the current
        scenario object in the results, else False.
        :rtype: bool
        """
        if self.scenario_result is None:
            return False

        current_scenario = self.scenario_result.scenario
        if current_scenario is None:
            return False

        if str(current_scenario.uuid) == scenario_id:
            return True

        return False

    def on_progress_dialog_cancelled(self):
        """Slot raised when analysis has been cancelled in progress dialog."""
        if not self.run_scenario_btn.isEnabled():
            self.enable_analysis_controls(True)<|MERGE_RESOLUTION|>--- conflicted
+++ resolved
@@ -428,13 +428,11 @@
 
         self.priority_groups_list.setHeaderHidden(True)
 
-<<<<<<< HEAD
         self.priority_groups_list.setSelectionMode(
             QtWidgets.QAbstractItemView.ExtendedSelection
         )
-=======
+
         self.priority_groups_list.setSortingEnabled(True)
->>>>>>> de7d5041
 
         self.priority_groups_list.setDragEnabled(True)
         self.priority_groups_list.setDragDropOverwriteMode(True)
