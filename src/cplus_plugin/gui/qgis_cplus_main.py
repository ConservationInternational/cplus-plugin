# -*- coding: utf-8 -*-

"""
 The plugin main window class.
"""

import datetime
import json
import os
import typing
import uuid
from dateutil import tz
from functools import partial
from pathlib import Path

from qgis.PyQt import (
    QtCore,
    QtGui,
    QtWidgets,
)
from qgis.PyQt.QtWidgets import QPushButton
from qgis.PyQt.uic import loadUiType
from qgis.core import (
    Qgis,
    QgsApplication,
    QgsCoordinateReferenceSystem,
    QgsCoordinateTransform,
    QgsFeedback,
    QgsGeometry,
    QgsProject,
    QgsProcessingAlgorithm,
    QgsProcessingContext,
    QgsProcessingFeedback,
    QgsProcessingMultiStepFeedback,
    QgsRasterLayer,
    QgsRectangle,
    QgsWkbTypes,
    QgsColorRampShader,
    QgsSingleBandPseudoColorRenderer,
    QgsPalettedRasterRenderer,
)
from qgis.gui import (
    QgsGui,
    QgsMessageBar,
    QgsRubberBand,
)

from qgis.utils import iface

from .activity_widget import ActivityContainerWidget
from .priority_group_widget import PriorityGroupWidget
from .scenario_item_widget import ScenarioItemWidget
from .progress_dialog import OnlineProgressDialog, ReportProgressDialog, ProgressDialog
from ..trends_earth import auth
from ..api.scenario_task_api_client import ScenarioAnalysisTaskApiClient
from ..api.layer_tasks import FetchDefaultLayerTask
from ..api.scenario_history_tasks import (
    FetchScenarioHistoryTask,
    FetchScenarioOutputTask,
    DeleteScenarioTask,
    FetchOnlineTaskStatusTask,
)
from ..api.request import JOB_RUNNING_STATUS, JOB_COMPLETED_STATUS
from ..definitions.constants import (
    ACTIVITY_GROUP_LAYER_NAME,
    ACTIVITY_IDENTIFIER_PROPERTY,
    ACTIVITY_WEIGHTED_GROUP_NAME,
    NCS_PATHWAYS_GROUP_LAYER_NAME,
    USER_DEFINED_ATTRIBUTE,
)

from .financials.npv_manager_dialog import NpvPwlManagerDialog
from .financials.npv_progress_dialog import NpvPwlProgressDialog
from .priority_layer_dialog import PriorityLayerDialog
from .priority_group_dialog import PriorityGroupDialog

from .scenario_dialog import ScenarioDialog

from ..models.base import (
    PriorityLayerType,
)
from ..models.financial import ActivityNpv
from ..conf import settings_manager, Settings

from ..lib.financials import create_npv_pwls

from .components.custom_tree_widget import CustomTreeWidget

from ..resources import *

from ..definitions.defaults import (
    ADD_LAYER_ICON_PATH,
    PILOT_AREA_EXTENT,
    OPTIONS_TITLE,
    ICON_PATH,
    MAXIMUM_COMPARISON_REPORTS,
    PLUGIN_MESSAGE_LOG_TAB,
    QGIS_GDAL_PROVIDER,
    QGIS_MESSAGE_LEVEL_DICT,
    REMOVE_LAYER_ICON_PATH,
    SCENARIO_OUTPUT_LAYER_NAME,
    SCENARIO_LOG_FILE_NAME,
    USER_DOCUMENTATION_SITE,
)
from ..lib.reports.manager import report_manager, ReportManager
from ..models.base import Scenario, ScenarioResult, ScenarioState, SpatialExtent
from ..tasks import ScenarioAnalysisTask
from ..utils import (
    open_documentation,
    tr,
    log,
    FileUtils,
    write_to_file,
    todict,
    CustomJsonEncoder,
)


WidgetUi, _ = loadUiType(
    os.path.join(os.path.dirname(__file__), "../ui/qgis_cplus_main_dockwidget.ui")
)


class QgisCplusMain(QtWidgets.QDockWidget, WidgetUi):
    """Main plugin UI class"""

    analysis_finished = QtCore.pyqtSignal(ScenarioResult)

    def __init__(
        self,
        iface,
        parent=None,
    ):
        super().__init__(parent)
        self.setupUi(self)

        QgsGui.enableAutoGeometryRestore(self)

        self.iface = iface
        self.progress_dialog = None
        self.task = None
        self.processing_cancelled = False
        self.current_analysis_task = None

        # Set icons for buttons
        help_icon = FileUtils.get_icon("mActionHelpContents_green.svg")
        self.help_btn.setIcon(help_icon)

        settings_icon = FileUtils.get_icon("settings.svg")
        self.options_btn.setIcon(settings_icon)

        self.prepare_input()

        # Insert widget for step 2
        self.activity_widget = ActivityContainerWidget(self, self.message_bar)
        self.tab_widget.insertTab(1, self.activity_widget, self.tr("Step 2"))
        self.tab_widget.currentChanged.connect(self.on_tab_step_changed)

        # Step 3, priority weighting layers initialization
        self.priority_groups_widgets = {}
        self.pwl_item_flags = None

        # Step 4
        self.ncs_with_carbon.toggled.connect(self.outputs_options_changed)
        self.landuse_project.toggled.connect(self.outputs_options_changed)
        self.landuse_normalized.toggled.connect(self.outputs_options_changed)
        self.landuse_weighted.toggled.connect(self.outputs_options_changed)
        self.highest_position.toggled.connect(self.outputs_options_changed)
        self.processing_type.toggled.connect(self.processing_options_changed)

        self.load_layer_options()

        self.initialize_priority_layers()

        self.position_feedback = QgsProcessingFeedback()
        self.processing_context = QgsProcessingContext()

        self.scenario_result = None

        self.analysis_finished.connect(self.post_analysis)

        # Log updates
        QgsApplication.messageLog().messageReceived.connect(
            self.on_log_message_received
        )

        # Fetch scenario history list
        self.fetch_scenario_history_list()
        # Fetch default layers
        self.fetch_default_layer_list()

    def on_view_status_button_clicked(self):
        """Handler when view status report button in tab 4 is clicked."""
        log("View status button")

        running_online_scenario_uuid = settings_manager.get_running_online_scenario()
        online_task = settings_manager.get_scenario(running_online_scenario_uuid)
        if online_task:
            self.load_scenario(running_online_scenario_uuid)

    def on_online_task_check_finished(self, status):
        """
        Handler for view online task and generate report button.

        The button itself will be shown when Cplus plugin becomes visible.
        """
        running_online_scenario_uuid = settings_manager.get_running_online_scenario()
        online_task = settings_manager.get_scenario(running_online_scenario_uuid)

        if online_task:
            if status == JOB_COMPLETED_STATUS:
                message = f"Task {online_task.name} has completed successfully. You can download the result from Log tab."
                button_text = "OK"
            elif status == JOB_RUNNING_STATUS:
                message = f"Task {online_task.name} is still running."
                button_text = "View status"
            else:
                message = f"Task {online_task.name} is {status}."
                button_text = "OK"
            widget = self.message_bar.createMessage(tr(message))

            if status == JOB_RUNNING_STATUS:
                button = QPushButton(widget)
                button.setText(button_text)
                load_scenario = partial(
                    self.load_scenario, running_online_scenario_uuid
                )
                button.pressed.connect(load_scenario)
                widget.layout().addWidget(button)
            self.update_message_bar(widget)

    def fetch_online_task_status(self):
        self.task = FetchOnlineTaskStatusTask(self)
        self.task.task_finished.connect(self.on_online_task_check_finished)
        QgsApplication.taskManager().addTask(self.task)

    def outputs_options_changed(self):
        """
        Handles selected outputs changes
        """

        settings_manager.set_value(
            Settings.NCS_WITH_CARBON, self.ncs_with_carbon.isChecked()
        )
        settings_manager.set_value(
            Settings.LANDUSE_PROJECT, self.landuse_project.isChecked()
        )
        settings_manager.set_value(
            Settings.LANDUSE_NORMALIZED, self.landuse_normalized.isChecked()
        )
        settings_manager.set_value(
            Settings.LANDUSE_WEIGHTED, self.landuse_weighted.isChecked()
        )
        settings_manager.set_value(
            Settings.HIGHEST_POSITION, self.highest_position.isChecked()
        )

    def processing_options_changed(self):
        """Handles selected processing changes"""

        settings_manager.set_value(
            Settings.PROCESSING_TYPE, self.processing_type.isChecked()
        )

    def load_layer_options(self):
        """
        Retrieve outputs scenarion layers selection from settings and
        update the releated ui components
        """

        self.ncs_with_carbon.setChecked(
            settings_manager.get_value(
                Settings.NCS_WITH_CARBON, default=False, setting_type=bool
            )
        )
        self.landuse_project.setChecked(
            settings_manager.get_value(
                Settings.LANDUSE_PROJECT, default=False, setting_type=bool
            )
        )
        self.landuse_normalized.setChecked(
            settings_manager.get_value(
                Settings.LANDUSE_NORMALIZED, default=False, setting_type=bool
            )
        )

        self.landuse_weighted.setChecked(
            settings_manager.get_value(
                Settings.LANDUSE_WEIGHTED, default=False, setting_type=bool
            )
        )

        self.highest_position.setChecked(
            settings_manager.get_value(
                Settings.HIGHEST_POSITION, default=False, setting_type=bool
            )
        )

        self.processing_type.setChecked(
            settings_manager.get_value(
                Settings.PROCESSING_TYPE, default=False, setting_type=bool
            )
        )

        self.view_status_btn.clicked.connect(self.on_view_status_button_clicked)
        running_online_scenario_uuid = settings_manager.get_running_online_scenario()
        online_task = settings_manager.get_scenario(running_online_scenario_uuid)
        if not online_task:
            self.view_status_btn.setEnabled(False)
        else:
            self.view_status_btn.setEnabled(True)

    def on_log_message_received(self, message, tag, level):
        """Slot to handle log tab updates and processing logs

        :param message: The received message from QGIS message log
        :type message: str

        :param tag: Message log tag
        :type tag: str

        :param level: Message level enum value
        :type level: Qgis.MessageLevel
        """
        if tag == PLUGIN_MESSAGE_LOG_TAB:
            # If there is no current running analysis
            # task don't save the log message.
            if not self.current_analysis_task:
                return

            try:
                to_zone = tz.tzlocal()
                message_dict = json.loads(message)
                if sorted(list(message_dict.keys())) == ["date_time", "log"]:
                    message = message_dict["log"]
                    message_time = message_dict["date_time"].replace("Z", "+00:00")
                    message_time = datetime.datetime.fromisoformat(message_time)
                    message_time = message_time.astimezone(to_zone).strftime(
                        "%Y-%m-%dT%H:%M:%S"
                    )
                else:
                    message_time = datetime.datetime.now().strftime("%Y-%m-%dT%H:%M:%S")
            except Exception:
                message_time = datetime.datetime.now().strftime("%Y-%m-%dT%H:%M:%S")
            message = (
                f"{self.log_text_box.toPlainText()} "
                f"{message_time} {QGIS_MESSAGE_LEVEL_DICT[level]} "
                f"{message}"
            )
            self.log_text_box.setPlainText(f"{message} \n")
            log_text_cursor = self.log_text_box.textCursor()
            log_text_cursor.movePosition(QtGui.QTextCursor.End)
            self.log_text_box.setTextCursor(log_text_cursor)
            try:
                os.makedirs(
                    self.current_analysis_task.scenario_directory, exist_ok=True
                )
                processing_log_file = os.path.join(
                    self.current_analysis_task.scenario_directory,
                    SCENARIO_LOG_FILE_NAME,
                )
                write_to_file(message, processing_log_file)
            except TypeError:
                pass

    def prepare_input(self):
        """Initializes plugin input widgets"""
        self.prepare_extent_box()
        self.grid_layout = QtWidgets.QGridLayout()
        self.message_bar = QgsMessageBar()
        self.prepare_message_bar()

        self.progress_dialog = None
        self.scenario_directory = None

        self.help_btn.clicked.connect(self.open_help)
        self.pilot_area_btn.clicked.connect(self.zoom_pilot_area)

        self.run_scenario_btn.clicked.connect(self.run_analysis)
        self.options_btn.clicked.connect(self.open_settings)

        self.restore_scenario()

        self.scenario_name.textChanged.connect(self.save_scenario)
        self.scenario_description.textChanged.connect(self.save_scenario)
        self.extent_box.extentChanged.connect(self.save_scenario)

        icon_pixmap = QtGui.QPixmap(ICON_PATH)
        self.icon_la.setPixmap(icon_pixmap)

        add_layer_icon = QtGui.QIcon(ADD_LAYER_ICON_PATH)
        self.layer_add_btn.setIcon(add_layer_icon)

        remove_layer_icon = QtGui.QIcon(REMOVE_LAYER_ICON_PATH)
        self.layer_remove_btn.setIcon(remove_layer_icon)

        self.layer_add_btn.clicked.connect(self.add_priority_layer_group)
        self.layer_remove_btn.clicked.connect(self.remove_priority_layer_group)

        # Priority groups buttons
        self.add_group_btn.setIcon(FileUtils.get_icon("symbologyAdd.svg"))
        self.edit_group_btn.setIcon(FileUtils.get_icon("mActionToggleEditing.svg"))
        self.remove_group_btn.setIcon(FileUtils.get_icon("symbologyRemove.svg"))

        self.add_group_btn.clicked.connect(self.add_priority_group)
        self.edit_group_btn.clicked.connect(self.edit_priority_group)
        self.remove_group_btn.clicked.connect(self.remove_priority_group)

        # Priority layers buttons
        self.new_financial_pwl_btn.setIcon(FileUtils.get_icon("mActionNewMap.svg"))
        self.add_pwl_btn.setIcon(FileUtils.get_icon("symbologyAdd.svg"))
        self.edit_pwl_btn.setIcon(FileUtils.get_icon("mActionToggleEditing.svg"))
        self.remove_pwl_btn.setIcon(FileUtils.get_icon("symbologyRemove.svg"))

        self.new_financial_pwl_btn.clicked.connect(self.on_manage_npv_pwls)
        self.add_pwl_btn.clicked.connect(self.add_priority_layer)
        self.edit_pwl_btn.clicked.connect(self.edit_priority_layer)
        self.remove_pwl_btn.clicked.connect(self.remove_priority_layer)

        self.priority_layers_list.itemDoubleClicked.connect(
            self._on_double_click_priority_layer
        )

        # Add priority groups list into the groups frame
        self.priority_groups_list = CustomTreeWidget()

        self.priority_groups_list.setHeaderHidden(True)

        self.priority_groups_list.setDragEnabled(True)
        self.priority_groups_list.setDragDropOverwriteMode(True)
        self.priority_groups_list.viewport().setAcceptDrops(True)

        self.priority_groups_list.setDragDropMode(QtWidgets.QAbstractItemView.DropOnly)

        self.priority_groups_list.child_dragged_dropped.connect(
            self.priority_groups_update
        )

        layout = QtWidgets.QVBoxLayout()
        layout.setSpacing(0)
        layout.setContentsMargins(0, 0, 0, 0)

        layout.addWidget(self.priority_groups_list)
        self.priority_groups_frame.setLayout(layout)

        # Scenario analysis variables

        self.analysis_scenario_name = None
        self.analysis_scenario_description = None
        self.analysis_extent = None
        self.analysis_activities = None
        self.analysis_weighted_ims = []
        self.analysis_priority_layers_groups = []

        # Saved scenarios actions
        self.add_scenario_btn.setIcon(FileUtils.get_icon("symbologyAdd.svg"))
        self.info_scenario_btn.setIcon(FileUtils.get_icon("mActionIdentify.svg"))
        self.load_scenario_btn.setIcon(FileUtils.get_icon("mActionReload.svg"))
        self.comparison_report_btn.setIcon(FileUtils.get_icon("mIconReport.svg"))
        self.remove_scenario_btn.setIcon(FileUtils.get_icon("symbologyRemove.svg"))

        self.add_scenario_btn.clicked.connect(self.add_scenario)
        self.load_scenario_btn.clicked.connect(self.load_scenario)
        self.info_scenario_btn.clicked.connect(self.show_scenario_info)
        self.comparison_report_btn.clicked.connect(self.on_generate_comparison_report)
        self.remove_scenario_btn.clicked.connect(self.remove_scenario)

        self.scenario_list.itemSelectionChanged.connect(
            self.on_scenario_list_selection_changed
        )

    def priority_groups_update(self, target_item, selected_items):
        """Updates the priority groups list item with the passed
         selected layer items.

        :param target_item: The priority group tree widget
         item that is to be updated
        :type target_item: QTreeWidgetItem

        :param selected_items: Priority layers items from the list widget
        :type selected_items: list
        """
        self.priority_groups_list.setCurrentItem(target_item)

        for item in selected_items:
            self.add_priority_layer_group(target_item, item)

    def update_pwl_layers(self, notify=False):
        """Updates the priority layers path available in
        the store activities.

        :param notify: Whether to show message to user about the update
        :type notify: bool
        """
        settings_manager.update_activities()
        self.update_priority_layers()
        if notify:
            self.show_message(
                tr(
                    "Updated all the activities"
                    " with their respective priority layers"
                ),
                Qgis.Info,
            )
        log(tr("Updated all the activities" " with their respective priority layers"))

    def save_scenario(self):
        """Save current scenario details into settings"""
        scenario_name = self.scenario_name.text()
        scenario_description = self.scenario_description.text()
        extent = self.extent_box.outputExtent()

        extent_box = [
            extent.xMinimum(),
            extent.xMaximum(),
            extent.yMinimum(),
            extent.yMaximum(),
        ]

        settings_manager.set_value(Settings.SCENARIO_NAME, scenario_name)
        settings_manager.set_value(Settings.SCENARIO_DESCRIPTION, scenario_description)
        settings_manager.set_value(Settings.SCENARIO_EXTENT, extent_box)

    def restore_scenario(self):
        """Update the first tab input with the last scenario details"""
        scenario_name = settings_manager.get_value(Settings.SCENARIO_NAME)
        scenario_description = settings_manager.get_value(Settings.SCENARIO_DESCRIPTION)
        extent = settings_manager.get_value(Settings.SCENARIO_EXTENT)

        self.scenario_name.setText(scenario_name) if scenario_name is not None else None
        self.scenario_description.setText(
            scenario_description
        ) if scenario_description is not None else None

        if extent is not None:
            extent_rectangle = QgsRectangle(
                float(extent[0]), float(extent[2]), float(extent[1]), float(extent[3])
            )
            self.extent_box.setOutputExtentFromUser(
                extent_rectangle,
                QgsCoordinateReferenceSystem("EPSG:4326"),
            )

    def initialize_priority_layers(self):
        """Prepares the priority weighted layers UI with the defaults.

        Gets the store priority layers from plugin settings and populates
        them into the QListWidget as QListWidgetItems then fetches the
        priority groups and adds them to the QTreeWidget as QTreeWidgetItems
        with their corresponding priority layers as their child items.
        """
        self.priority_layers_list.clear()

        for layer in settings_manager.get_priority_layers():
            item = QtWidgets.QListWidgetItem()
            item.setData(QtCore.Qt.DisplayRole, layer.get("name"))
            item.setData(QtCore.Qt.UserRole, layer.get("uuid"))

            if not os.path.exists(layer.get("path")) and not layer.get(
                "path"
            ).startswith("cplus://"):
                item.setIcon(FileUtils.get_icon("mIndicatorLayerError.svg"))
                item.setToolTip(
                    tr(
                        "Contains invalid priority layer path, "
                        "the provided layer path does not exist!"
                    )
                )

            if self.pwl_item_flags is None:
                self.pwl_item_flags = item.flags()

            self.priority_layers_list.addItem(item)

        list_items = []
        items_only = []
        stored_priority_groups = settings_manager.get_priority_groups()
        self.priority_groups_list.clear()

        for group in stored_priority_groups:
            group_widget = PriorityGroupWidget(
                group,
            )
            group_widget.input_value_changed.connect(self.group_value_changed)
            group_widget.slider_value_changed.connect(self.group_value_changed)

            self.priority_groups_widgets[group["name"]] = group_widget

            pw_layers = settings_manager.find_layers_by_group(group["name"])

            item = QtWidgets.QTreeWidgetItem()
            item.setSizeHint(0, group_widget.sizeHint())
            item.setExpanded(True)
            item.setData(0, QtCore.Qt.UserRole, group.get("uuid"))

            # Add priority layers into the group as a child items.

            item.setExpanded(True) if len(pw_layers) > 0 else None

            for layer in pw_layers:
                if item.parent() is None:
                    layer_item = QtWidgets.QTreeWidgetItem(item)
                    layer_item.setText(0, layer.get("name"))
                    layer_item.setData(
                        0, QtCore.Qt.UserRole, layer.get(USER_DEFINED_ATTRIBUTE)
                    )

            list_items.append((item, group_widget))
            items_only.append(item)

        self.priority_groups_list.addTopLevelItems(items_only)
        for item in list_items:
            self.priority_groups_list.setItemWidget(item[0], 0, item[1])

    def group_value_changed(self, group_name, group_value):
        """Slot to handle priority group widget changes.

        :param group_name: Group name
        :type group_name: str

        :param group_value: Group value
        :type group_value: int
        """

        group = settings_manager.find_group_by_name(group_name)
        group["value"] = group_value
        settings_manager.save_priority_group(group)

        for index in range(self.priority_groups_list.topLevelItemCount()):
            item = self.priority_groups_list.topLevelItem(index)

            for child_index in range(item.childCount()):
                child = item.child(child_index)
                layer = settings_manager.find_layer_by_name(child.text(0))
                new_groups = []
                for group in layer.get("groups"):
                    if group.get("name") == group_name:
                        group["value"] = group_value
                    new_groups.append(group)
                layer["groups"] = new_groups
                settings_manager.save_priority_layer(layer)

    def update_priority_groups(self):
        list_items = []
        items_only = []
        stored_priority_groups = settings_manager.get_priority_groups()
        self.priority_groups_list.clear()

        for group in stored_priority_groups:
            group_widget = PriorityGroupWidget(
                group,
            )
            group_widget.input_value_changed.connect(self.group_value_changed)
            group_widget.slider_value_changed.connect(self.group_value_changed)

            self.priority_groups_widgets[group["name"]] = group_widget

            pw_layers = settings_manager.find_layers_by_group(group["name"])

            item = QtWidgets.QTreeWidgetItem()
            item.setSizeHint(0, group_widget.sizeHint())
            item.setExpanded(True)
            item.setData(0, QtCore.Qt.UserRole, group.get("uuid"))

            # Add priority layers into the group as a child items.

            item.setExpanded(True) if len(pw_layers) > 0 else None

            for layer in pw_layers:
                if item.parent() is None:
                    layer_item = QtWidgets.QTreeWidgetItem(item)
                    layer_item.setText(0, layer.get("name"))
                    layer_item.setData(
                        0, QtCore.Qt.UserRole, layer.get(USER_DEFINED_ATTRIBUTE)
                    )

            list_items.append((item, group_widget))
            items_only.append(item)

        self.priority_groups_list.addTopLevelItems(items_only)
        for item in list_items:
            self.priority_groups_list.setItemWidget(item[0], 0, item[1])

    def update_priority_layers(self, update_groups=True):
        """Updates the priority weighting layers list in the UI.

        :param update_groups: Whether to update the priority groups list or not
        :type update_groups: bool
        """
        self.priority_layers_list.clear()
        for layer in settings_manager.get_priority_layers():
            item = QtWidgets.QListWidgetItem()
            item.setData(QtCore.Qt.DisplayRole, layer.get("name"))
            item.setData(QtCore.Qt.UserRole, layer.get("uuid"))

            if os.path.exists(layer.get("path")) or layer.get("path").startswith(
                "cplus://"
            ):
                item.setIcon(QtGui.QIcon())
            else:
                item.setIcon(FileUtils.get_icon("mIndicatorLayerError.svg"))
                item.setToolTip(
                    tr(
                        "Contains invalid priority layer path, "
                        "the provided layer path does not exist!"
                    )
                )
            self.priority_layers_list.addItem(item)
            if update_groups:
                for index in range(self.priority_groups_list.topLevelItemCount()):
                    group = self.priority_groups_list.topLevelItem(index)
                    if group.text(0) in layer.get("groups"):
                        self.add_priority_layer_group(group, item)
                    else:
                        group_children = group.takeChildren()
                        children = []
                        for child in group_children:
                            if child.text(0) == layer.get("name"):
                                continue
                            children.append(child)
                        group.addChildren(children)

    def add_priority_layer_group(self, target_group=None, priority_layer=None):
        """Adds priority layer from the weighting layers into a priority group
        If no target_group or priority_layer is passed then the current selected
        group or priority layer from their respective list will be used.

        Checks if priority layer is already in the target group and if so no
        addition is done.

        Once the addition is done, the respective priority layer plugin settings
        are updated to store the new information.

        :param target_group: Priority group where layer will be added to
        :type target_group: dict

        :param priority_layer: Priority weighting layer to be added
        :type priority_layer: dict
        """
        selected_priority_layers = (
            priority_layer or self.priority_layers_list.selectedItems()
        )
        selected_priority_layers = (
            [selected_priority_layers]
            if not isinstance(selected_priority_layers, list)
            else selected_priority_layers
        )

        selected_group = target_group or self.priority_groups_list.currentItem()

        for selected_priority_layer in selected_priority_layers:
            if (
                selected_group is not None and selected_group.parent() is None
            ) and selected_priority_layer is not None:
                children = selected_group.takeChildren()
                item_found = False
                text = selected_priority_layer.data(QtCore.Qt.DisplayRole)
                for child in children:
                    if child.text(0) == text:
                        item_found = True
                        break
                selected_group.addChildren(children)

                if not item_found:
                    selected_group.setExpanded(True)
                    item = QtWidgets.QTreeWidgetItem(selected_group)
                    item.setText(0, text)
                    group_widget = self.priority_groups_list.itemWidget(
                        selected_group, 0
                    )
                    layer_id = selected_priority_layer.data(QtCore.Qt.UserRole)

                    priority_layer = settings_manager.get_priority_layer(layer_id)
                    item.setData(
                        0,
                        QtCore.Qt.UserRole,
                        priority_layer.get(USER_DEFINED_ATTRIBUTE),
                    )
                    target_group_name = (
                        group_widget.group.get("name") if group_widget.group else None
                    )

                    groups = priority_layer.get("groups")
                    new_groups = []
                    group_found = False

                    for group in groups:
                        if target_group_name == group["name"]:
                            group_found = True
                            new_group = settings_manager.find_group_by_name(
                                target_group_name
                            )
                        else:
                            new_group = group
                        new_groups.append(new_group)
                    if not group_found:
                        searched_group = settings_manager.find_group_by_name(
                            target_group_name
                        )
                        new_groups.append(searched_group)

                    priority_layer["groups"] = new_groups
                    settings_manager.save_priority_layer(priority_layer)

    def remove_priority_layer_group(self):
        """Remove the current select priority layer from the current priority group."""
        selected_group = self.priority_groups_list.currentItem()
        parent_item = selected_group.parent() if selected_group is not None else None

        if parent_item:
            priority_layer = settings_manager.find_layer_by_name(selected_group.text(0))
            group_widget = self.priority_groups_list.itemWidget(parent_item, 0)

            groups = priority_layer.get("groups")
            new_groups = []
            for group in groups:
                if group.get("name") == group_widget.group.get("name"):
                    continue
                new_groups.append(group)
            priority_layer["groups"] = new_groups
            settings_manager.save_priority_layer(priority_layer)

            parent_item.removeChild(selected_group)

    def open_help(self):
        """Opens the user documentation for the plugin in a browser"""
        open_documentation(USER_DOCUMENTATION_SITE)

    def on_manage_npv_pwls(self):
        """Slot raised to show the dialog for managing NPV PWLs."""
        financial_dialog = NpvPwlManagerDialog(self)
        if financial_dialog.exec_() == QtWidgets.QDialog.Accepted:
            npv_collection = financial_dialog.npv_collection
            self.npv_processing_context = QgsProcessingContext()
            self.npv_feedback = QgsProcessingFeedback(False)
            self.npv_multi_step_feedback = QgsProcessingMultiStepFeedback(
                len(npv_collection.mappings), self.npv_feedback
            )

            # Get CRS and pixel size from at least one of the selected
            # NCS pathways.
            selected_activities = [
                item.activity
                for item in self.activity_widget.selected_activity_items()
                if item.isEnabled()
            ]
            if len(selected_activities) == 0:
                log(
                    message=tr(
                        "No selected activity to extract the CRS and pixel size."
                    ),
                    info=False,
                )
                return

            activity = selected_activities[0]
            if len(activity.pathways) == 0:
                log(
                    message=tr("No NCS pathway to extract the CRS and pixel size."),
                    info=False,
                )
                return

            reference_ncs_pathway = None
            for ncs_pathway in activity.pathways:
                if ncs_pathway.is_valid():
                    reference_ncs_pathway = ncs_pathway
                    break

            if reference_ncs_pathway is None:
                log(
                    message=tr(
                        "There are no valid NCS pathways to extract the CRS and pixel size."
                    ),
                    info=False,
                )
                return

            reference_layer = reference_ncs_pathway.to_map_layer()
            reference_crs = reference_layer.crs()
            reference_pixel_size = reference_layer.rasterUnitsPerPixelX()

            # Get the reference extent
            source_extent = self.extent_box.outputExtent()
            source_crs = QgsCoordinateReferenceSystem("EPSG:4326")
            reference_extent = self.transform_extent(
                source_extent, source_crs, reference_crs
            )
            reference_extent_str = (
                f"{reference_extent.xMinimum()!s},"
                f"{reference_extent.xMaximum()!s},"
                f"{reference_extent.yMinimum()!s},"
                f"{reference_extent.yMaximum()!s}"
            )

            self.npv_progress_dialog = NpvPwlProgressDialog(self, self.npv_feedback)
            self.npv_progress_dialog.show()

            create_npv_pwls(
                npv_collection,
                self.npv_processing_context,
                self.npv_multi_step_feedback,
                self.npv_feedback,
                reference_crs.authid(),
                reference_pixel_size,
                reference_extent_str,
                self.on_npv_pwl_created,
                self.on_npv_pwl_removed,
            )

    def on_npv_pwl_removed(self, pwl_identifier: str):
        """Callback that is executed when an NPV PWL has
        been removed because it was disabled by the user."""
        # We use this to refresh the view to reflect the removed NPV PWL.
        self.update_priority_layers(update_groups=False)

    def on_npv_pwl_created(
        self,
        activity_npv: ActivityNpv,
        npv_pwl_path: str,
        algorithm: QgsProcessingAlgorithm,
        context: QgsProcessingContext,
        feedback: QgsProcessingFeedback,
    ):
        """Callback that creates an PWL item when the corresponding
        raster layer has been created.

        :param activity_npv: NPV mapping for an activity:
        :type activity_npv: ActivityNpv

        :param npv_pwl_path: Absolute file path of the created NPV PWL.
        :type npv_pwl_path: str

        :param algorithm: Processing algorithm that created the NPV PWL.
        :type algorithm: QgsProcessingAlgorithm

        :param context: Contextual information that was used to create
        the NPV PWL in processing.
        :type context: QgsProcessingContext

        :param feedback: Feedback to update on the processing progress.
        :type feedback: QgsProcessingFeedback
        """
        # Check if the PWL entry already exists in the settings. If it
        # exists then no further updates required as the filename of the
        # PWL layer is still the same.
        updated_pwl = settings_manager.find_layer_by_name(activity_npv.base_name)
        if updated_pwl is None:
            # Create NPV PWL
            desc_tr = tr("Normalized NPV for")
            pwl_desc = f"{desc_tr} {activity_npv.activity.name}."
            npv_layer_info = {
                "uuid": str(uuid.uuid4()),
                "name": activity_npv.base_name,
                "description": pwl_desc,
                "groups": [],
                "path": npv_pwl_path,
                "type": PriorityLayerType.NPV.value,
                USER_DEFINED_ATTRIBUTE: True,
            }
            settings_manager.save_priority_layer(npv_layer_info)

            # Updated the PWL for the activity
            activity = settings_manager.get_activity(activity_npv.activity_id)
            if activity is not None:
                activity.priority_layers.append(npv_layer_info)
                settings_manager.update_activity(activity)
            else:
                msg_tr = tr("activity not found to attach the NPV PWL.")
                log(f"{activity_npv.activity.name} {msg_tr}", info=False)
        else:
            # Just update the path
            updated_pwl["path"] = npv_pwl_path
            settings_manager.save_priority_layer(updated_pwl)

        self.update_priority_layers(update_groups=False)

    def add_priority_group(self):
        """Adds a new priority group into the plugin, then updates
        the priority list to show the new added priority group.
        """
        group_dialog = PriorityGroupDialog()
        group_dialog.exec_()
        self.update_priority_groups()

    def edit_priority_group(self):
        """Edits the current selected priority group
        and updates the group box list."""
        if self.priority_groups_list.currentItem() is None:
            self.show_message(
                tr("Select first the priority group from the groups list."),
                Qgis.Critical,
            )
            return

        group_identifier = self.priority_groups_list.currentItem().data(
            0, QtCore.Qt.UserRole
        )

        if (
            group_identifier == ""
            or group_identifier is None
            or not isinstance(group_identifier, str)
        ):
            self.show_message(
                tr("Could not fetch the selected" " priority groups for editing."),
                Qgis.Critical,
            )
            return

        group = settings_manager.get_priority_group(group_identifier)
        group_dialog = PriorityGroupDialog(group)
        group_dialog.exec_()
        self.update_priority_groups()

    def remove_priority_group(self):
        """Removes the current active priority group."""
        if self.priority_groups_list.currentItem() is None:
            self.show_message(
                tr("Select first the priority group from the groups list"),
                Qgis.Critical,
            )
            return
        group_identifier = self.priority_groups_list.currentItem().data(
            0, QtCore.Qt.UserRole
        )

        group = settings_manager.get_priority_group(group_identifier)
        current_text = group.get("name")

        if group_identifier is None or group_identifier == "":
            self.show_message(
                tr("Could not fetch the selected priority group for editing."),
                Qgis.Critical,
            )
            return

        reply = QtWidgets.QMessageBox.warning(
            self,
            tr("QGIS CPLUS PLUGIN"),
            tr('Remove the priority group "{}"?').format(current_text),
            QtWidgets.QMessageBox.Yes,
            QtWidgets.QMessageBox.No,
        )
        if reply == QtWidgets.QMessageBox.Yes:
            settings_manager.delete_priority_group(group_identifier)
            self.update_priority_groups()

    def add_priority_layer(self):
        """Adds a new priority layer into the plugin, then updates
        the priority list to show the new added priority layer.
        """
        layer_dialog = PriorityLayerDialog()
        layer_dialog.exec_()
        self.update_priority_layers(update_groups=False)

    def edit_priority_layer(self):
        """Edits the current selected priority layer
        and updates the layer box list."""
        if self.priority_layers_list.currentItem() is None:
            self.show_message(
                tr("Select first the priority weighting layer from the layers list."),
                Qgis.Critical,
            )
            return

        layer_identifier = self.priority_layers_list.currentItem().data(
            QtCore.Qt.UserRole
        )

        if layer_identifier == "":
            self.show_message(
                tr("Could not fetch the selected priority layer for editing."),
                Qgis.Critical,
            )
            return

        self._show_priority_layer_editor(layer_identifier)
        self.update_priority_layers(update_groups=False)

    def _on_double_click_priority_layer(self, list_item: QtWidgets.QListWidgetItem):
        """Slot raised when a priority list item has been double clicked."""
        layer_name = list_item.data(QtCore.Qt.UserRole)
        self._show_priority_layer_editor(layer_name)

    def _show_priority_layer_editor(self, layer_identifier: str):
        """Shows the dialog for editing a priority layer."""
        layer_uuid = uuid.UUID(layer_identifier)
        layer = settings_manager.get_priority_layer(layer_uuid)
        layer_dialog = PriorityLayerDialog(layer)
        layer_dialog.exec_()

    def remove_priority_layer(self):
        """Removes the current active priority layer."""
        if self.priority_layers_list.currentItem() is None:
            self.show_message(
                tr(
                    "Select first the priority " "weighting layer from the layers list."
                ),
                Qgis.Critical,
            )
            return
        current_text = self.priority_layers_list.currentItem().data(
            QtCore.Qt.DisplayRole
        )
        if current_text == "":
            self.show_message(
                tr("Could not fetch and remove the selected priority layer."),
                Qgis.Critical,
            )
            return
        layer = settings_manager.find_layer_by_name(current_text)
        reply = QtWidgets.QMessageBox.warning(
            self,
            tr("QGIS CPLUS PLUGIN"),
            tr('Remove the priority layer "{}"?').format(current_text),
            QtWidgets.QMessageBox.Yes,
            QtWidgets.QMessageBox.No,
        )
        if reply == QtWidgets.QMessageBox.Yes:
            settings_manager.delete_priority_layer(layer.get("uuid"))
            self.update_priority_layers(update_groups=False)

    def has_trends_auth(self):
        """Check if plugin has user Trends.Earth authentication.
        :return: True if user has provided the username and password.
        :rtype: bool
        """
        auth_config = auth.get_auth_config(auth.TE_API_AUTH_SETUP, warn=None)
        return (
            auth_config
            and auth_config.config("username")
            and auth_config.config("password")
        )

    def fetch_default_layer_list(self):
        """Fetch default layer list from API."""
        if not self.has_trends_auth():
            return
        task = FetchDefaultLayerTask()
        QgsApplication.taskManager().addTask(task)

    def update_scenario_list(self):
        """Fetches scenarios from plugin settings and updates the
        scenario history list
        """
        log('update_scenario_list')
        scenarios = settings_manager.get_scenarios()

        if len(scenarios) >= 0:
            self.scenario_list.clear()

        for scenario in scenarios:
            scenario_type = "Available offline"
            log(str(scenario.name))
            if scenario.server_uuid:
                scenario_result = settings_manager.get_scenario_result(scenario.uuid)
                if scenario_result is None:
                    scenario_type = "Online"
            item_widget = ScenarioItemWidget(scenario.name, scenario_type)
            item = QtWidgets.QListWidgetItem(self.scenario_list)
            item.setSizeHint(item_widget.sizeHint())
            item.setData(QtCore.Qt.UserRole, str(scenario.uuid))
            item.setData(QtCore.Qt.UserRole + 1, scenario.name)
            if scenario.server_uuid:
                item.setData(QtCore.Qt.UserRole + 2, str(scenario.server_uuid))
            else:
                item.setData(QtCore.Qt.UserRole + 2, "")
            self.scenario_list.setItemWidget(item, item_widget)

    def add_scenario(self):
        """Adds a new scenario into the scenario list."""
        scenario_name = self.scenario_name.text()
        scenario_description = self.scenario_description.text()
        extent = self.extent_box.outputExtent()

        extent_box = [
            extent.xMinimum(),
            extent.xMaximum(),
            extent.yMinimum(),
            extent.yMaximum(),
        ]

        extent = SpatialExtent(bbox=extent_box)
        scenario_id = uuid.uuid4()

        activities = []
        priority_layer_groups = []
        weighted_activities = []

        if self.scenario_result:
            weighted_activities = self.scenario_result.scenario.weighted_activities
            activities = self.scenario_result.scenario.activities
            priority_layer_groups = self.scenario_result.scenario.priority_layer_groups

        scenario = Scenario(
            uuid=scenario_id,
            name=scenario_name,
            description=scenario_description,
            extent=extent,
            activities=activities,
            weighted_activities=weighted_activities,
            priority_layer_groups=priority_layer_groups,
            server_uuid=(
                self.scenario_result.scenario.server_uuid
                if self.scenario_result
                else None
            ),
        )
        settings_manager.save_scenario(scenario)
        if self.scenario_result:
            settings_manager.save_scenario_result(
                self.scenario_result, str(scenario_id)
            )

        self.update_scenario_list()

    def load_scenario(self, scenario_identifier=None):
        """Edits the current selected scenario
        and updates the layer box list."""
        if not scenario_identifier:
            if self.scenario_list.currentItem() is None:
                self.show_message(
                    tr("Select first the scenario from the scenario list."),
                    Qgis.Critical,
                )
                return

            scenario_identifier = self.scenario_list.currentItem().data(
                QtCore.Qt.UserRole
            )

            if scenario_identifier == "":
                self.show_message(
                    tr("Could not fetch the selected priority layer for editing."),
                    Qgis.Critical,
                )
                return

        scenario = settings_manager.get_scenario(scenario_identifier)

        if scenario is not None:
            self.scenario_name.setText(scenario.name)
            self.scenario_description.setText(scenario.description)

            self.extent_box.setOutputCrs(QgsCoordinateReferenceSystem("EPSG:4326"))
            map_canvas = iface.mapCanvas()
            self.extent_box.setCurrentExtent(
                map_canvas.mapSettings().destinationCrs().bounds(),
                map_canvas.mapSettings().destinationCrs(),
            )
            self.extent_box.setOutputExtentFromCurrent()
            self.extent_box.setMapCanvas(map_canvas)

            extent_list = scenario.extent.bbox
            if extent_list:
                default_extent = QgsRectangle(
                    float(extent_list[0]),
                    float(extent_list[2]),
                    float(extent_list[1]),
                    float(extent_list[3]),
                )

                self.extent_box.setOutputExtentFromUser(
                    default_extent,
                    QgsCoordinateReferenceSystem("EPSG:4326"),
                )

        all_activities = sorted(
            scenario.weighted_activities,
            key=lambda activity_instance: activity_instance.style_pixel_value,
        )
        for index, activity in enumerate(all_activities):
            activity.style_pixel_value = index + 1

        scenario.weighted_activities = all_activities

        if scenario and scenario.server_uuid:
            self.analysis_scenario_name = scenario.name
            self.analysis_scenario_description = scenario.description
            self.analysis_extent = SpatialExtent(bbox=extent_list)
            self.analysis_activities = scenario.activities
            self.analysis_priority_layers_groups = scenario.priority_layer_groups

            scenario_obj = Scenario(
                uuid=scenario.uuid,
                name=self.analysis_scenario_name,
                description=self.analysis_scenario_description,
                extent=self.analysis_extent,
                activities=self.analysis_activities,
                weighted_activities=scenario.weighted_activities,
                priority_layer_groups=self.analysis_priority_layers_groups,
            )
            scenario_obj.server_uuid = scenario.server_uuid

            self.processing_cancelled = False

            progress_dialog = OnlineProgressDialog(
                minimum=0,
                maximum=100,
                main_widget=self,
                scenario_id=str(scenario.uuid),
                scenario_name=self.analysis_scenario_name,
            )
            progress_dialog.analysis_cancelled.connect(
                self.on_progress_dialog_cancelled
            )
            progress_dialog.run_dialog()

            analysis_task = FetchScenarioOutputTask(
                self.analysis_scenario_name,
                self.analysis_scenario_description,
                self.analysis_activities,
                self.analysis_priority_layers_groups,
                self.analysis_extent,
                scenario,
                None,
            )
            analysis_task.scenario_api_uuid = scenario.server_uuid
            analysis_task.task_finished.connect(self.update_scenario_list)

            self.run_cplus_main_task(progress_dialog, scenario, analysis_task)

    def show_scenario_info(self):
        """Loads dialog for showing scenario information."""
        scenario_uuid = self.scenario_list.currentItem().data(QtCore.Qt.UserRole)
        scenario = settings_manager.get_scenario(scenario_uuid)
        scenario_result = settings_manager.get_scenario_result(scenario_uuid)

        scenario_dialog = ScenarioDialog(scenario, scenario_result)
        scenario_dialog.exec_()

    def remove_scenario(self):
        """Removes the current active scenario."""
        if self.scenario_list.currentItem() is None:
            self.show_message(
                tr("Select first a scenario from the scenario list."),
                Qgis.Critical,
            )
            return

        texts = []
        for item in self.scenario_list.selectedItems():
            current_text = item.data(QtCore.Qt.UserRole + 1)
            texts.append(current_text)

        reply = QtWidgets.QMessageBox.warning(
            self,
            tr("QGIS CPLUS PLUGIN"),
            tr('Remove the selected scenario(s) "{}"?').format(texts),
            QtWidgets.QMessageBox.Yes,
            QtWidgets.QMessageBox.No,
        )
        if reply == QtWidgets.QMessageBox.Yes:
            for item in self.scenario_list.selectedItems():
                scenario_id = item.data(QtCore.Qt.UserRole)

                if scenario_id == "":
                    continue
                settings_manager.delete_scenario(scenario_id)

                scenario_server_uuid = item.data(QtCore.Qt.UserRole + 2)
                if scenario_server_uuid == "":
                    continue
                if not self.has_trends_auth():
                    continue
                task = DeleteScenarioTask(scenario_server_uuid)
                QgsApplication.taskManager().addTask(task)
            self.update_scenario_list()

    def on_generate_comparison_report(self):
        """Slot raised to generate a comparison for two or more selected
        scenario results.
        """
        selected_items = self.scenario_list.selectedItems()
        if len(selected_items) < 2:
            msg = tr(
                "You must select at least two scenarios to generate the comparison report."
            )
            self.show_message(msg)
            return

        scenario_results = []
        for item in selected_items:
            scenario_identifier = item.data(QtCore.Qt.UserRole)
            scenario = settings_manager.get_scenario(scenario_identifier)
            scenario_result = settings_manager.get_scenario_result(scenario_identifier)
            if not scenario_result and not scenario:
                continue

            all_activities = sorted(
                scenario.weighted_activities,
                key=lambda activity_instance: activity_instance.style_pixel_value,
            )
            for index, activity in enumerate(all_activities):
                activity.style_pixel_value = index + 1

            scenario.weighted_activities = all_activities

            scenario_result.scenario = scenario
            scenario_results.append(scenario_result)

        if len(scenario_results) < 2:
            msg = tr("Unable to retrieve the results for all the selected scenarios.")
            self.show_message(msg)
            return

        if len(scenario_results) > MAXIMUM_COMPARISON_REPORTS:
            msg = tr(
                "Exceeded maximum number of scenarios for generating the comparison report. Limit is"
            )
            self.show_message(f"{msg} {MAXIMUM_COMPARISON_REPORTS}.")
            return

        for result in scenario_results:
            msg_tr = tr("Loading map layers for scenario")
            log(message=f"{msg_tr}: {result.scenario.name}")
            self.post_analysis(result, None, None, None)

        submit_result = report_manager.generate_comparison_report(scenario_results)
        if not submit_result.status:
            msg = self.tr(
                "Unable to submit report request for creating the comparison report."
            )
            self.show_message(f"{msg}")
            return

        QgsApplication.processEvents()

        self.report_progress_dialog = ReportProgressDialog(
            tr("Generating comparison report"), submit_result
        )
        self.report_progress_dialog.run_dialog()

    def on_scenario_list_selection_changed(self):
        """Slot raised when the selection of scenarios changes."""
        selected_items = self.scenario_list.selectedItems()
        if len(selected_items) < 2:
            self.comparison_report_btn.setEnabled(False)
        else:
            self.comparison_report_btn.setEnabled(True)

    def fetch_scenario_history_list(self):
        """Fetch scenario history list from API."""
        if not self.has_trends_auth():
            self.update_scenario_list()
            return
        task = FetchScenarioHistoryTask()
        task.task_finished.connect(self.on_fetch_scenario_history_list_finished)
        QgsApplication.taskManager().addTask(task)

    def on_fetch_scenario_history_list_finished(self, success):
        """Callback when plugin has finished pulling scenario history list.

        :param success: True if API call is successful
        :type success: bool
        """
<<<<<<< HEAD
        log(f'on_fetch_scenario_history_list_finished: {success}')
        if not success:
            return
=======
>>>>>>> ad3e54a6
        self.update_scenario_list()

    def has_trends_auth(self):
        """Check if plugin has user Trends.Earth authentication.

        :return: True if user has provided the username and password.
        :rtype: bool
        """
        auth_config = auth.get_auth_config(auth.TE_API_AUTH_SETUP, warn=None)
        return (
            auth_config
            and auth_config.config("username")
            and auth_config.config("password")
        )

    def run_cplus_main_task(self, progress_dialog, scenario, analysis_task):
        progress_changed = partial(self.update_progress_bar, progress_dialog)
        analysis_task.custom_progress_changed.connect(progress_changed)

        status_message_changed = partial(self.update_progress_dialog, progress_dialog)

        analysis_task.status_message_changed.connect(status_message_changed)

        analysis_task.info_message_changed.connect(self.show_message)

        self.current_analysis_task = analysis_task

        progress_dialog.analysis_task = analysis_task
        progress_dialog.scenario_id = str(scenario.uuid)

        report_running = partial(self.on_report_running, progress_dialog)
        report_error = partial(self.on_report_error, progress_dialog)
        report_finished = partial(self.on_report_finished, progress_dialog)

        # Report manager
        scenario_report_manager = report_manager

        scenario_report_manager.generate_started.connect(report_running)
        scenario_report_manager.generate_error.connect(report_error)
        scenario_report_manager.generate_completed.connect(report_finished)

        analysis_complete = partial(
            self.analysis_complete,
            analysis_task,
            scenario_report_manager,
            progress_dialog,
        )

        analysis_task.taskCompleted.connect(analysis_complete)

        analysis_terminated = partial(self.task_terminated, analysis_task)
        analysis_task.taskTerminated.connect(analysis_terminated)

        QgsApplication.taskManager().addTask(analysis_task)

    def prepare_message_bar(self):
        """Initializes the widget message bar settings"""
        self.message_bar.setSizePolicy(
            QtWidgets.QSizePolicy.Minimum, QtWidgets.QSizePolicy.Fixed
        )
        self.grid_layout.addWidget(
            self.message_bar, 0, 0, 1, 1, alignment=QtCore.Qt.AlignTop
        )
        self.dock_widget_contents.layout().insertLayout(0, self.grid_layout)

    def run_analysis(self):
        """Runs the plugin analysis
        Creates new QgsTask, progress dialog and report manager
         for each new scenario analysis.
        """

        extent_list = PILOT_AREA_EXTENT["coordinates"]
        default_extent = QgsRectangle(
            extent_list[0], extent_list[2], extent_list[1], extent_list[3]
        )
        passed_extent = self.extent_box.outputExtent()
        contains = default_extent == passed_extent or default_extent.contains(
            passed_extent
        )
        self.analysis_scenario_name = self.scenario_name.text()
        self.analysis_scenario_description = self.scenario_description.text()

        self.position_feedback = QgsProcessingFeedback()
        self.processing_context = QgsProcessingContext()

        for group in settings_manager.get_priority_groups():
            group_layer_dict = {
                "name": group.get("name"),
                "value": group.get("value"),
                "layers": [],
            }
            for layer in settings_manager.get_priority_layers():
                pwl_items = self.priority_layers_list.findItems(
                    layer.get("name"), QtCore.Qt.MatchExactly
                )
                if len(pwl_items) > 0:
                    # Exclude adding the PWL since its for a disabled default
                    # item outside the pilot AOI.
                    if pwl_items[0].flags() == QtCore.Qt.NoItemFlags:
                        continue

                group_names = [group.get("name") for group in layer.get("groups", [])]
                if group.get("name") in group_names:
                    group_layer_dict["layers"].append(layer.get("name"))
            self.analysis_priority_layers_groups.append(group_layer_dict)

        self.analysis_activities = [
            item.activity
            for item in self.activity_widget.selected_activity_items()
            if item.isEnabled()
        ]

        self.analysis_weighted_ims = []

        base_dir = settings_manager.get_value(Settings.BASE_DIR)

        if self.analysis_scenario_name == "" or self.analysis_scenario_name is None:
            self.show_message(
                tr(f"Scenario name cannot be blank."),
                level=Qgis.Critical,
            )
            return
        if (
            self.analysis_scenario_description == ""
            or self.analysis_scenario_description is None
        ):
            self.show_message(
                tr(f"Scenario description cannot be blank."),
                level=Qgis.Critical,
            )
            return
        if self.analysis_activities == [] or self.analysis_activities is None:
            self.show_message(
                tr("Select at least one activity from step two."),
                level=Qgis.Critical,
            )
            return

        if not contains:
            self.show_message(
                tr(f"Selected area of interest is outside the pilot area."),
                level=Qgis.Info,
            )
            default_ext = (
                f"{default_extent.xMinimum()}, {default_extent.xMaximum()},"
                f"{default_extent.yMinimum()}, {default_extent.yMaximum()}"
            )
            log(
                f"Outside the pilot area, passed extent "
                f"{passed_extent}"
                f"default extent{default_ext}"
            )

        if base_dir is None:
            self.show_message(
                tr(
                    f"Plugin base data directory is not set! "
                    f"Go to plugin settings in order to set it."
                ),
                level=Qgis.Critical,
            )
            return

        if self.processing_type.isChecked():
            if not self.has_trends_auth():
                self.show_message(
                    tr(
                        f"Trends.Earth account is not set! "
                        f"Go to plugin settings in order to set it."
                    ),
                    level=Qgis.Critical,
                )
                return

        self.analysis_extent = SpatialExtent(
            bbox=[
                passed_extent.xMinimum(),
                passed_extent.xMaximum(),
                passed_extent.yMinimum(),
                passed_extent.yMaximum(),
            ]
        )
        try:
            self.run_scenario_btn.setEnabled(False)

            scenario = Scenario(
                uuid=uuid.uuid4(),
                name=self.analysis_scenario_name,
                description=self.analysis_scenario_description,
                extent=self.analysis_extent,
                activities=self.analysis_activities,
                weighted_activities=[],
                priority_layer_groups=self.analysis_priority_layers_groups,
            )

            self.processing_cancelled = False

            # Creates and opens the progress dialog for the analysis
            if self.processing_type.isChecked():
                progress_dialog = OnlineProgressDialog(
                    minimum=0,
                    maximum=100,
                    main_widget=self,
                    scenario_id=str(scenario.uuid),
                    scenario_name=self.analysis_scenario_name,
                )
            else:
                # Creates and opens the progress dialog for the analysis
                progress_dialog = ProgressDialog(
                    minimum=0,
                    maximum=100,
                    main_widget=self,
                    scenario_id=str(scenario.uuid),
                    scenario_name=self.analysis_scenario_name,
                )
            progress_dialog.analysis_cancelled.connect(
                self.on_progress_dialog_cancelled
            )
            progress_dialog.run_dialog()

            progress_dialog.change_status_message(
                tr("Raster calculation for activities pathways")
            )

            selected_pathway = None
            pathway_found = False
            use_default_layer = False

            for activity in self.analysis_activities:
                if pathway_found:
                    break
                for pathway in activity.pathways:
                    if pathway is None:
                        continue
                    if pathway.layer_uuid:
                        use_default_layer = True
                    elif pathway.path:
                        pathway_found = True
                        selected_pathway = pathway
                        break

            extent_box = QgsRectangle(
                float(self.analysis_extent.bbox[0]),
                float(self.analysis_extent.bbox[2]),
                float(self.analysis_extent.bbox[1]),
                float(self.analysis_extent.bbox[3]),
            )

            if not pathway_found and not use_default_layer:
                self.show_message(
                    tr(
                        "NCS pathways were not found in the selected activities, "
                        "Make sure to define pathways for the selected activities "
                        "before running the scenario"
                    )
                )
                self.processing_cancelled = True
                self.run_scenario_btn.setEnabled(True)

                return

            source_crs = QgsCoordinateReferenceSystem("EPSG:4326")
            destination_crs = QgsProject.instance().crs()

            if selected_pathway:
                selected_pathway_layer = QgsRasterLayer(
                    selected_pathway.path, selected_pathway.name
                )
                if selected_pathway_layer.crs() is not None:
                    destination_crs = selected_pathway_layer.crs()
            elif use_default_layer:
                destination_crs = QgsCoordinateReferenceSystem("EPSG:32735")

            transformed_extent = self.transform_extent(
                extent_box, source_crs, destination_crs
            )

            self.analysis_extent.bbox = [
                transformed_extent.xMinimum(),
                transformed_extent.xMaximum(),
                transformed_extent.yMinimum(),
                transformed_extent.yMaximum(),
            ]
            if self.processing_type.isChecked():
                analysis_task = ScenarioAnalysisTaskApiClient(
                    self.analysis_scenario_name,
                    self.analysis_scenario_description,
                    self.analysis_activities,
                    self.analysis_priority_layers_groups,
                    self.analysis_extent,
                    scenario,
                    SpatialExtent(
                        bbox=[
                            passed_extent.xMinimum(),
                            passed_extent.xMaximum(),
                            passed_extent.yMinimum(),
                            passed_extent.yMaximum(),
                        ]
                    ),
                )
            else:
                analysis_task = ScenarioAnalysisTask(
                    self.analysis_scenario_name,
                    self.analysis_scenario_description,
                    self.analysis_activities,
                    self.analysis_priority_layers_groups,
                    self.analysis_extent,
                    scenario,
                )

            self.run_cplus_main_task(progress_dialog, scenario, analysis_task)

        except Exception as err:
            self.show_message(
                tr("An error occurred when preparing analysis task"),
                level=Qgis.Info,
            )
            log(
                tr(
                    "An error occurred when preparing analysis task"
                    ', error message "{}"'.format(err)
                )
            )

    def task_terminated(
        self, task: typing.Union[ScenarioAnalysisTask, ScenarioAnalysisTaskApiClient]
    ):
        """Handles logging of the scenario analysis task status
        after it has been terminated.

        :param task: Task that was terminated
        :type task: typing.Union[ScenarioAnalysisTask, ScenarioAnalysisTaskApiClient]
        """
        task.on_terminated()
        log("Main task terminated")

    def analysis_complete(self, task, report_manager, progress_dialog):
        """Calls the responsible function for handling analysis results outputs

        :param task: Analysis task
        :type task: ScenarioAnalysisTask

        :param report_manager: Report manager used to generate analysis report_templates
        :type report_manager: ReportManager
        """

        self.scenario_result = task.scenario_result
        self.scenario_results(task, report_manager, progress_dialog)

    def transform_extent(self, extent, source_crs, dest_crs):
        """Transforms the passed extent into the destination crs

         :param extent: Target extent
        :type extent: QgsRectangle

        :param source_crs: Source CRS of the passed extent
        :type source_crs: QgsCoordinateReferenceSystem

        :param dest_crs: Destination CRS
        :type dest_crs: QgsCoordinateReferenceSystem
        """

        transform = QgsCoordinateTransform(source_crs, dest_crs, QgsProject.instance())
        transformed_extent = transform.transformBoundingBox(extent)

        return transformed_extent

    def main_task(self):
        """Serves as a QgsTask function for the main task that contains
        smaller sub-tasks running the actual processing calculations.
        """

        log("Running from main task.")

    def cancel_processing_task(self):
        """Cancels the current processing task."""
        try:
            if self.current_analysis_task:
                self.current_analysis_task.cancel_task()
        except Exception as e:
            self.on_progress_dialog_cancelled()
            log(f"Problem cancelling task, {e}")
        self.processing_cancelled = True

        # # Analysis processing tasks
        # try:
        #     if self.task:
        #         self.task.cancel()
        # except Exception as e:
        #     self.on_progress_dialog_cancelled()
        #     log(f"Problem cancelling task, {e}")
        #
        # # Report generating task
        # try:
        #     if self.reporting_feedback:
        #         self.reporting_feedback.cancel()
        # except Exception as e:
        #     self.on_progress_dialog_cancelled()
        #     log(f"Problem cancelling report generating task, {e}")

    def scenario_results(self, task, report_manager, progress_dialog):
        """Called when the task ends. Sets the progress bar to 100 if it finished.

        :param task: Analysis task
        :type task: ScenarioAnalysisTask

        :param report_manager: Report manager used to generate analysis report_templates
        :type report_manager: ReportManager
        """
        self.update_progress_bar(progress_dialog, 100)
        self.scenario_result.analysis_output = task.output
        self.scenario_result.state = ScenarioState.FINISHED
        if task.output is not None:
            self.update_progress_bar(progress_dialog, 100)
            self.scenario_result.analysis_output = task.output
            self.scenario_result.state = ScenarioState.FINISHED
            self.post_analysis(
                self.scenario_result, task, report_manager, progress_dialog
            )
        else:
            status_message = "No valid output from the processing results."
            task.set_status_message(status_message)

            log(f"No valid output from the processing results.")

    def move_layer_to_group(self, layer, group) -> None:
        """Moves a layer open in QGIS to another group.

        :param layer: Raster layer to move
        :type layer: QgsRasterLayer

        :param group: Group to which the raster should be moved
        :type group: QgsLayerTreeGroup
        """
        if layer:
            instance_root = QgsProject.instance().layerTreeRoot()
            layer = instance_root.findLayer(layer.id())
            layer_clone = layer.clone()
            parent = layer.parent()
            group.insertChildNode(
                0, layer_clone
            ) if group is not None else None  # Add to top of group
            parent.removeChildNode(layer)

    def post_analysis(self, scenario_result, task, report_manager, progress_dialog):
        """Handles analysis outputs from the final analysis results.
        Adds the resulting scenario raster to the canvas with styling.
        Adds each of the activities to the canvas with styling.
        Adds each activities' pathways to the canvas.

        :param scenario_result: ScenarioResult of output results
        :type scenario_result: ScenarioResult

        :param task: Analysis task
        :type task: ScenarioAnalysisTask

        :param report_manager: Report manager used to generate analysis report_templates
        :type report_manager: ReportManager
        """

        # If the processing were stopped, no file will be added
        if not self.processing_cancelled and scenario_result is not None:
            list_activities = scenario_result.scenario.activities
            if task is not None:
                weighted_activities = task.analysis_weighted_activities
            elif scenario_result.scenario is not None:
                weighted_activities = scenario_result.scenario.weighted_activities
            else:
                weighted_activities = []
            raster = scenario_result.analysis_output["OUTPUT"]
            im_weighted_dir = os.path.join(
                os.path.dirname(raster), "weighted_activities"
            )

            # Layer options
            load_ncs = settings_manager.get_value(
                Settings.NCS_WITH_CARBON, default=True, setting_type=bool
            )
            load_landuse = settings_manager.get_value(
                Settings.LANDUSE_PROJECT, default=True, setting_type=bool
            )
            load_landuse_normalized = settings_manager.get_value(
                Settings.LANDUSE_NORMALIZED, default=True, setting_type=bool
            )

            load_landuse_weighted = settings_manager.get_value(
                Settings.LANDUSE_WEIGHTED, default=False, setting_type=bool
            )

            load_highest_position = settings_manager.get_value(
                Settings.HIGHEST_POSITION, default=False, setting_type=bool
            )

            scenario_name = scenario_result.scenario.name
            qgis_instance = QgsProject.instance()
            instance_root = qgis_instance.layerTreeRoot()

            # Check if there are other groups for the scenario
            # and assign a suffix.
            counter = 1
            group_name = scenario_name

            # Control to prevent infinite loop
            max_limit = 100
            while True and counter <= max_limit:
                scenario_grp = instance_root.findGroup(group_name)
                if scenario_grp is None:
                    break
                group_name = f"{scenario_name} {counter!s}"
                counter += 1

            # Groups
            activity_group = None
            activity_weighted_group = None

            scenario_group = instance_root.insertGroup(0, group_name)
            if load_landuse:
                activity_group = scenario_group.addGroup(tr(ACTIVITY_GROUP_LAYER_NAME))
            if load_landuse_weighted:
                activity_weighted_group = (
                    scenario_group.addGroup(tr(ACTIVITY_WEIGHTED_GROUP_NAME))
                    if os.path.exists(im_weighted_dir)
                    else None
                )
            if load_ncs:
                pathways_group = scenario_group.addGroup(
                    tr(NCS_PATHWAYS_GROUP_LAYER_NAME)
                )
                pathways_group.setExpanded(False)
                pathways_group.setItemVisibilityCheckedRecursive(False)

            # Group settings
            activity_group.setExpanded(False) if activity_group else None
            activity_weighted_group.setExpanded(
                False
            ) if activity_weighted_group else None

            # Add scenario result layer to the canvas with styling
            layer_file = scenario_result.analysis_output.get("OUTPUT")
            layer_dt = (
                scenario_result.created_date
                if scenario_result.created_date
                else datetime.datetime.now()
            )
            layer_name = (
                f"{SCENARIO_OUTPUT_LAYER_NAME}_"
                f'{layer_dt.strftime("%Y_%m_%d_%H_%M_%S")}'
            )

            if (
                scenario_result.output_layer_name is not None
                and scenario_result.output_layer_name != ""
            ):
                layer_name = scenario_result.output_layer_name

            if (
                scenario_result.output_layer_name is None
                or scenario_result.output_layer_name is ""
            ):
                scenario_result.output_layer_name = layer_name

            layer = QgsRasterLayer(layer_file, layer_name, QGIS_GDAL_PROVIDER)
            scenario_layer = qgis_instance.addMapLayer(layer)

            # Scenario result layer styling
            renderer = self.style_activities_layer(layer, weighted_activities)
            layer.setRenderer(renderer)
            layer.triggerRepaint()

            """A workaround to add a layer to a group.
            Adding it using group.insertChildNode or group.addLayer causes issues,
            but adding to the root is fine.
            This approach adds it to the root, and then moves it to the group.
            """
            self.move_layer_to_group(scenario_layer, scenario_group)

            # Add activities and pathways
            activity_index = 0
            if load_landuse:
                for activity in list_activities:
                    activity_name = activity.name
                    activity_layer = QgsRasterLayer(activity.path, activity.name)
                    activity_layer.setCustomProperty(
                        ACTIVITY_IDENTIFIER_PROPERTY, str(activity.uuid)
                    )
                    list_pathways = activity.pathways

                    # Add activity layer with styling, if available
                    if activity_layer:
                        renderer = self.style_activity_layer(activity_layer, activity)

                        added_activity_layer = qgis_instance.addMapLayer(activity_layer)
                        self.move_layer_to_group(added_activity_layer, activity_group)

                        activity_layer.setRenderer(renderer)
                        activity_layer.triggerRepaint()
                    # Add activity pathways
                    if load_ncs:
                        if len(list_pathways) > 0:
                            # im_pathway_group = pathways_group.addGroup(im_name)
                            activity_pathway_group = pathways_group.insertGroup(
                                activity_index, activity_name
                            )
                            activity_pathway_group.setExpanded(False)

                            pw_index = 0
                            for pathway in list_pathways:
                                try:
                                    # pathway_name = pathway.name
                                    pathway_layer = pathway.to_map_layer()

                                    added_pw_layer = qgis_instance.addMapLayer(
                                        pathway_layer
                                    )
                                    self.move_layer_to_group(
                                        added_pw_layer, activity_pathway_group
                                    )

                                    pathway_layer.triggerRepaint()

                                    pw_index = pw_index + 1
                                except Exception as err:
                                    self.show_message(
                                        tr(
                                            "An error occurred loading a pathway, "
                                            "check logs for more information"
                                        ),
                                        level=Qgis.Info,
                                    )
                                    log(
                                        tr(
                                            "An error occurred loading a pathway, "
                                            'scenario analysis, error message "{}"'.format(
                                                err
                                            )
                                        )
                                    )

                    activity_index = activity_index + 1

            if load_landuse_weighted:
                for weighted_activity in weighted_activities:
                    weighted_activity_path = weighted_activity.path
                    weighted_activity_name = Path(weighted_activity_path).stem

                    if not weighted_activity_path.endswith(".tif"):
                        continue

                    activity_weighted_layer = QgsRasterLayer(
                        weighted_activity_path,
                        weighted_activity_name,
                        QGIS_GDAL_PROVIDER,
                    )

                    # Set UUID for easier retrieval
                    activity_weighted_layer.setCustomProperty(
                        ACTIVITY_IDENTIFIER_PROPERTY, str(weighted_activity.uuid)
                    )

                    renderer = self.style_activity_layer(
                        activity_weighted_layer, weighted_activity
                    )
                    activity_weighted_layer.setRenderer(renderer)
                    activity_weighted_layer.triggerRepaint()

                    added_im_weighted_layer = qgis_instance.addMapLayer(
                        activity_weighted_layer
                    )
                    self.move_layer_to_group(
                        added_im_weighted_layer, activity_weighted_group
                    )

            # Initiate report generation
            if load_landuse_weighted and load_highest_position:
                self.run_report(progress_dialog, report_manager) if (
                    progress_dialog is not None and report_manager is not None
                ) else None
            else:
                progress_dialog.processing_finished() if progress_dialog is not None else None

        else:
            # Re-initializes variables if processing were cancelled by the user
            # Not doing this breaks the processing if a user tries to run
            # the processing after cancelling or if the processing fails
            self.position_feedback = QgsProcessingFeedback()
            self.processing_context = QgsProcessingContext()

    def style_activities_layer(self, layer, activities):
        """Applies the styling to the passed layer that
         contains the passed list of activities.

        :param layer: Layer to be styled
        :type layer: QgsRasterLayer

        :param activities: List which contains the activities
         that were passed to the highest position analysis tool.
        :type activities: list

        :returns: Renderer for the symbology.
        :rtype: QgsPalettedRasterRenderer
        """
        area_classes = []
        for activity in activities:
            activity_name = activity.name

            raster_val = activity.style_pixel_value
            color = activity.scenario_fill_symbol().color()
            color_ramp_shader = QgsColorRampShader.ColorRampItem(
                float(raster_val), QtGui.QColor(color), activity_name
            )
            area_classes.append(color_ramp_shader)

        class_data = QgsPalettedRasterRenderer.colorTableToClassData(area_classes)
        renderer = QgsPalettedRasterRenderer(layer.dataProvider(), 1, class_data)

        return renderer

    def style_activity_layer(self, layer, activity):
        """Applies the styling to the layer that contains the passed
         activity name.

        :param layer: Raster layer to which to apply the symbology
        :type layer: QgsRasterLayer

        :param activity: activity
        :type activity: Activity

        :returns: Renderer for the symbology.
        :rtype: QgsSingleBandPseudoColorRenderer
        """

        # Retrieves a build-in QGIS color ramp
        color_ramp = activity.color_ramp()

        stats = layer.dataProvider().bandStatistics(1)
        renderer = QgsSingleBandPseudoColorRenderer(layer.dataProvider(), 1)

        renderer.setClassificationMin(stats.minimumValue)
        renderer.setClassificationMax(stats.maximumValue)

        renderer.createShader(
            color_ramp, QgsColorRampShader.Interpolated, QgsColorRampShader.Continuous
        )

        return renderer

    def update_progress_dialog(
        self,
        progress_dialog,
        message=None,
    ):
        """Run report generation. This should be called after the
         analysis is complete.

        :param progress_dialog: Dialog responsible for showing
         all the analysis operations progress.
        :type progress_dialog: ProgressDialog

        :param message: Report manager used to generate analysis report_templates
        :type message: ReportManager
        """

        progress_dialog.change_status_message(message) if message is not None else None

    def update_progress_bar(self, progress_dialog, value):
        """Sets the value of the progress bar

        :param progress_dialog: Dialog responsible for showing
         all the analysis operations progress.
        :type progress_dialog: ProgressDialog

        :param value: Value to be set on the progress bar
        :type value: float
        """
        if progress_dialog and not self.processing_cancelled:
            try:
                progress_dialog.update_progress_bar(int(value))
            except RuntimeError:
                log(tr("Error setting value to a progress bar"), notify=False)

    def update_message_bar(self, message):
        """Changes the message in the message bar item.

        :param message: Message to be updated
        :type message: str
        """
        log("update_message_bar")
        if isinstance(message, str):
            message_bar_item = self.message_bar.createMessage(message)
        else:
            message_bar_item = message
        self.message_bar.pushWidget(message_bar_item, Qgis.Info)

    def show_message(self, message, level=Qgis.Warning, duration: int = 0):
        """Shows message on the main widget message bar.

        :param message: Text message
        :type message: str

        :param level: Message level type
        :type level: Qgis.MessageLevel

        :param duration: Duration of the shown message
        :type level: int
        """
        self.message_bar.clearWidgets()
        self.message_bar.pushMessage(message, level=level, duration=duration)

    def zoom_pilot_area(self):
        """Zoom the current main map canvas to the pilot area extent."""
        map_canvas = iface.mapCanvas()
        extent_list = PILOT_AREA_EXTENT["coordinates"]
        default_extent = QgsRectangle(
            extent_list[0], extent_list[2], extent_list[1], extent_list[3]
        )
        zoom_extent = QgsRectangle(
            extent_list[0] - 0.5, extent_list[2], extent_list[1] + 0.5, extent_list[3]
        )

        canvas_crs = map_canvas.mapSettings().destinationCrs()
        original_crs = QgsCoordinateReferenceSystem("EPSG:4326")

        if canvas_crs.authid() != original_crs.authid():
            zoom_extent = self.transform_extent(zoom_extent, original_crs, canvas_crs)
            default_extent = self.transform_extent(
                default_extent, original_crs, canvas_crs
            )

        aoi = QgsRubberBand(iface.mapCanvas(), QgsWkbTypes.PolygonGeometry)

        aoi.setFillColor(QtGui.QColor(0, 0, 0, 0))
        aoi.setStrokeColor(QtGui.QColor(88, 128, 8))
        aoi.setWidth(3)
        aoi.setLineStyle(QtCore.Qt.DashLine)

        geom = QgsGeometry.fromRect(default_extent)

        aoi.setToGeometry(geom, canvas_crs)

        map_canvas.setExtent(zoom_extent)
        map_canvas.refresh()

    def prepare_extent_box(self):
        """Configure the spatial extent box with the initial settings."""

        self.extent_box.setOutputCrs(QgsCoordinateReferenceSystem("EPSG:4326"))
        map_canvas = iface.mapCanvas()
        self.extent_box.setCurrentExtent(
            map_canvas.mapSettings().destinationCrs().bounds(),
            map_canvas.mapSettings().destinationCrs(),
        )
        self.extent_box.setOutputExtentFromCurrent()
        self.extent_box.setMapCanvas(map_canvas)

        extent_list = PILOT_AREA_EXTENT["coordinates"]
        default_extent = QgsRectangle(
            extent_list[0], extent_list[2], extent_list[1], extent_list[3]
        )

        self.extent_box.setOutputExtentFromUser(
            default_extent,
            QgsCoordinateReferenceSystem("EPSG:4326"),
        )

    def on_tab_step_changed(self, index: int):
        """Slot raised when the current tab changes.

        :param index: Zero-based index position of new current tab
        :type index: int
        """
        if index == 1:
            self.activity_widget.can_show_error_messages = True
            self.activity_widget.load()

        elif index == 2 or index == 3:
            tab_valid = True
            msg = ""

            # Check if NCS pathways are valid
            ncs_valid = self.activity_widget.is_ncs_valid()
            if not ncs_valid:
                msg = self.tr(
                    "NCS pathways are not valid or there is an ongoing validation process. "
                    "Use the validation inspector to see more details."
                )
                tab_valid = False

            # Validate activity selection
            selected_activities = self.activity_widget.selected_activity_items()
            if len(selected_activities) == 0:
                msg = self.tr("Please select at least one activity.")
                tab_valid = False

            # Verify that the selected activities have at least one NCS pathway
            zero_pathway_activities = []
            for activity_item in selected_activities:
                if len(activity_item.activity.pathways) == 0:
                    zero_pathway_activities.append(activity_item.activity.name)

            if len(zero_pathway_activities) > 0:
                activity_tr = (
                    self.tr("activity has")
                    if len(zero_pathway_activities) == 1
                    else self.tr("activities have")
                )
                tr_msg = self.tr("no NCS pathways defined.")
                msg = f"{', '.join(zero_pathway_activities)} {activity_tr} {tr_msg}"
                tab_valid = False

            if not tab_valid:
                self.show_message(msg)
                self.tab_widget.setCurrentIndex(1)

            else:
                self.message_bar.clearWidgets()

        if index == 3:
            analysis_activities = [
                item.activity
                for item in self.activity_widget.selected_activity_items()
                if item.isEnabled()
            ]
            is_online_processing = False
            for activity in analysis_activities:
                for pathway in activity.pathways:
                    if pathway.path.startswith("cplus://"):
                        is_online_processing = True
                        break
                    else:
                        for carbon_path in pathway.carbon_paths:
                            if carbon_path.startswith("cplus://"):
                                is_online_processing = True
                                break

            priority_layers = settings_manager.get_priority_layers()
            for priority_layer in priority_layers:
                if priority_layer["path"].startswith("cplus://"):
                    for group in priority_layer["groups"]:
                        if int(group["value"]) > 0:
                            is_online_processing = True
                            break

            if analysis_activities:
                if is_online_processing:
                    self.processing_type.setChecked(True)
                    self.processing_type.setEnabled(False)
                else:
                    self.processing_type.setChecked(False)
                    self.processing_type.setEnabled(True)

    def open_settings(self):
        """Options the CPLUS settings in the QGIS options dialog."""
        self.iface.showOptionsDialog(currentPage=OPTIONS_TITLE)

    def run_report(self, progress_dialog, report_manager):
        """Run report generation. This should be called after the
        analysis is complete.

        :param progress_dialog: Dialog responsible for showing
         all the analysis operations progress.
        :type progress_dialog: ProgressDialog

        :param report_manager: Report manager used to generate analysis report_templates
        :type report_manager: ReportManager
        """
        if self.processing_cancelled:
            # Will not proceed if processing has been cancelled by the user
            return

        if self.scenario_result is None:
            log(
                "Cannot run report generation, scenario result is not defined",
                info=False,
            )
            return

        reporting_feedback = self.reset_reporting_feedback(progress_dialog)
        self.reporting_feedback = reporting_feedback

        submit_result = report_manager.generate(
            self.scenario_result, reporting_feedback
        )
        if not submit_result.status:
            msg = self.tr("Unable to submit report request for scenario")
            self.show_message(f"{msg} {self.scenario_result.scenario.name}.")

    def on_report_running(self, progress_dialog, scenario_id: str):
        """Slot raised when report task has started.

        :param progress_dialog: Dialog responsible for showing
         all the analysis operations progress.
        :type progress_dialog: ProgressDialog

        :param scenario_id: Scenario analysis id
        :type scenario_id: str
        """
        if not self.report_job_is_for_current_scenario(scenario_id):
            return

        progress_dialog.update_progress_bar(0)
        progress_dialog.report_running = True
        progress_dialog.change_status_message(
            tr("Generating report for the analysis output")
        )

    def on_report_error(self, progress_dialog, message: str):
        """Slot raised when report task error has occured.

        :param progress_dialog: Dialog responsible for showing
         all the analysis operations progress.
        :type progress_dialog: ProgressDialog
        """
        progress_dialog.report_running = True
        progress_dialog.change_status_message(
            tr("Error generating report, see logs for more info.")
        )
        log(message)

        self.run_scenario_btn.setEnabled(True)

    def reset_reporting_feedback(self, progress_dialog):
        """Creates a new reporting feedback object and reconnects
        the signals.

        We are doing this to address cases where the feedback is canceled
        and the same object has to be reused for subsequent report
        generation tasks.

        :param progress_dialog: Dialog responsible for showing
         all the analysis operations progress.
        :type progress_dialog: ProgressDialog

        :returns reporting_feedback: Feedback instance to be used in storing
        processing status details.
        :rtype reporting_feedback: QgsFeedback
        """

        progress_changed = partial(self.on_reporting_progress_changed, progress_dialog)

        reporting_feedback = QgsFeedback(self)
        reporting_feedback.progressChanged.connect(progress_changed)

        return reporting_feedback

    def on_reporting_progress_changed(self, progress_dialog, progress: float):
        """Slot raised when the reporting progress has changed.

        :param progress_dialog: Dialog responsible for showing
         all the analysis operations progress.
        :type progress_dialog: ProgressDialog

        :param progress: Analysis progress value between 0 and 100
        :type progress: float
        """
        progress_dialog.update_progress_bar(progress)

    def on_report_finished(self, progress_dialog, scenario_id: str):
        """Slot raised when report task has finished.

        :param progress_dialog: Dialog responsible for showing
         all the analysis operations progress.
        :type progress_dialog: ProgressDialog

        :param scenario_id: Scenario analysis id
        :type scenario_id: str
        """
        if not self.report_job_is_for_current_scenario(scenario_id):
            return

        progress_dialog.set_report_complete()
        progress_dialog.change_status_message(tr("Report generation complete"))

        self.run_scenario_btn.setEnabled(True)

    def report_job_is_for_current_scenario(self, scenario_id: str) -> bool:
        """Checks if the given scenario identifier is for the current
        scenario result.

        This is to ensure that signals raised by the report manager refer
        to the current scenario result object and not for old jobs.

        :param scenario_id: Scenario identifier usually from a signal
        raised by the report manager.
        :type scenario_id: str

        :returns: True if the scenario identifier matches the current
        scenario object in the results, else False.
        :rtype: bool
        """
        if self.scenario_result is None:
            return False

        current_scenario = self.scenario_result.scenario
        if current_scenario is None:
            return False

        if str(current_scenario.uuid) == scenario_id:
            return True

        return False

    def on_progress_dialog_cancelled(self):
        """Slot raised when analysis has been cancelled in progress dialog."""
        if not self.run_scenario_btn.isEnabled():
            self.run_scenario_btn.setEnabled(True)<|MERGE_RESOLUTION|>--- conflicted
+++ resolved
@@ -1144,7 +1144,6 @@
         """Fetches scenarios from plugin settings and updates the
         scenario history list
         """
-        log('update_scenario_list')
         scenarios = settings_manager.get_scenarios()
 
         if len(scenarios) >= 0:
@@ -1152,7 +1151,6 @@
 
         for scenario in scenarios:
             scenario_type = "Available offline"
-            log(str(scenario.name))
             if scenario.server_uuid:
                 scenario_result = settings_manager.get_scenario_result(scenario.uuid)
                 if scenario_result is None:
@@ -1455,12 +1453,8 @@
         :param success: True if API call is successful
         :type success: bool
         """
-<<<<<<< HEAD
-        log(f'on_fetch_scenario_history_list_finished: {success}')
         if not success:
             return
-=======
->>>>>>> ad3e54a6
         self.update_scenario_list()
 
     def has_trends_auth(self):
