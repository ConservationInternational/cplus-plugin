# -*- coding: utf-8 -*-

"""
 The plugin main window class.
"""

import datetime
import os
import uuid
from functools import partial
from pathlib import Path

from qgis.PyQt import (
    QtCore,
    QtGui,
    QtWidgets,
)
from qgis.PyQt.uic import loadUiType
from qgis.core import (
    Qgis,
    QgsApplication,
    QgsCoordinateReferenceSystem,
    QgsCoordinateTransform,
    QgsFeedback,
    QgsGeometry,
    QgsProject,
    QgsProcessingAlgorithm,
    QgsProcessingContext,
    QgsProcessingFeedback,
    QgsProcessingMultiStepFeedback,
    QgsRasterLayer,
    QgsRectangle,
    QgsWkbTypes,
    QgsColorRampShader,
    QgsSingleBandPseudoColorRenderer,
    QgsPalettedRasterRenderer,
)
from qgis.gui import (
    QgsGui,
    QgsMessageBar,
    QgsRubberBand,
)
from qgis.utils import iface

from .activity_widget import ActivityContainerWidget
<<<<<<< HEAD
from .components.custom_tree_widget import CustomTreeWidget
from .financials.npv_manager_dialog import NpvPwlManagerDialog
from .financials.npv_progress_dialog import NpvPwlProgressDialog
from .priority_group_dialog import PriorityGroupDialog
from .priority_group_widget import PriorityGroupWidget
from .priority_layer_dialog import PriorityLayerDialog
from .progress_dialog import ProgressDialog, OnlineProgressDialog
from .scenario_dialog import ScenarioDialog
from ..api.scenario_task_api_client import ScenarioAnalysisTaskApiClient
from ..api.scenario_task_output_download import ScenarioTaskOutputDownload
from ..api.scenario_task_view_status import ScenarioTaskViewStatus
from ..conf import settings_manager, Settings
=======
from .priority_group_widget import PriorityGroupWidget
from .progress_dialog import ReportProgressDialog, ProgressDialog
from ..trends_earth import auth
from ..api.scenario_task_api_client import ScenarioAnalysisTaskApiClient
>>>>>>> c311d6a5
from ..definitions.constants import (
    ACTIVITY_GROUP_LAYER_NAME,
    ACTIVITY_IDENTIFIER_PROPERTY,
    ACTIVITY_WEIGHTED_GROUP_NAME,
    NCS_PATHWAYS_GROUP_LAYER_NAME,
    USER_DEFINED_ATTRIBUTE,
)
<<<<<<< HEAD
=======

from .financials.npv_manager_dialog import NpvPwlManagerDialog
from .financials.npv_progress_dialog import NpvPwlProgressDialog
from .priority_layer_dialog import PriorityLayerDialog
from .priority_group_dialog import PriorityGroupDialog

from .scenario_dialog import ScenarioDialog

from ..models.base import (
    PriorityLayerType,
)
from ..models.financial import ActivityNpv
from ..conf import settings_manager, Settings

from ..lib.financials import create_npv_pwls

from .components.custom_tree_widget import CustomTreeWidget

from ..resources import *

>>>>>>> c311d6a5
from ..definitions.defaults import (
    ADD_LAYER_ICON_PATH,
    PILOT_AREA_EXTENT,
    OPTIONS_TITLE,
    ICON_PATH,
    MAXIMUM_COMPARISON_REPORTS,
    PLUGIN_MESSAGE_LOG_TAB,
    QGIS_GDAL_PROVIDER,
    QGIS_MESSAGE_LEVEL_DICT,
    REMOVE_LAYER_ICON_PATH,
    SCENARIO_OUTPUT_LAYER_NAME,
    SCENARIO_LOG_FILE_NAME,
    USER_DOCUMENTATION_SITE,
)
from ..lib.extent_check import extent_within_pilot
from ..lib.financials import create_npv_pwls
from ..lib.reports.manager import report_manager, ReportManager
from ..models.base import (
    PriorityLayerType,
)
from ..models.base import Scenario, ScenarioResult, ScenarioState, SpatialExtent
<<<<<<< HEAD
from ..models.financial import ActivityNpv
from ..resources import *
from ..resources import *
from ..task_utils.fetch_online_task_status import FetchOnlineTaskStatusTask
=======
>>>>>>> c311d6a5
from ..tasks import ScenarioAnalysisTask
from ..trends_earth import auth
from ..utils import (
    open_documentation,
    tr,
    log,
    FileUtils,
    write_to_file,
    CustomJsonEncoder,
    todict,
)


WidgetUi, _ = loadUiType(
    os.path.join(os.path.dirname(__file__), "../ui/qgis_cplus_main_dockwidget.ui")
)


class QgisCplusMain(QtWidgets.QDockWidget, WidgetUi):
    """Main plugin UI class"""

    analysis_finished = QtCore.pyqtSignal(ScenarioResult)

    def __init__(
        self,
        iface,
        parent=None,
    ):
        super().__init__(parent)
        self.setupUi(self)

        QgsGui.enableAutoGeometryRestore(self)

        self.iface = iface
        self.progress_dialog = None
        self.task = None
        self.processing_cancelled = False
        self.current_analysis_task = None

        # Set icons for buttons
        help_icon = FileUtils.get_icon("mActionHelpContents_green.svg")
        self.help_btn.setIcon(help_icon)

        settings_icon = FileUtils.get_icon("settings.svg")
        self.options_btn.setIcon(settings_icon)

        self.prepare_input()

        # Insert widget for step 2
        self.activity_widget = ActivityContainerWidget(self, self.message_bar)
        self.activity_widget.ncs_reloaded.connect(self.on_ncs_pathways_reloaded)
        self.tab_widget.insertTab(1, self.activity_widget, self.tr("Step 2"))
        self.tab_widget.currentChanged.connect(self.on_tab_step_changed)

        # Step 3, priority weighting layers initialization
        self.priority_groups_widgets = {}
        self.pwl_item_flags = None

        # Step 4
        self.ncs_with_carbon.toggled.connect(self.outputs_options_changed)
        self.landuse_project.toggled.connect(self.outputs_options_changed)
        self.landuse_normalized.toggled.connect(self.outputs_options_changed)
        self.landuse_weighted.toggled.connect(self.outputs_options_changed)
        self.highest_position.toggled.connect(self.outputs_options_changed)
        self.processing_type.toggled.connect(self.processing_options_changed)

        self.load_layer_options()

        self.initialize_priority_layers()

        self.position_feedback = QgsProcessingFeedback()
        self.processing_context = QgsProcessingContext()

        self.scenario_result = None

        self.analysis_finished.connect(self.post_analysis)

        # Log updates
        QgsApplication.messageLog().messageReceived.connect(
            self.on_log_message_received
        )

        # Scenario list
        self.update_scenario_list()

    def on_generate_report_button_clicked(self):
        from ..models.base import Activity

        log("DOWNLOAD AND GENERATE REPORT")

        online_task = settings_manager.get_online_task()
        if online_task:
            self.analysis_scenario_name = online_task["name"]
            self.analysis_scenario_description = online_task["task"]["scenario"]["name"]
            self.analysis_extent = SpatialExtent(
                bbox=online_task["task"]["analysis_extent"]["bbox"]
            )
            self.analysis_activities = [
                Activity.from_dict(activity)
                for activity in online_task["task"]["analysis_activities"]
            ]
            self.analysis_priority_layers_groups = online_task["task"][
                "analysis_priority_layers_groups"
            ]

            scenario = Scenario(
                uuid=online_task["uuid"],
                name=self.analysis_scenario_name,
                description=self.analysis_scenario_description,
                extent=self.analysis_extent,
                activities=self.analysis_activities,
                weighted_activities=[],
                priority_layer_groups=self.analysis_priority_layers_groups,
            )

            self.processing_cancelled = False

            progress_dialog = OnlineProgressDialog(
                minimum=0,
                maximum=100,
                main_widget=self,
                scenario_id=str(scenario.uuid),
                scenario_name=self.analysis_scenario_name,
            )
            progress_dialog.analysis_cancelled.connect(
                self.on_progress_dialog_cancelled
            )
            progress_dialog.run_dialog()

            analysis_task = ScenarioTaskOutputDownload(
                self.analysis_scenario_name,
                self.analysis_scenario_description,
                self.analysis_activities,
                self.analysis_priority_layers_groups,
                self.analysis_extent,
                scenario,
                online_task["directory"],
            )
            analysis_task.scenario_api_uuid = online_task["online_uuid"]

            self.run_cplus_main_task(progress_dialog, scenario, analysis_task)

    def on_view_status_button_clicked(self):
        from ..models.base import Activity

        log("View status button")

        online_task = settings_manager.get_online_task()
        if online_task:
            self.analysis_scenario_name = online_task["task"]["scenario"]["name"]
            self.analysis_scenario_description = online_task["task"]["scenario"][
                "description"
            ]
            self.analysis_extent = SpatialExtent(
                bbox=online_task["task"]["analysis_extent"]["bbox"]
            )
            self.analysis_activities = [
                Activity.from_dict(activity)
                for activity in online_task["task"]["analysis_activities"]
            ]
            self.analysis_priority_layers_groups = online_task["task"][
                "analysis_priority_layers_groups"
            ]

            scenario = Scenario(
                uuid=online_task["uuid"],
                name=self.analysis_scenario_name,
                description=self.analysis_scenario_description,
                extent=self.analysis_extent,
                activities=self.analysis_activities,
                weighted_activities=[],
                priority_layer_groups=self.analysis_priority_layers_groups,
            )

            self.processing_cancelled = False

            progress_dialog = OnlineProgressDialog(
                minimum=0,
                maximum=100,
                main_widget=self,
                scenario_id=str(scenario.uuid),
                scenario_name=self.analysis_scenario_name,
            )
            progress_dialog.analysis_cancelled.connect(
                self.on_progress_dialog_cancelled
            )
            progress_dialog.run_dialog()

            analysis_task = ScenarioTaskViewStatus(
                self.analysis_scenario_name,
                self.analysis_scenario_description,
                self.analysis_activities,
                self.analysis_priority_layers_groups,
                self.analysis_extent,
                scenario,
                online_task["directory"],
            )
            analysis_task.scenario_api_uuid = online_task["online_uuid"]

            self.run_cplus_main_task(progress_dialog, scenario, analysis_task)

    def on_online_task_completed(self):
        online_task = settings_manager.get_online_task()
        from qgis.PyQt.QtWidgets import QPushButton

        widget = self.message_bar.createMessage(
            tr(f"Task {online_task['name']} has completed successfully."),
        )
        button = QPushButton(widget)
        button.setText("Generate Report")
        button.pressed.connect(self.on_generate_report_button_clicked)
        widget.layout().addWidget(button)
        self.update_message_bar(widget)

    def fetch_online_task_status(self):
        self.task = FetchOnlineTaskStatusTask(self)
        self.task.task_completed.connect(self.on_online_task_completed)
        QgsApplication.taskManager().addTask(self.task)

    def outputs_options_changed(self):
        """
        Handles selected outputs changes
        """

        settings_manager.set_value(
            Settings.NCS_WITH_CARBON, self.ncs_with_carbon.isChecked()
        )
        settings_manager.set_value(
            Settings.LANDUSE_PROJECT, self.landuse_project.isChecked()
        )
        settings_manager.set_value(
            Settings.LANDUSE_NORMALIZED, self.landuse_normalized.isChecked()
        )
        settings_manager.set_value(
            Settings.LANDUSE_WEIGHTED, self.landuse_weighted.isChecked()
        )
        settings_manager.set_value(
            Settings.HIGHEST_POSITION, self.highest_position.isChecked()
        )

    def processing_options_changed(self):
        """
        Handles selected processing changes
        """

        settings_manager.set_value(
            Settings.PROCESSING_TYPE, self.processing_type.isChecked()
        )

    def run_cplus_main_task(self, progress_dialog, scenario, analysis_task):
        progress_changed = partial(self.update_progress_bar, progress_dialog)
        analysis_task.custom_progress_changed.connect(progress_changed)

        status_message_changed = partial(self.update_progress_dialog, progress_dialog)

        analysis_task.status_message_changed.connect(status_message_changed)

        analysis_task.info_message_changed.connect(self.show_message)

        self.current_analysis_task = analysis_task

        progress_dialog.analysis_task = analysis_task
        progress_dialog.scenario_id = str(scenario.uuid)

        report_running = partial(self.on_report_running, progress_dialog)
        report_error = partial(self.on_report_error, progress_dialog)
        report_finished = partial(self.on_report_finished, progress_dialog)

        # Report manager
        scenario_report_manager = report_manager

        scenario_report_manager.generate_started.connect(report_running)
        scenario_report_manager.generate_error.connect(report_error)
        scenario_report_manager.generate_completed.connect(report_finished)

        analysis_complete = partial(
            self.analysis_complete,
            analysis_task,
            scenario_report_manager,
            progress_dialog,
        )

        analysis_task.taskCompleted.connect(analysis_complete)

        analysis_terminated = partial(self.task_terminated, analysis_task)
        analysis_task.taskTerminated.connect(analysis_terminated)

        QgsApplication.taskManager().addTask(analysis_task)

    def load_layer_options(self):
        """
        Retrieve outputs scenarion layers selection from settings and
        update the releated ui components
        """

        self.ncs_with_carbon.setChecked(
            settings_manager.get_value(
                Settings.NCS_WITH_CARBON, default=False, setting_type=bool
            )
        )
        self.landuse_project.setChecked(
            settings_manager.get_value(
                Settings.LANDUSE_PROJECT, default=False, setting_type=bool
            )
        )
        self.landuse_normalized.setChecked(
            settings_manager.get_value(
                Settings.LANDUSE_NORMALIZED, default=False, setting_type=bool
            )
        )

        self.landuse_weighted.setChecked(
            settings_manager.get_value(
                Settings.LANDUSE_WEIGHTED, default=False, setting_type=bool
            )
        )

        self.highest_position.setChecked(
            settings_manager.get_value(
                Settings.HIGHEST_POSITION, default=False, setting_type=bool
            )
        )

        self.processing_type.setChecked(
            settings_manager.get_value(
                Settings.PROCESSING_TYPE, default=False, setting_type=bool
            )
        )

    def on_log_message_received(self, message, tag, level):
        """Slot to handle log tab updates and processing logs

        :param message: The received message from QGIS message log
        :type message: str

        :param tag: Message log tag
        :type tag: str

        :param level: Message level enum value
        :type level: Qgis.MessageLevel
        """
        if tag == PLUGIN_MESSAGE_LOG_TAB:
            # If there is no current running analysis
            # task don't save the log message.
            if not self.current_analysis_task:
                return

            message_time = datetime.datetime.now().strftime("%Y-%m-%dT%H:%M:%S")
            message = (
                f"{self.log_text_box.toPlainText()} "
                f"{message_time} {QGIS_MESSAGE_LEVEL_DICT[level]} "
                f"{message}"
            )
            self.log_text_box.setPlainText(f"{message} \n")
            log_text_cursor = self.log_text_box.textCursor()
            log_text_cursor.movePosition(QtGui.QTextCursor.End)
            self.log_text_box.setTextCursor(log_text_cursor)
            try:
                processing_log_file = os.path.join(
                    self.current_analysis_task.scenario_directory,
                    SCENARIO_LOG_FILE_NAME,
                )
                write_to_file(message, processing_log_file)
            except TypeError:
                pass

    def prepare_input(self):
        """Initializes plugin input widgets"""
        self.prepare_extent_box()
        self.grid_layout = QtWidgets.QGridLayout()
        self.message_bar = QgsMessageBar()
        self.prepare_message_bar()

        self.progress_dialog = None
        self.scenario_directory = None

        self.help_btn.clicked.connect(self.open_help)
        self.pilot_area_btn.clicked.connect(self.zoom_pilot_area)

        self.run_scenario_btn.clicked.connect(self.run_analysis)
        self.options_btn.clicked.connect(self.open_settings)

        self.restore_scenario()

        self.scenario_name.textChanged.connect(self.save_scenario)
        self.scenario_description.textChanged.connect(self.save_scenario)
        self.extent_box.extentChanged.connect(self.save_scenario)

        # Monitors if current extents are within the pilot AOI
        self.extent_box.extentChanged.connect(self.on_extent_changed)

        icon_pixmap = QtGui.QPixmap(ICON_PATH)
        self.icon_la.setPixmap(icon_pixmap)

        add_layer_icon = QtGui.QIcon(ADD_LAYER_ICON_PATH)
        self.layer_add_btn.setIcon(add_layer_icon)

        remove_layer_icon = QtGui.QIcon(REMOVE_LAYER_ICON_PATH)
        self.layer_remove_btn.setIcon(remove_layer_icon)

        self.layer_add_btn.clicked.connect(self.add_priority_layer_group)
        self.layer_remove_btn.clicked.connect(self.remove_priority_layer_group)

        # Priority groups buttons
        self.add_group_btn.setIcon(FileUtils.get_icon("symbologyAdd.svg"))
        self.edit_group_btn.setIcon(FileUtils.get_icon("mActionToggleEditing.svg"))
        self.remove_group_btn.setIcon(FileUtils.get_icon("symbologyRemove.svg"))

        self.add_group_btn.clicked.connect(self.add_priority_group)
        self.edit_group_btn.clicked.connect(self.edit_priority_group)
        self.remove_group_btn.clicked.connect(self.remove_priority_group)

        # Priority layers buttons
        self.new_financial_pwl_btn.setIcon(FileUtils.get_icon("mActionNewMap.svg"))
        self.add_pwl_btn.setIcon(FileUtils.get_icon("symbologyAdd.svg"))
        self.edit_pwl_btn.setIcon(FileUtils.get_icon("mActionToggleEditing.svg"))
        self.remove_pwl_btn.setIcon(FileUtils.get_icon("symbologyRemove.svg"))

        self.new_financial_pwl_btn.clicked.connect(self.on_manage_npv_pwls)
        self.add_pwl_btn.clicked.connect(self.add_priority_layer)
        self.edit_pwl_btn.clicked.connect(self.edit_priority_layer)
        self.remove_pwl_btn.clicked.connect(self.remove_priority_layer)

        self.priority_layers_list.itemDoubleClicked.connect(
            self._on_double_click_priority_layer
        )

        # Add priority groups list into the groups frame
        self.priority_groups_list = CustomTreeWidget()

        self.priority_groups_list.setHeaderHidden(True)

        self.priority_groups_list.setDragEnabled(True)
        self.priority_groups_list.setDragDropOverwriteMode(True)
        self.priority_groups_list.viewport().setAcceptDrops(True)

        self.priority_groups_list.setDragDropMode(QtWidgets.QAbstractItemView.DropOnly)

        self.priority_groups_list.child_dragged_dropped.connect(
            self.priority_groups_update
        )

        layout = QtWidgets.QVBoxLayout()
        layout.setSpacing(0)
        layout.setContentsMargins(0, 0, 0, 0)

        layout.addWidget(self.priority_groups_list)
        self.priority_groups_frame.setLayout(layout)

        # Scenario analysis variables

        self.analysis_scenario_name = None
        self.analysis_scenario_description = None
        self.analysis_extent = None
        self.analysis_activities = None
        self.analysis_weighted_ims = []
        self.analysis_priority_layers_groups = []

        # Saved scenarios actions
        self.add_scenario_btn.setIcon(FileUtils.get_icon("symbologyAdd.svg"))
        self.info_scenario_btn.setIcon(FileUtils.get_icon("mActionIdentify.svg"))
        self.load_scenario_btn.setIcon(FileUtils.get_icon("mActionReload.svg"))
        self.comparison_report_btn.setIcon(FileUtils.get_icon("mIconReport.svg"))
        self.remove_scenario_btn.setIcon(FileUtils.get_icon("symbologyRemove.svg"))

        self.add_scenario_btn.clicked.connect(self.add_scenario)
        self.load_scenario_btn.clicked.connect(self.load_scenario)
        self.info_scenario_btn.clicked.connect(self.show_scenario_info)
        self.comparison_report_btn.clicked.connect(self.on_generate_comparison_report)
        self.remove_scenario_btn.clicked.connect(self.remove_scenario)

<<<<<<< HEAD
        self.view_status_btn.clicked.connect(self.on_view_status_button_clicked)
=======
        self.scenario_list.itemSelectionChanged.connect(
            self.on_scenario_list_selection_changed
        )
>>>>>>> c311d6a5

    def priority_groups_update(self, target_item, selected_items):
        """Updates the priority groups list item with the passed
         selected layer items.

        :param target_item: The priority group tree widget
         item that is to be updated
        :type target_item: QTreeWidgetItem

        :param selected_items: Priority layers items from the list widget
        :type selected_items: list
        """
        self.priority_groups_list.setCurrentItem(target_item)

        for item in selected_items:
            self.add_priority_layer_group(target_item, item)

    def update_pwl_layers(self, notify=False):
        """Updates the priority layers path available in
        the store activities.

        :param notify: Whether to show message to user about the update
        :type notify: bool
        """
        settings_manager.update_activities()
        self.update_priority_layers()
        if notify:
            self.show_message(
                tr(
                    "Updated all the activities"
                    " with their respective priority layers"
                ),
                Qgis.Info,
            )
        log(tr("Updated all the activities" " with their respective priority layers"))

    def save_scenario(self):
        """Save current scenario details into settings"""
        scenario_name = self.scenario_name.text()
        scenario_description = self.scenario_description.text()
        extent = self.extent_box.outputExtent()

        extent_box = [
            extent.xMinimum(),
            extent.xMaximum(),
            extent.yMinimum(),
            extent.yMaximum(),
        ]

        settings_manager.set_value(Settings.SCENARIO_NAME, scenario_name)
        settings_manager.set_value(Settings.SCENARIO_DESCRIPTION, scenario_description)
        settings_manager.set_value(Settings.SCENARIO_EXTENT, extent_box)

    def restore_scenario(self):
        """Update the first tab input with the last scenario details"""
        scenario_name = settings_manager.get_value(Settings.SCENARIO_NAME)
        scenario_description = settings_manager.get_value(Settings.SCENARIO_DESCRIPTION)
        extent = settings_manager.get_value(Settings.SCENARIO_EXTENT)

        self.scenario_name.setText(scenario_name) if scenario_name is not None else None
        self.scenario_description.setText(
            scenario_description
        ) if scenario_description is not None else None

        if extent is not None:
            extent_rectangle = QgsRectangle(
                float(extent[0]), float(extent[2]), float(extent[1]), float(extent[3])
            )
            self.extent_box.setOutputExtentFromUser(
                extent_rectangle,
                QgsCoordinateReferenceSystem("EPSG:4326"),
            )

    def initialize_priority_layers(self):
        """Prepares the priority weighted layers UI with the defaults.

        Gets the store priority layers from plugin settings and populates
        them into the QListWidget as QListWidgetItems then fetches the
        priority groups and adds them to the QTreeWidget as QTreeWidgetItems
        with their corresponding priority layers as their child items.
        """
        self.priority_layers_list.clear()

        for layer in settings_manager.get_priority_layers():
            item = QtWidgets.QListWidgetItem()
            item.setData(QtCore.Qt.DisplayRole, layer.get("name"))
            item.setData(QtCore.Qt.UserRole, layer.get("uuid"))

            if not os.path.exists(layer.get("path")):
                item.setIcon(FileUtils.get_icon("mIndicatorLayerError.svg"))
                item.setToolTip(
                    tr(
                        "Contains invalid priority layer path, "
                        "the provided layer path does not exist!"
                    )
                )

            if self.pwl_item_flags is None:
                self.pwl_item_flags = item.flags()

            self.priority_layers_list.addItem(item)

        list_items = []
        items_only = []
        stored_priority_groups = settings_manager.get_priority_groups()
        self.priority_groups_list.clear()

        for group in stored_priority_groups:
            group_widget = PriorityGroupWidget(
                group,
            )
            group_widget.input_value_changed.connect(self.group_value_changed)
            group_widget.slider_value_changed.connect(self.group_value_changed)

            self.priority_groups_widgets[group["name"]] = group_widget

            pw_layers = settings_manager.find_layers_by_group(group["name"])

            item = QtWidgets.QTreeWidgetItem()
            item.setSizeHint(0, group_widget.sizeHint())
            item.setExpanded(True)
            item.setData(0, QtCore.Qt.UserRole, group.get("uuid"))

            # Add priority layers into the group as a child items.

            item.setExpanded(True) if len(pw_layers) > 0 else None

            for layer in pw_layers:
                if item.parent() is None:
                    layer_item = QtWidgets.QTreeWidgetItem(item)
                    layer_item.setText(0, layer.get("name"))
                    layer_item.setData(
                        0, QtCore.Qt.UserRole, layer.get(USER_DEFINED_ATTRIBUTE)
                    )

            list_items.append((item, group_widget))
            items_only.append(item)

        self.priority_groups_list.addTopLevelItems(items_only)
        for item in list_items:
            self.priority_groups_list.setItemWidget(item[0], 0, item[1])

        # Trigger process to enable/disable PWLs based on current extents
        self.on_extent_changed(self.extent_box.outputExtent())

    def on_ncs_pathways_reloaded(self):
        """Slot raised when NCS pathways have been reloaded in the view."""
        within_pilot_area = extent_within_pilot(
            self.extent_box.outputExtent(), self.extent_box.outputCrs()
        )
        self.activity_widget.enable_default_items(within_pilot_area)

    def on_extent_changed(self, new_extent: QgsRectangle):
        """Slot raised when scenario extents have changed.

        Used to enable/disable default model items if they are within or
        outside the pilot AOI.
        """
        within_pilot_area = extent_within_pilot(new_extent, self.extent_box.outputCrs())

        if not within_pilot_area:
            msg = tr(
                "Area of interest is outside the pilot area. Please use your "
                "own NCS pathways, activities and PWLs."
            )
            self.show_message(msg, Qgis.Info)

        else:
            self.message_bar.clearWidgets()

        self.activity_widget.enable_default_items(within_pilot_area)

        # Enable/disable PWL items
        for i in range(self.priority_layers_list.count()):
            pwl_item = self.priority_layers_list.item(i)
            uuid_str = pwl_item.data(QtCore.Qt.UserRole)
            if not uuid_str:
                continue

            pwl_uuid = uuid.UUID(uuid_str)
            pwl = settings_manager.get_priority_layer(pwl_uuid)
            if USER_DEFINED_ATTRIBUTE not in pwl:
                continue

            is_user_defined = pwl.get(USER_DEFINED_ATTRIBUTE)
            if is_user_defined:
                continue

            if within_pilot_area:
                pwl_item.setFlags(self.pwl_item_flags)
            else:
                pwl_item.setFlags(QtCore.Qt.NoItemFlags)

        # Enable/disable PWL items already defined under the priority groups
        for i in range(self.priority_groups_list.topLevelItemCount()):
            group_item = self.priority_groups_list.topLevelItem(i)

            for c in range(group_item.childCount()):
                pwl_tree_item = group_item.child(c)
                is_user_defined = pwl_tree_item.data(0, QtCore.Qt.UserRole)
                if is_user_defined:
                    continue

                if within_pilot_area:
                    pwl_tree_item.setFlags(self.pwl_item_flags)
                else:
                    pwl_tree_item.setFlags(QtCore.Qt.NoItemFlags)

    def group_value_changed(self, group_name, group_value):
        """Slot to handle priority group widget changes.

        :param group_name: Group name
        :type group_name: str

        :param group_value: Group value
        :type group_value: int
        """

        group = settings_manager.find_group_by_name(group_name)
        group["value"] = group_value
        settings_manager.save_priority_group(group)

        for index in range(self.priority_groups_list.topLevelItemCount()):
            item = self.priority_groups_list.topLevelItem(index)

            for child_index in range(item.childCount()):
                child = item.child(child_index)
                layer = settings_manager.find_layer_by_name(child.text(0))
                new_groups = []
                for group in layer.get("groups"):
                    if group.get("name") == group_name:
                        group["value"] = group_value
                    new_groups.append(group)
                layer["groups"] = new_groups
                settings_manager.save_priority_layer(layer)

    def update_priority_groups(self):
        list_items = []
        items_only = []
        stored_priority_groups = settings_manager.get_priority_groups()
        self.priority_groups_list.clear()

        for group in stored_priority_groups:
            group_widget = PriorityGroupWidget(
                group,
            )
            group_widget.input_value_changed.connect(self.group_value_changed)
            group_widget.slider_value_changed.connect(self.group_value_changed)

            self.priority_groups_widgets[group["name"]] = group_widget

            pw_layers = settings_manager.find_layers_by_group(group["name"])

            item = QtWidgets.QTreeWidgetItem()
            item.setSizeHint(0, group_widget.sizeHint())
            item.setExpanded(True)
            item.setData(0, QtCore.Qt.UserRole, group.get("uuid"))

            # Add priority layers into the group as a child items.

            item.setExpanded(True) if len(pw_layers) > 0 else None

            for layer in pw_layers:
                if item.parent() is None:
                    layer_item = QtWidgets.QTreeWidgetItem(item)
                    layer_item.setText(0, layer.get("name"))
                    layer_item.setData(
                        0, QtCore.Qt.UserRole, layer.get(USER_DEFINED_ATTRIBUTE)
                    )

            list_items.append((item, group_widget))
            items_only.append(item)

        self.priority_groups_list.addTopLevelItems(items_only)
        for item in list_items:
            self.priority_groups_list.setItemWidget(item[0], 0, item[1])

    def update_priority_layers(self, update_groups=True):
        """Updates the priority weighting layers list in the UI.

        :param update_groups: Whether to update the priority groups list or not
        :type update_groups: bool
        """
        self.priority_layers_list.clear()
        for layer in settings_manager.get_priority_layers():
            item = QtWidgets.QListWidgetItem()
            item.setData(QtCore.Qt.DisplayRole, layer.get("name"))
            item.setData(QtCore.Qt.UserRole, layer.get("uuid"))

            if os.path.exists(layer.get("path")):
                item.setIcon(QtGui.QIcon())
            else:
                item.setIcon(FileUtils.get_icon("mIndicatorLayerError.svg"))
                item.setToolTip(
                    tr(
                        "Contains invalid priority layer path, "
                        "the provided layer path does not exist!"
                    )
                )
            self.priority_layers_list.addItem(item)
            if update_groups:
                for index in range(self.priority_groups_list.topLevelItemCount()):
                    group = self.priority_groups_list.topLevelItem(index)
                    if group.text(0) in layer.get("groups"):
                        self.add_priority_layer_group(group, item)
                    else:
                        group_children = group.takeChildren()
                        children = []
                        for child in group_children:
                            if child.text(0) == layer.get("name"):
                                continue
                            children.append(child)
                        group.addChildren(children)

        # Trigger check to enable/disable PWLs
        self.on_extent_changed(self.extent_box.outputExtent())

    def add_priority_layer_group(self, target_group=None, priority_layer=None):
        """Adds priority layer from the weighting layers into a priority group
        If no target_group or priority_layer is passed then the current selected
        group or priority layer from their respective list will be used.

        Checks if priority layer is already in the target group and if so no
        addition is done.

        Once the addition is done, the respective priority layer plugin settings
        are updated to store the new information.

        :param target_group: Priority group where layer will be added to
        :type target_group: dict

        :param priority_layer: Priority weighting layer to be added
        :type priority_layer: dict
        """
        selected_priority_layers = (
            priority_layer or self.priority_layers_list.selectedItems()
        )
        selected_priority_layers = (
            [selected_priority_layers]
            if not isinstance(selected_priority_layers, list)
            else selected_priority_layers
        )

        selected_group = target_group or self.priority_groups_list.currentItem()

        for selected_priority_layer in selected_priority_layers:
            if (
                selected_group is not None and selected_group.parent() is None
            ) and selected_priority_layer is not None:
                children = selected_group.takeChildren()
                item_found = False
                text = selected_priority_layer.data(QtCore.Qt.DisplayRole)
                for child in children:
                    if child.text(0) == text:
                        item_found = True
                        break
                selected_group.addChildren(children)

                if not item_found:
                    selected_group.setExpanded(True)
                    item = QtWidgets.QTreeWidgetItem(selected_group)
                    item.setText(0, text)
                    group_widget = self.priority_groups_list.itemWidget(
                        selected_group, 0
                    )
                    layer_id = selected_priority_layer.data(QtCore.Qt.UserRole)

                    priority_layer = settings_manager.get_priority_layer(layer_id)
                    item.setData(
                        0,
                        QtCore.Qt.UserRole,
                        priority_layer.get(USER_DEFINED_ATTRIBUTE),
                    )
                    target_group_name = (
                        group_widget.group.get("name") if group_widget.group else None
                    )

                    groups = priority_layer.get("groups")
                    new_groups = []
                    group_found = False

                    for group in groups:
                        if target_group_name == group["name"]:
                            group_found = True
                            new_group = settings_manager.find_group_by_name(
                                target_group_name
                            )
                        else:
                            new_group = group
                        new_groups.append(new_group)
                    if not group_found:
                        searched_group = settings_manager.find_group_by_name(
                            target_group_name
                        )
                        new_groups.append(searched_group)

                    priority_layer["groups"] = new_groups
                    settings_manager.save_priority_layer(priority_layer)

        # Trigger check to enable/disable PWLs based on current extent
        self.on_extent_changed(self.extent_box.outputExtent())

    def remove_priority_layer_group(self):
        """Remove the current select priority layer from the current priority group."""
        selected_group = self.priority_groups_list.currentItem()
        parent_item = selected_group.parent() if selected_group is not None else None

        if parent_item:
            priority_layer = settings_manager.find_layer_by_name(selected_group.text(0))
            group_widget = self.priority_groups_list.itemWidget(parent_item, 0)

            groups = priority_layer.get("groups")
            new_groups = []
            for group in groups:
                if group.get("name") == group_widget.group.get("name"):
                    continue
                new_groups.append(group)
            priority_layer["groups"] = new_groups
            settings_manager.save_priority_layer(priority_layer)

            parent_item.removeChild(selected_group)

    def open_help(self):
        """Opens the user documentation for the plugin in a browser"""
        open_documentation(USER_DOCUMENTATION_SITE)

    def on_manage_npv_pwls(self):
        """Slot raised to show the dialog for managing NPV PWLs."""
        financial_dialog = NpvPwlManagerDialog(self)
        if financial_dialog.exec_() == QtWidgets.QDialog.Accepted:
            npv_collection = financial_dialog.npv_collection
            self.npv_processing_context = QgsProcessingContext()
            self.npv_feedback = QgsProcessingFeedback(False)
            self.npv_multi_step_feedback = QgsProcessingMultiStepFeedback(
                len(npv_collection.mappings), self.npv_feedback
            )

            # Get CRS and pixel size from at least one of the selected
            # NCS pathways.
            selected_activities = [
                item.activity
                for item in self.activity_widget.selected_activity_items()
                if item.isEnabled()
            ]
            if len(selected_activities) == 0:
                log(
                    message=tr(
                        "No selected activity to extract the CRS and pixel size."
                    ),
                    info=False,
                )
                return

            activity = selected_activities[0]
            if len(activity.pathways) == 0:
                log(
                    message=tr("No NCS pathway to extract the CRS and pixel size."),
                    info=False,
                )
                return

            reference_ncs_pathway = None
            for ncs_pathway in activity.pathways:
                if ncs_pathway.is_valid():
                    reference_ncs_pathway = ncs_pathway
                    break

            if reference_ncs_pathway is None:
                log(
                    message=tr(
                        "There are no valid NCS pathways to extract the CRS and pixel size."
                    ),
                    info=False,
                )
                return

            reference_layer = reference_ncs_pathway.to_map_layer()
            reference_crs = reference_layer.crs()
            reference_pixel_size = reference_layer.rasterUnitsPerPixelX()

            # Get the reference extent
            source_extent = self.extent_box.outputExtent()
            source_crs = QgsCoordinateReferenceSystem("EPSG:4326")
            reference_extent = self.transform_extent(
                source_extent, source_crs, reference_crs
            )
            reference_extent_str = (
                f"{reference_extent.xMinimum()!s},"
                f"{reference_extent.xMaximum()!s},"
                f"{reference_extent.yMinimum()!s},"
                f"{reference_extent.yMaximum()!s}"
            )

            self.npv_progress_dialog = NpvPwlProgressDialog(self, self.npv_feedback)
            self.npv_progress_dialog.show()

            create_npv_pwls(
                npv_collection,
                self.npv_processing_context,
                self.npv_multi_step_feedback,
                self.npv_feedback,
                reference_crs.authid(),
                reference_pixel_size,
                reference_extent_str,
                self.on_npv_pwl_created,
                self.on_npv_pwl_removed,
            )

    def on_npv_pwl_removed(self, pwl_identifier: str):
        """Callback that is executed when an NPV PWL has
        been removed because it was disabled by the user."""
        # We use this to refresh the view to reflect the removed NPV PWL.
        self.update_priority_layers(update_groups=False)

    def on_npv_pwl_created(
        self,
        activity_npv: ActivityNpv,
        npv_pwl_path: str,
        algorithm: QgsProcessingAlgorithm,
        context: QgsProcessingContext,
        feedback: QgsProcessingFeedback,
    ):
        """Callback that creates an PWL item when the corresponding
        raster layer has been created.

        :param activity_npv: NPV mapping for an activity:
        :type activity_npv: ActivityNpv

        :param npv_pwl_path: Absolute file path of the created NPV PWL.
        :type npv_pwl_path: str

        :param algorithm: Processing algorithm that created the NPV PWL.
        :type algorithm: QgsProcessingAlgorithm

        :param context: Contextual information that was used to create
        the NPV PWL in processing.
        :type context: QgsProcessingContext

        :param feedback: Feedback to update on the processing progress.
        :type feedback: QgsProcessingFeedback
        """
        # Check if the PWL entry already exists in the settings. If it
        # exists then no further updates required as the filename of the
        # PWL layer is still the same.
        updated_pwl = settings_manager.find_layer_by_name(activity_npv.base_name)
        if updated_pwl is None:
            # Create NPV PWL
            desc_tr = tr("Normalized NPV for")
            pwl_desc = f"{desc_tr} {activity_npv.activity.name}."
            npv_layer_info = {
                "uuid": str(uuid.uuid4()),
                "name": activity_npv.base_name,
                "description": pwl_desc,
                "groups": [],
                "path": npv_pwl_path,
                "type": PriorityLayerType.NPV.value,
                USER_DEFINED_ATTRIBUTE: True,
            }
            settings_manager.save_priority_layer(npv_layer_info)

            # Updated the PWL for the activity
            activity = settings_manager.get_activity(activity_npv.activity_id)
            if activity is not None:
                activity.priority_layers.append(npv_layer_info)
                settings_manager.update_activity(activity)
            else:
                msg_tr = tr("activity not found to attach the NPV PWL.")
                log(f"{activity_npv.activity.name} {msg_tr}", info=False)
        else:
            # Just update the path
            updated_pwl["path"] = npv_pwl_path
            settings_manager.save_priority_layer(updated_pwl)

        self.update_priority_layers(update_groups=False)

    def add_priority_group(self):
        """Adds a new priority group into the plugin, then updates
        the priority list to show the new added priority group.
        """
        group_dialog = PriorityGroupDialog()
        group_dialog.exec_()
        self.update_priority_groups()

    def edit_priority_group(self):
        """Edits the current selected priority group
        and updates the group box list."""
        if self.priority_groups_list.currentItem() is None:
            self.show_message(
                tr("Select first the priority group from the groups list."),
                Qgis.Critical,
            )
            return

        group_identifier = self.priority_groups_list.currentItem().data(
            0, QtCore.Qt.UserRole
        )

        if (
            group_identifier == ""
            or group_identifier is None
            or not isinstance(group_identifier, str)
        ):
            self.show_message(
                tr("Could not fetch the selected" " priority groups for editing."),
                Qgis.Critical,
            )
            return

        group = settings_manager.get_priority_group(group_identifier)
        group_dialog = PriorityGroupDialog(group)
        group_dialog.exec_()
        self.update_priority_groups()

    def remove_priority_group(self):
        """Removes the current active priority group."""
        if self.priority_groups_list.currentItem() is None:
            self.show_message(
                tr("Select first the priority group from the groups list"),
                Qgis.Critical,
            )
            return
        group_identifier = self.priority_groups_list.currentItem().data(
            0, QtCore.Qt.UserRole
        )

        group = settings_manager.get_priority_group(group_identifier)
        current_text = group.get("name")

        if group_identifier is None or group_identifier == "":
            self.show_message(
                tr("Could not fetch the selected priority group for editing."),
                Qgis.Critical,
            )
            return

        reply = QtWidgets.QMessageBox.warning(
            self,
            tr("QGIS CPLUS PLUGIN"),
            tr('Remove the priority group "{}"?').format(current_text),
            QtWidgets.QMessageBox.Yes,
            QtWidgets.QMessageBox.No,
        )
        if reply == QtWidgets.QMessageBox.Yes:
            settings_manager.delete_priority_group(group_identifier)
            self.update_priority_groups()

    def add_priority_layer(self):
        """Adds a new priority layer into the plugin, then updates
        the priority list to show the new added priority layer.
        """
        layer_dialog = PriorityLayerDialog()
        layer_dialog.exec_()
        self.update_priority_layers(update_groups=False)

    def edit_priority_layer(self):
        """Edits the current selected priority layer
        and updates the layer box list."""
        if self.priority_layers_list.currentItem() is None:
            self.show_message(
                tr("Select first the priority weighting layer from the layers list."),
                Qgis.Critical,
            )
            return

        layer_identifier = self.priority_layers_list.currentItem().data(
            QtCore.Qt.UserRole
        )

        if layer_identifier == "":
            self.show_message(
                tr("Could not fetch the selected priority layer for editing."),
                Qgis.Critical,
            )
            return

        self._show_priority_layer_editor(layer_identifier)
        self.update_priority_layers(update_groups=False)

    def _on_double_click_priority_layer(self, list_item: QtWidgets.QListWidgetItem):
        """Slot raised when a priority list item has been double clicked."""
        layer_name = list_item.data(QtCore.Qt.UserRole)
        self._show_priority_layer_editor(layer_name)

    def _show_priority_layer_editor(self, layer_identifier: str):
        """Shows the dialog for editing a priority layer."""
        layer_uuid = uuid.UUID(layer_identifier)
        layer = settings_manager.get_priority_layer(layer_uuid)
        layer_dialog = PriorityLayerDialog(layer)
        layer_dialog.exec_()

    def remove_priority_layer(self):
        """Removes the current active priority layer."""
        if self.priority_layers_list.currentItem() is None:
            self.show_message(
                tr(
                    "Select first the priority " "weighting layer from the layers list."
                ),
                Qgis.Critical,
            )
            return
        current_text = self.priority_layers_list.currentItem().data(
            QtCore.Qt.DisplayRole
        )
        if current_text == "":
            self.show_message(
                tr("Could not fetch and remove the selected priority layer."),
                Qgis.Critical,
            )
            return
        layer = settings_manager.find_layer_by_name(current_text)
        reply = QtWidgets.QMessageBox.warning(
            self,
            tr("QGIS CPLUS PLUGIN"),
            tr('Remove the priority layer "{}"?').format(current_text),
            QtWidgets.QMessageBox.Yes,
            QtWidgets.QMessageBox.No,
        )
        if reply == QtWidgets.QMessageBox.Yes:
            settings_manager.delete_priority_layer(layer.get("uuid"))
            self.update_priority_layers(update_groups=False)

    def update_scenario_list(self):
        """Fetches scenarios from plugin settings and updates the
        scenario history list
        """
        scenarios = settings_manager.get_scenarios()

        if len(scenarios) >= 0:
            self.scenario_list.clear()

        for scenario in scenarios:
            item = QtWidgets.QListWidgetItem()
            item.setData(QtCore.Qt.DisplayRole, scenario.name)
            item.setData(QtCore.Qt.UserRole, str(scenario.uuid))
            self.scenario_list.addItem(item)

    def add_scenario(self):
        """Adds a new scenario into the scenario list."""
        scenario_name = self.scenario_name.text()
        scenario_description = self.scenario_description.text()
        extent = self.extent_box.outputExtent()

        extent_box = [
            extent.xMinimum(),
            extent.xMaximum(),
            extent.yMinimum(),
            extent.yMaximum(),
        ]

        extent = SpatialExtent(bbox=extent_box)
        scenario_id = uuid.uuid4()

        activities = []
        priority_layer_groups = []
        weighted_activities = []

        if self.scenario_result:
            weighted_activities = self.scenario_result.scenario.weighted_activities
            activities = self.scenario_result.scenario.activities
            priority_layer_groups = self.scenario_result.scenario.priority_layer_groups

        scenario = Scenario(
            uuid=scenario_id,
            name=scenario_name,
            description=scenario_description,
            extent=extent,
            activities=activities,
            weighted_activities=weighted_activities,
            priority_layer_groups=priority_layer_groups,
        )
        settings_manager.save_scenario(scenario)
        if self.scenario_result:
            settings_manager.save_scenario_result(
                self.scenario_result, str(scenario_id)
            )

        self.update_scenario_list()

    def load_scenario(self):
        """Edits the current selected scenario
        and updates the layer box list."""
        if self.scenario_list.currentItem() is None:
            self.show_message(
                tr("Select first the scenario from the scenario list."),
                Qgis.Critical,
            )
            return

        scenario_identifier = self.scenario_list.currentItem().data(QtCore.Qt.UserRole)

        if scenario_identifier == "":
            self.show_message(
                tr("Could not fetch the selected priority layer for editing."),
                Qgis.Critical,
            )
            return

        scenario = settings_manager.get_scenario(scenario_identifier)

        if scenario is not None:
            self.scenario_name.setText(scenario.name)
            self.scenario_description.setText(scenario.description)

            self.extent_box.setOutputCrs(QgsCoordinateReferenceSystem("EPSG:4326"))
            map_canvas = iface.mapCanvas()
            self.extent_box.setCurrentExtent(
                map_canvas.mapSettings().destinationCrs().bounds(),
                map_canvas.mapSettings().destinationCrs(),
            )
            self.extent_box.setOutputExtentFromCurrent()
            self.extent_box.setMapCanvas(map_canvas)

            extent_list = scenario.extent.bbox
            if extent_list:
                default_extent = QgsRectangle(
                    float(extent_list[0]),
                    float(extent_list[2]),
                    float(extent_list[1]),
                    float(extent_list[3]),
                )

                self.extent_box.setOutputExtentFromUser(
                    default_extent,
                    QgsCoordinateReferenceSystem("EPSG:4326"),
                )
        scenario_result = settings_manager.get_scenario_result(scenario_identifier)

        all_activities = sorted(
            scenario.weighted_activities,
            key=lambda activity_instance: activity_instance.style_pixel_value,
        )
        for index, activity in enumerate(all_activities):
            activity.style_pixel_value = index + 1

        scenario.weighted_activities = all_activities

        if scenario_result:
            scenario_result.scenario = scenario

        self.post_analysis(scenario_result, None, None, None)

    def show_scenario_info(self):
        """Loads dialog for showing scenario information."""
        scenario_uuid = self.scenario_list.currentItem().data(QtCore.Qt.UserRole)
        scenario = settings_manager.get_scenario(scenario_uuid)
        scenario_result = settings_manager.get_scenario_result(scenario_uuid)

        scenario_dialog = ScenarioDialog(scenario, scenario_result)
        scenario_dialog.exec_()

    def remove_scenario(self):
        """Removes the current active scenario."""
        if self.scenario_list.currentItem() is None:
            self.show_message(
                tr("Select first a scenario from the scenario list."),
                Qgis.Critical,
            )
            return

        texts = []
        for item in self.scenario_list.selectedItems():
            current_text = item.data(QtCore.Qt.DisplayRole)
            texts.append(current_text)

        reply = QtWidgets.QMessageBox.warning(
            self,
            tr("QGIS CPLUS PLUGIN"),
            tr('Remove the selected scenario(s) "{}"?').format(texts),
            QtWidgets.QMessageBox.Yes,
            QtWidgets.QMessageBox.No,
        )
        if reply == QtWidgets.QMessageBox.Yes:
            for item in self.scenario_list.selectedItems():
                scenario_id = item.data(QtCore.Qt.UserRole)

                if scenario_id == "":
                    continue
                settings_manager.delete_scenario(scenario_id)

            self.update_scenario_list()

    def on_generate_comparison_report(self):
        """Slot raised to generate a comparison for two or more selected
        scenario results.
        """
        selected_items = self.scenario_list.selectedItems()
        if len(selected_items) < 2:
            msg = tr(
                "You must select at least two scenarios to generate the comparison report."
            )
            self.show_message(msg)
            return

        scenario_results = []
        for item in selected_items:
            scenario_identifier = item.data(QtCore.Qt.UserRole)
            scenario = settings_manager.get_scenario(scenario_identifier)
            scenario_result = settings_manager.get_scenario_result(scenario_identifier)
            if not scenario_result and not scenario:
                continue

            all_activities = sorted(
                scenario.weighted_activities,
                key=lambda activity_instance: activity_instance.style_pixel_value,
            )
            for index, activity in enumerate(all_activities):
                activity.style_pixel_value = index + 1

            scenario.weighted_activities = all_activities

            scenario_result.scenario = scenario
            scenario_results.append(scenario_result)

        if len(scenario_results) < 2:
            msg = tr("Unable to retrieve the results for all the selected scenarios.")
            self.show_message(msg)
            return

        if len(scenario_results) > MAXIMUM_COMPARISON_REPORTS:
            msg = tr(
                "Exceeded maximum number of scenarios for generating the comparison report. Limit is"
            )
            self.show_message(f"{msg} {MAXIMUM_COMPARISON_REPORTS}.")
            return

        for result in scenario_results:
            msg_tr = tr("Loading map layers for scenario")
            log(message=f"{msg_tr}: {result.scenario.name}")
            self.post_analysis(result, None, None, None)

        submit_result = report_manager.generate_comparison_report(scenario_results)
        if not submit_result.status:
            msg = self.tr(
                "Unable to submit report request for creating the comparison report."
            )
            self.show_message(f"{msg}")
            return

        QgsApplication.processEvents()

        self.report_progress_dialog = ReportProgressDialog(
            tr("Generating comparison report"), submit_result
        )
        self.report_progress_dialog.run_dialog()

    def on_scenario_list_selection_changed(self):
        """Slot raised when the selection of scenarios changes."""
        selected_items = self.scenario_list.selectedItems()
        if len(selected_items) < 2:
            self.comparison_report_btn.setEnabled(False)
        else:
            self.comparison_report_btn.setEnabled(True)

    def prepare_message_bar(self):
        """Initializes the widget message bar settings"""
        self.message_bar.setSizePolicy(
            QtWidgets.QSizePolicy.Minimum, QtWidgets.QSizePolicy.Fixed
        )
        self.grid_layout.addWidget(
            self.message_bar, 0, 0, 1, 1, alignment=QtCore.Qt.AlignTop
        )
        self.dock_widget_contents.layout().insertLayout(0, self.grid_layout)

    def run_analysis(self):
        """Runs the plugin analysis
        Creates new QgsTask, progress dialog and report manager
         for each new scenario analysis.
        """

        extent_list = PILOT_AREA_EXTENT["coordinates"]
        default_extent = QgsRectangle(
            extent_list[0], extent_list[2], extent_list[1], extent_list[3]
        )
        passed_extent = self.extent_box.outputExtent()
        contains = default_extent == passed_extent or default_extent.contains(
            passed_extent
        )
        self.analysis_scenario_name = self.scenario_name.text()
        self.analysis_scenario_description = self.scenario_description.text()

        self.position_feedback = QgsProcessingFeedback()
        self.processing_context = QgsProcessingContext()

        for group in settings_manager.get_priority_groups():
            group_layer_dict = {
                "name": group.get("name"),
                "value": group.get("value"),
                "layers": [],
            }
            for layer in settings_manager.get_priority_layers():
                pwl_items = self.priority_layers_list.findItems(
                    layer.get("name"), QtCore.Qt.MatchExactly
                )
                if len(pwl_items) > 0:
                    # Exclude adding the PWL since its for a disabled default
                    # item outside the pilot AOI.
                    if pwl_items[0].flags() == QtCore.Qt.NoItemFlags:
                        continue

                group_names = [group.get("name") for group in layer.get("groups", [])]
                if group.get("name") in group_names:
                    group_layer_dict["layers"].append(layer.get("name"))
            self.analysis_priority_layers_groups.append(group_layer_dict)

        self.analysis_activities = [
            item.activity
            for item in self.activity_widget.selected_activity_items()
            if item.isEnabled()
        ]

        self.analysis_weighted_ims = []

        base_dir = settings_manager.get_value(Settings.BASE_DIR)

        if self.analysis_scenario_name == "" or self.analysis_scenario_name is None:
            self.show_message(
                tr(f"Scenario name cannot be blank."),
                level=Qgis.Critical,
            )
            return
        if (
            self.analysis_scenario_description == ""
            or self.analysis_scenario_description is None
        ):
            self.show_message(
                tr(f"Scenario description cannot be blank."),
                level=Qgis.Critical,
            )
            return
        if self.analysis_activities == [] or self.analysis_activities is None:
            self.show_message(
                tr("Select at least one activity from step two."),
                level=Qgis.Critical,
            )
            return

        if not contains:
            self.show_message(
                tr(f"Selected area of interest is outside the pilot area."),
                level=Qgis.Info,
            )
            default_ext = (
                f"{default_extent.xMinimum()}, {default_extent.xMaximum()},"
                f"{default_extent.yMinimum()}, {default_extent.yMaximum()}"
            )
            log(
                f"Outside the pilot area, passed extent "
                f"{passed_extent}"
                f"default extent{default_ext}"
            )

        if base_dir is None:
            self.show_message(
                tr(
                    f"Plugin base data directory is not set! "
                    f"Go to plugin settings in order to set it."
                ),
                level=Qgis.Critical,
            )
            return

        if self.processing_type.isChecked():
            auth_config = auth.get_auth_config(auth.TE_API_AUTH_SETUP, warn=None)
            if (
                not auth_config
                or not auth_config.config("username")
                or not auth_config.config("password")
            ):
                self.show_message(
                    tr(
                        f"Trends.Earth account is not set! "
                        f"Go to plugin settings in order to set it."
                    ),
                    level=Qgis.Critical,
                )
                return

        self.analysis_extent = SpatialExtent(
            bbox=[
                passed_extent.xMinimum(),
                passed_extent.xMaximum(),
                passed_extent.yMinimum(),
                passed_extent.yMaximum(),
            ]
        )
        try:
            self.run_scenario_btn.setEnabled(False)

            scenario = Scenario(
                uuid=uuid.uuid4(),
                name=self.analysis_scenario_name,
                description=self.analysis_scenario_description,
                extent=self.analysis_extent,
                activities=self.analysis_activities,
                weighted_activities=[],
                priority_layer_groups=self.analysis_priority_layers_groups,
            )

            self.processing_cancelled = False

            if self.processing_type.isChecked():
                progress_dialog = OnlineProgressDialog(
                    minimum=0,
                    maximum=100,
                    main_widget=self,
                    scenario_id=str(scenario.uuid),
                    scenario_name=self.analysis_scenario_name,
                )
            else:
                # Creates and opens the progress dialog for the analysis
                progress_dialog = ProgressDialog(
                    minimum=0,
                    maximum=100,
                    main_widget=self,
                    scenario_id=str(scenario.uuid),
                    scenario_name=self.analysis_scenario_name,
                )
            progress_dialog.analysis_cancelled.connect(
                self.on_progress_dialog_cancelled
            )
            progress_dialog.run_dialog()

            progress_dialog.change_status_message(
                tr("Raster calculation for activities pathways")
            )

            selected_pathway = None
            pathway_found = False

            for activity in self.analysis_activities:
                if pathway_found:
                    break
                for pathway in activity.pathways:
                    if pathway is not None:
                        pathway_found = True
                        selected_pathway = pathway
                        break

            extent_box = QgsRectangle(
                float(self.analysis_extent.bbox[0]),
                float(self.analysis_extent.bbox[2]),
                float(self.analysis_extent.bbox[1]),
                float(self.analysis_extent.bbox[3]),
            )

            if not pathway_found:
                self.show_message(
                    tr(
                        "NCS pathways were not found in the selected activities, "
                        "Make sure to define pathways for the selected activities "
                        "before running the scenario"
                    )
                )
                self.processing_cancelled = True
                self.run_scenario_btn.setEnabled(True)

                return

            selected_pathway_layer = QgsRasterLayer(
                selected_pathway.path, selected_pathway.name
            )

            source_crs = QgsCoordinateReferenceSystem("EPSG:4326")

            if selected_pathway_layer.crs() is not None:
                destination_crs = selected_pathway_layer.crs()
            else:
                destination_crs = QgsProject.instance().crs()

            transformed_extent = self.transform_extent(
                extent_box, source_crs, destination_crs
            )

            self.analysis_extent.bbox = [
                transformed_extent.xMinimum(),
                transformed_extent.xMaximum(),
                transformed_extent.yMinimum(),
                transformed_extent.yMaximum(),
            ]
            if self.processing_type.isChecked():
                analysis_task = ScenarioAnalysisTaskApiClient(
                    self.analysis_scenario_name,
                    self.analysis_scenario_description,
                    self.analysis_activities,
                    self.analysis_priority_layers_groups,
                    self.analysis_extent,
                    scenario,
                )
            else:
                analysis_task = ScenarioAnalysisTask(
                    self.analysis_scenario_name,
                    self.analysis_scenario_description,
                    self.analysis_activities,
                    self.analysis_priority_layers_groups,
                    self.analysis_extent,
                    scenario,
                )

            self.run_cplus_main_task(progress_dialog, scenario, analysis_task)

        except Exception as err:
            self.show_message(
                tr("An error occurred when preparing analysis task"),
                level=Qgis.Info,
            )
            log(
                tr(
                    "An error occurred when preparing analysis task"
                    ', error message "{}"'.format(err)
                )
            )

    def task_terminated(self, task):
        """Handles logging of the scenario analysis task status
        after it has been terminated.
        """
        task.on_terminated()
        log(f"Main task terminated")

    def analysis_complete(self, task, report_manager, progress_dialog):
        """Calls the responsible function for handling analysis results outputs

        :param task: Analysis task
        :type task: ScenarioAnalysisTask

        :param report_manager: Report manager used to generate analysis report_templates
        :type report_manager: ReportManager
        """

        self.scenario_result = task.scenario_result
        self.scenario_results(task, report_manager, progress_dialog)

    def transform_extent(self, extent, source_crs, dest_crs):
        """Transforms the passed extent into the destination crs

         :param extent: Target extent
        :type extent: QgsRectangle

        :param source_crs: Source CRS of the passed extent
        :type source_crs: QgsCoordinateReferenceSystem

        :param dest_crs: Destination CRS
        :type dest_crs: QgsCoordinateReferenceSystem
        """

        transform = QgsCoordinateTransform(source_crs, dest_crs, QgsProject.instance())
        transformed_extent = transform.transformBoundingBox(extent)

        return transformed_extent

    def main_task(self):
        """Serves as a QgsTask function for the main task that contains
        smaller sub-tasks running the actual processing calculations.
        """

        log("Running from main task.")

    def cancel_processing_task(self):
        """Cancels the current processing task."""
        try:
            if self.current_analysis_task:
                self.current_analysis_task.cancel_task()
        except Exception as e:
            self.on_progress_dialog_cancelled()
            log(f"Problem cancelling task, {e}")
        self.processing_cancelled = True

        # # Analysis processing tasks
        # try:
        #     if self.task:
        #         self.task.cancel()
        # except Exception as e:
        #     self.on_progress_dialog_cancelled()
        #     log(f"Problem cancelling task, {e}")
        #
        # # Report generating task
        # try:
        #     if self.reporting_feedback:
        #         self.reporting_feedback.cancel()
        # except Exception as e:
        #     self.on_progress_dialog_cancelled()
        #     log(f"Problem cancelling report generating task, {e}")

    def scenario_results(self, task, report_manager, progress_dialog):
        """Called when the task ends. Sets the progress bar to 100 if it finished.

        :param task: Analysis task
        :type task: ScenarioAnalysisTask

        :param report_manager: Report manager used to generate analysis report_templates
        :type report_manager: ReportManager
        """
        self.update_progress_bar(progress_dialog, 100)
        self.scenario_result.analysis_output = task.output
        self.scenario_result.state = ScenarioState.FINISHED
        if task.output is not None:
            self.update_progress_bar(progress_dialog, 100)
            self.scenario_result.analysis_output = task.output
            self.scenario_result.state = ScenarioState.FINISHED
            self.post_analysis(
                self.scenario_result, task, report_manager, progress_dialog
            )
        else:
            status_message = "No valid output from the processing results."
            task.set_status_message(status_message)

            log(f"No valid output from the processing results.")

    def move_layer_to_group(self, layer, group) -> None:
        """Moves a layer open in QGIS to another group.

        :param layer: Raster layer to move
        :type layer: QgsRasterLayer

        :param group: Group to which the raster should be moved
        :type group: QgsLayerTreeGroup
        """
        if layer:
            instance_root = QgsProject.instance().layerTreeRoot()
            layer = instance_root.findLayer(layer.id())
            layer_clone = layer.clone()
            parent = layer.parent()
            group.insertChildNode(
                0, layer_clone
            ) if group is not None else None  # Add to top of group
            parent.removeChildNode(layer)

    def post_analysis(self, scenario_result, task, report_manager, progress_dialog):
        """Handles analysis outputs from the final analysis results.
        Adds the resulting scenario raster to the canvas with styling.
        Adds each of the activities to the canvas with styling.
        Adds each activities' pathways to the canvas.

        :param scenario_result: ScenarioResult of output results
        :type scenario_result: ScenarioResult

        :param task: Analysis task
        :type task: ScenarioAnalysisTask

        :param report_manager: Report manager used to generate analysis report_templates
        :type report_manager: ReportManager
        """

        # If the processing were stopped, no file will be added
        if not self.processing_cancelled and scenario_result is not None:
            list_activities = scenario_result.scenario.activities
            if task is not None:
                weighted_activities = task.analysis_weighted_activities
            elif scenario_result.scenario is not None:
                weighted_activities = scenario_result.scenario.weighted_activities
            else:
                weighted_activities = []
            raster = scenario_result.analysis_output["OUTPUT"]
            im_weighted_dir = os.path.join(
                os.path.dirname(raster), "weighted_activities"
            )

            # Layer options
            load_ncs = settings_manager.get_value(
                Settings.NCS_WITH_CARBON, default=True, setting_type=bool
            )
            load_landuse = settings_manager.get_value(
                Settings.LANDUSE_PROJECT, default=True, setting_type=bool
            )
            load_landuse_normalized = settings_manager.get_value(
                Settings.LANDUSE_NORMALIZED, default=True, setting_type=bool
            )

            load_landuse_weighted = settings_manager.get_value(
                Settings.LANDUSE_WEIGHTED, default=False, setting_type=bool
            )

            load_highest_position = settings_manager.get_value(
                Settings.HIGHEST_POSITION, default=False, setting_type=bool
            )

            scenario_name = scenario_result.scenario.name
            qgis_instance = QgsProject.instance()
            instance_root = qgis_instance.layerTreeRoot()

            # Check if there are other groups for the scenario
            # and assign a suffix.
            counter = 1
            group_name = scenario_name

            # Control to prevent infinite loop
            max_limit = 100
            while True and counter <= max_limit:
                scenario_grp = instance_root.findGroup(group_name)
                if scenario_grp is None:
                    break
                group_name = f"{scenario_name} {counter!s}"
                counter += 1

            # Groups
            activity_group = None
            activity_weighted_group = None

            scenario_group = instance_root.insertGroup(0, group_name)
            if load_landuse:
                activity_group = scenario_group.addGroup(tr(ACTIVITY_GROUP_LAYER_NAME))
            if load_landuse_weighted:
                activity_weighted_group = (
                    scenario_group.addGroup(tr(ACTIVITY_WEIGHTED_GROUP_NAME))
                    if os.path.exists(im_weighted_dir)
                    else None
                )
            if load_ncs:
                pathways_group = scenario_group.addGroup(
                    tr(NCS_PATHWAYS_GROUP_LAYER_NAME)
                )
                pathways_group.setExpanded(False)
                pathways_group.setItemVisibilityCheckedRecursive(False)

            # Group settings
            activity_group.setExpanded(False) if activity_group else None
            activity_weighted_group.setExpanded(
                False
            ) if activity_weighted_group else None

            # Add scenario result layer to the canvas with styling
            layer_file = scenario_result.analysis_output.get("OUTPUT")
            layer_name = (
                f"{SCENARIO_OUTPUT_LAYER_NAME}_"
                f'{datetime.datetime.now().strftime("%Y_%m_%d_%H_%M_%S")}'
            )

            if (
                scenario_result.output_layer_name is not None
                and scenario_result.output_layer_name is not ""
            ):
                layer_name = scenario_result.output_layer_name

            if (
                scenario_result.output_layer_name is None
                or scenario_result.output_layer_name is ""
            ):
                scenario_result.output_layer_name = layer_name

            layer = QgsRasterLayer(layer_file, layer_name, QGIS_GDAL_PROVIDER)
            scenario_layer = qgis_instance.addMapLayer(layer)

            # Scenario result layer styling
            renderer = self.style_activities_layer(layer, weighted_activities)
            layer.setRenderer(renderer)
            layer.triggerRepaint()

            """A workaround to add a layer to a group.
            Adding it using group.insertChildNode or group.addLayer causes issues,
            but adding to the root is fine.
            This approach adds it to the root, and then moves it to the group.
            """
            self.move_layer_to_group(scenario_layer, scenario_group)

            # Add activities and pathways
            activity_index = 0
            if load_landuse:
                for activity in list_activities:
                    activity_name = activity.name
                    activity_layer = QgsRasterLayer(activity.path, activity.name)
                    activity_layer.setCustomProperty(
                        ACTIVITY_IDENTIFIER_PROPERTY, str(activity.uuid)
                    )
                    list_pathways = activity.pathways

                    # Add activity layer with styling, if available
                    if activity_layer:
                        renderer = self.style_activity_layer(activity_layer, activity)

                        added_activity_layer = qgis_instance.addMapLayer(activity_layer)
                        self.move_layer_to_group(added_activity_layer, activity_group)

                        activity_layer.setRenderer(renderer)
                        activity_layer.triggerRepaint()
                    # Add activity pathways
                    if load_ncs:
                        if len(list_pathways) > 0:
                            # im_pathway_group = pathways_group.addGroup(im_name)
                            activity_pathway_group = pathways_group.insertGroup(
                                activity_index, activity_name
                            )
                            activity_pathway_group.setExpanded(False)

                            pw_index = 0
                            for pathway in list_pathways:
                                try:
                                    # pathway_name = pathway.name
                                    pathway_layer = pathway.to_map_layer()

                                    added_pw_layer = qgis_instance.addMapLayer(
                                        pathway_layer
                                    )
                                    self.move_layer_to_group(
                                        added_pw_layer, activity_pathway_group
                                    )

                                    pathway_layer.triggerRepaint()

                                    pw_index = pw_index + 1
                                except Exception as err:
                                    self.show_message(
                                        tr(
                                            "An error occurred loading a pathway, "
                                            "check logs for more information"
                                        ),
                                        level=Qgis.Info,
                                    )
                                    log(
                                        tr(
                                            "An error occurred loading a pathway, "
                                            'scenario analysis, error message "{}"'.format(
                                                err
                                            )
                                        )
                                    )

                    activity_index = activity_index + 1

            if load_landuse_weighted:
                for weighted_activity in weighted_activities:
                    weighted_activity_path = weighted_activity.path
                    weighted_activity_name = Path(weighted_activity_path).stem

                    if not weighted_activity_path.endswith(".tif"):
                        continue

                    activity_weighted_layer = QgsRasterLayer(
                        weighted_activity_path,
                        weighted_activity_name,
                        QGIS_GDAL_PROVIDER,
                    )

                    # Set UUID for easier retrieval
                    activity_weighted_layer.setCustomProperty(
                        ACTIVITY_IDENTIFIER_PROPERTY, str(weighted_activity.uuid)
                    )

                    renderer = self.style_activity_layer(
                        activity_weighted_layer, weighted_activity
                    )
                    activity_weighted_layer.setRenderer(renderer)
                    activity_weighted_layer.triggerRepaint()

                    added_im_weighted_layer = qgis_instance.addMapLayer(
                        activity_weighted_layer
                    )
                    self.move_layer_to_group(
                        added_im_weighted_layer, activity_weighted_group
                    )

            # Initiate report generation
            if load_landuse_weighted and load_highest_position:
                self.run_report(progress_dialog, report_manager) if (
                    progress_dialog is not None and report_manager is not None
                ) else None
            else:
                progress_dialog.processing_finished() if progress_dialog is not None else None

        else:
            # Re-initializes variables if processing were cancelled by the user
            # Not doing this breaks the processing if a user tries to run
            # the processing after cancelling or if the processing fails
            self.position_feedback = QgsProcessingFeedback()
            self.processing_context = QgsProcessingContext()

    def style_activities_layer(self, layer, activities):
        """Applies the styling to the passed layer that
         contains the passed list of activities.

        :param layer: Layer to be styled
        :type layer: QgsRasterLayer

        :param activities: List which contains the activities
         that were passed to the highest position analysis tool.
        :type activities: list

        :returns: Renderer for the symbology.
        :rtype: QgsPalettedRasterRenderer
        """
        area_classes = []
        for activity in activities:
            activity_name = activity.name

            raster_val = activity.style_pixel_value
            color = activity.scenario_fill_symbol().color()
            color_ramp_shader = QgsColorRampShader.ColorRampItem(
                float(raster_val), QtGui.QColor(color), activity_name
            )
            area_classes.append(color_ramp_shader)

        class_data = QgsPalettedRasterRenderer.colorTableToClassData(area_classes)
        renderer = QgsPalettedRasterRenderer(layer.dataProvider(), 1, class_data)

        return renderer

    def style_activity_layer(self, layer, activity):
        """Applies the styling to the layer that contains the passed
         activity name.

        :param layer: Raster layer to which to apply the symbology
        :type layer: QgsRasterLayer

        :param activity: activity
        :type activity: Activity

        :returns: Renderer for the symbology.
        :rtype: QgsSingleBandPseudoColorRenderer
        """

        # Retrieves a build-in QGIS color ramp
        color_ramp = activity.color_ramp()

        stats = layer.dataProvider().bandStatistics(1)
        renderer = QgsSingleBandPseudoColorRenderer(layer.dataProvider(), 1)

        renderer.setClassificationMin(stats.minimumValue)
        renderer.setClassificationMax(stats.maximumValue)

        renderer.createShader(
            color_ramp, QgsColorRampShader.Interpolated, QgsColorRampShader.Continuous
        )

        return renderer

    def update_progress_dialog(
        self,
        progress_dialog,
        message=None,
    ):
        """Run report generation. This should be called after the
         analysis is complete.

        :param progress_dialog: Dialog responsible for showing
         all the analysis operations progress.
        :type progress_dialog: ProgressDialog

        :param message: Report manager used to generate analysis report_templates
        :type message: ReportManager
        """

        progress_dialog.change_status_message(message) if message is not None else None

    def update_progress_bar(self, progress_dialog, value):
        """Sets the value of the progress bar

        :param progress_dialog: Dialog responsible for showing
         all the analysis operations progress.
        :type progress_dialog: ProgressDialog

        :param value: Value to be set on the progress bar
        :type value: float
        """
        if progress_dialog and not self.processing_cancelled:
            try:
                progress_dialog.update_progress_bar(int(value))
            except RuntimeError:
                log(tr("Error setting value to a progress bar"), notify=False)

    def update_message_bar(self, message):
        """Changes the message in the message bar item.

        :param message: Message to be updated
        :type message: str
        """
        if isinstance(message, str):
            message_bar_item = self.message_bar.createMessage(message)
        else:
            message_bar_item = message
        self.message_bar.pushWidget(message_bar_item, Qgis.Info)

    def show_message(self, message, level=Qgis.Warning, duration: int = 0):
        """Shows message on the main widget message bar.

        :param message: Text message
        :type message: str

        :param level: Message level type
        :type level: Qgis.MessageLevel

        :param duration: Duration of the shown message
        :type level: int
        """
        self.message_bar.clearWidgets()
        self.message_bar.pushMessage(message, level=level, duration=duration)

    def zoom_pilot_area(self):
        """Zoom the current main map canvas to the pilot area extent."""
        map_canvas = iface.mapCanvas()
        extent_list = PILOT_AREA_EXTENT["coordinates"]
        default_extent = QgsRectangle(
            extent_list[0], extent_list[2], extent_list[1], extent_list[3]
        )
        zoom_extent = QgsRectangle(
            extent_list[0] - 0.5, extent_list[2], extent_list[1] + 0.5, extent_list[3]
        )

        canvas_crs = map_canvas.mapSettings().destinationCrs()
        original_crs = QgsCoordinateReferenceSystem("EPSG:4326")

        if canvas_crs.authid() != original_crs.authid():
            zoom_extent = self.transform_extent(zoom_extent, original_crs, canvas_crs)
            default_extent = self.transform_extent(
                default_extent, original_crs, canvas_crs
            )

        aoi = QgsRubberBand(iface.mapCanvas(), QgsWkbTypes.PolygonGeometry)

        aoi.setFillColor(QtGui.QColor(0, 0, 0, 0))
        aoi.setStrokeColor(QtGui.QColor(88, 128, 8))
        aoi.setWidth(3)
        aoi.setLineStyle(QtCore.Qt.DashLine)

        geom = QgsGeometry.fromRect(default_extent)

        aoi.setToGeometry(geom, canvas_crs)

        map_canvas.setExtent(zoom_extent)
        map_canvas.refresh()

    def prepare_extent_box(self):
        """Configure the spatial extent box with the initial settings."""

        self.extent_box.setOutputCrs(QgsCoordinateReferenceSystem("EPSG:4326"))
        map_canvas = iface.mapCanvas()
        self.extent_box.setCurrentExtent(
            map_canvas.mapSettings().destinationCrs().bounds(),
            map_canvas.mapSettings().destinationCrs(),
        )
        self.extent_box.setOutputExtentFromCurrent()
        self.extent_box.setMapCanvas(map_canvas)

        extent_list = PILOT_AREA_EXTENT["coordinates"]
        default_extent = QgsRectangle(
            extent_list[0], extent_list[2], extent_list[1], extent_list[3]
        )

        self.extent_box.setOutputExtentFromUser(
            default_extent,
            QgsCoordinateReferenceSystem("EPSG:4326"),
        )

    def on_tab_step_changed(self, index: int):
        """Slot raised when the current tab changes.

        :param index: Zero-based index position of new current tab
        :type index: int
        """
        if index == 1:
            self.activity_widget.can_show_error_messages = True
            self.activity_widget.load()

        elif index == 2 or index == 3:
            tab_valid = True
            msg = ""

            # Check if NCS pathways are valid
            ncs_valid = self.activity_widget.is_ncs_valid()
            if not ncs_valid:
                msg = self.tr(
                    "NCS pathways are not valid or there is an ongoing validation process. "
                    "Use the validation inspector to see more details."
                )
                tab_valid = False

            # Validate activity selection
            selected_activities = self.activity_widget.selected_activity_items()
            if len(selected_activities) == 0:
                msg = self.tr("Please select at least one activity.")
                tab_valid = False

            # Verify that the selected activities have at least one NCS pathway
            zero_pathway_activities = []
            for activity_item in selected_activities:
                if len(activity_item.activity.pathways) == 0:
                    zero_pathway_activities.append(activity_item.activity.name)

            if len(zero_pathway_activities) > 0:
                activity_tr = (
                    self.tr("activity has")
                    if len(zero_pathway_activities) == 1
                    else self.tr("activities have")
                )
                tr_msg = self.tr("no NCS pathways defined.")
                msg = f"{', '.join(zero_pathway_activities)} {activity_tr} {tr_msg}"
                tab_valid = False

            if not tab_valid:
                self.show_message(msg)
                self.tab_widget.setCurrentIndex(1)

            else:
                self.message_bar.clearWidgets()

        if index == 3:
            online_task = settings_manager.get_online_task()
            if online_task:
                self.view_status_btn.setEnabled(True)
                self.processing_type.setEnabled(False)
                self.processing_type.setChecked(False)
                self.processing_type.setToolTip(
                    "Cannot choose online processing due to user having active online processing"
                )
            else:
                self.view_status_btn.setEnabled(False)
                self.processing_type.setEnabled(True)
                self.processing_type.setToolTip("Processing options")

    def open_settings(self):
        """Options the CPLUS settings in the QGIS options dialog."""
        self.iface.showOptionsDialog(currentPage=OPTIONS_TITLE)

    def run_report(self, progress_dialog, report_manager):
        """Run report generation. This should be called after the
        analysis is complete.

        :param progress_dialog: Dialog responsible for showing
         all the analysis operations progress.
        :type progress_dialog: ProgressDialog

        :param report_manager: Report manager used to generate analysis report_templates
        :type report_manager: ReportManager
        """
        if self.processing_cancelled:
            # Will not proceed if processing has been cancelled by the user
            return

        if self.scenario_result is None:
            log(
                "Cannot run report generation, scenario result is not defined",
                info=False,
            )
            return

        reporting_feedback = self.reset_reporting_feedback(progress_dialog)
        self.reporting_feedback = reporting_feedback

        submit_result = report_manager.generate(
            self.scenario_result, reporting_feedback
        )
        if not submit_result.status:
            msg = self.tr("Unable to submit report request for scenario")
            self.show_message(f"{msg} {self.scenario_result.scenario.name}.")

    def on_report_running(self, progress_dialog, scenario_id: str):
        """Slot raised when report task has started.

        :param progress_dialog: Dialog responsible for showing
         all the analysis operations progress.
        :type progress_dialog: ProgressDialog

        :param scenario_id: Scenario analysis id
        :type scenario_id: str
        """
        if not self.report_job_is_for_current_scenario(scenario_id):
            return

        progress_dialog.update_progress_bar(0)
        progress_dialog.report_running = True
        progress_dialog.change_status_message(
            tr("Generating report for the analysis output")
        )

    def on_report_error(self, progress_dialog, message: str):
        """Slot raised when report task error has occured.

        :param progress_dialog: Dialog responsible for showing
         all the analysis operations progress.
        :type progress_dialog: ProgressDialog
        """
        progress_dialog.report_running = True
        progress_dialog.change_status_message(
            tr("Error generating report, see logs for more info.")
        )
        log(message)

        self.run_scenario_btn.setEnabled(True)

    def reset_reporting_feedback(self, progress_dialog):
        """Creates a new reporting feedback object and reconnects
        the signals.

        We are doing this to address cases where the feedback is canceled
        and the same object has to be reused for subsequent report
        generation tasks.

        :param progress_dialog: Dialog responsible for showing
         all the analysis operations progress.
        :type progress_dialog: ProgressDialog

        :returns reporting_feedback: Feedback instance to be used in storing
        processing status details.
        :rtype reporting_feedback: QgsFeedback
        """

        progress_changed = partial(self.on_reporting_progress_changed, progress_dialog)

        reporting_feedback = QgsFeedback(self)
        reporting_feedback.progressChanged.connect(progress_changed)

        return reporting_feedback

    def on_reporting_progress_changed(self, progress_dialog, progress: float):
        """Slot raised when the reporting progress has changed.

        :param progress_dialog: Dialog responsible for showing
         all the analysis operations progress.
        :type progress_dialog: ProgressDialog

        :param progress: Analysis progress value between 0 and 100
        :type progress: float
        """
        progress_dialog.update_progress_bar(progress)

    def on_report_finished(self, progress_dialog, scenario_id: str):
        """Slot raised when report task has finished.

        :param progress_dialog: Dialog responsible for showing
         all the analysis operations progress.
        :type progress_dialog: ProgressDialog

        :param scenario_id: Scenario analysis id
        :type scenario_id: str
        """
        if not self.report_job_is_for_current_scenario(scenario_id):
            return

        progress_dialog.set_report_complete()
        progress_dialog.change_status_message(tr("Report generation complete"))

        self.run_scenario_btn.setEnabled(True)

    def report_job_is_for_current_scenario(self, scenario_id: str) -> bool:
        """Checks if the given scenario identifier is for the current
        scenario result.

        This is to ensure that signals raised by the report manager refer
        to the current scenario result object and not for old jobs.

        :param scenario_id: Scenario identifier usually from a signal
        raised by the report manager.
        :type scenario_id: str

        :returns: True if the scenario identifier matches the current
        scenario object in the results, else False.
        :rtype: bool
        """
        if self.scenario_result is None:
            return False

        current_scenario = self.scenario_result.scenario
        if current_scenario is None:
            return False

        if str(current_scenario.uuid) == scenario_id:
            return True

        return False

    def on_progress_dialog_cancelled(self):
        """Slot raised when analysis has been cancelled in progress dialog."""
        if not self.run_scenario_btn.isEnabled():
            self.run_scenario_btn.setEnabled(True)<|MERGE_RESOLUTION|>--- conflicted
+++ resolved
@@ -5,6 +5,7 @@
 """
 
 import datetime
+import json
 import os
 import uuid
 from functools import partial
@@ -40,28 +41,23 @@
     QgsMessageBar,
     QgsRubberBand,
 )
+
 from qgis.utils import iface
 
 from .activity_widget import ActivityContainerWidget
-<<<<<<< HEAD
 from .components.custom_tree_widget import CustomTreeWidget
 from .financials.npv_manager_dialog import NpvPwlManagerDialog
 from .financials.npv_progress_dialog import NpvPwlProgressDialog
 from .priority_group_dialog import PriorityGroupDialog
 from .priority_group_widget import PriorityGroupWidget
 from .priority_layer_dialog import PriorityLayerDialog
-from .progress_dialog import ProgressDialog, OnlineProgressDialog
+from .progress_dialog import ReportProgressDialog, ProgressDialog, OnlineProgressDialog
 from .scenario_dialog import ScenarioDialog
+from ..trends_earth import auth
 from ..api.scenario_task_api_client import ScenarioAnalysisTaskApiClient
 from ..api.scenario_task_output_download import ScenarioTaskOutputDownload
 from ..api.scenario_task_view_status import ScenarioTaskViewStatus
 from ..conf import settings_manager, Settings
-=======
-from .priority_group_widget import PriorityGroupWidget
-from .progress_dialog import ReportProgressDialog, ProgressDialog
-from ..trends_earth import auth
-from ..api.scenario_task_api_client import ScenarioAnalysisTaskApiClient
->>>>>>> c311d6a5
 from ..definitions.constants import (
     ACTIVITY_GROUP_LAYER_NAME,
     ACTIVITY_IDENTIFIER_PROPERTY,
@@ -69,8 +65,6 @@
     NCS_PATHWAYS_GROUP_LAYER_NAME,
     USER_DEFINED_ATTRIBUTE,
 )
-<<<<<<< HEAD
-=======
 
 from .financials.npv_manager_dialog import NpvPwlManagerDialog
 from .financials.npv_progress_dialog import NpvPwlProgressDialog
@@ -91,7 +85,6 @@
 
 from ..resources import *
 
->>>>>>> c311d6a5
 from ..definitions.defaults import (
     ADD_LAYER_ICON_PATH,
     PILOT_AREA_EXTENT,
@@ -107,31 +100,11 @@
     USER_DOCUMENTATION_SITE,
 )
 from ..lib.extent_check import extent_within_pilot
-from ..lib.financials import create_npv_pwls
 from ..lib.reports.manager import report_manager, ReportManager
-from ..models.base import (
-    PriorityLayerType,
-)
 from ..models.base import Scenario, ScenarioResult, ScenarioState, SpatialExtent
-<<<<<<< HEAD
-from ..models.financial import ActivityNpv
-from ..resources import *
-from ..resources import *
 from ..task_utils.fetch_online_task_status import FetchOnlineTaskStatusTask
-=======
->>>>>>> c311d6a5
 from ..tasks import ScenarioAnalysisTask
-from ..trends_earth import auth
-from ..utils import (
-    open_documentation,
-    tr,
-    log,
-    FileUtils,
-    write_to_file,
-    CustomJsonEncoder,
-    todict,
-)
-
+from ..utils import open_documentation, tr, log, FileUtils, write_to_file
 
 WidgetUi, _ = loadUiType(
     os.path.join(os.path.dirname(__file__), "../ui/qgis_cplus_main_dockwidget.ui")
@@ -373,7 +346,9 @@
         progress_changed = partial(self.update_progress_bar, progress_dialog)
         analysis_task.custom_progress_changed.connect(progress_changed)
 
-        status_message_changed = partial(self.update_progress_dialog, progress_dialog)
+        status_message_changed = partial(
+            self.update_progress_dialog, progress_dialog
+        )
 
         analysis_task.status_message_changed.connect(status_message_changed)
 
@@ -591,13 +566,10 @@
         self.comparison_report_btn.clicked.connect(self.on_generate_comparison_report)
         self.remove_scenario_btn.clicked.connect(self.remove_scenario)
 
-<<<<<<< HEAD
-        self.view_status_btn.clicked.connect(self.on_view_status_button_clicked)
-=======
         self.scenario_list.itemSelectionChanged.connect(
             self.on_scenario_list_selection_changed
         )
->>>>>>> c311d6a5
+        self.view_status_btn.clicked.connect(self.on_view_status_button_clicked)
 
     def priority_groups_update(self, target_item, selected_items):
         """Updates the priority groups list item with the passed
