# -*- coding: utf-8 -*-

"""
 The plugin main window class.
"""

import datetime
import json
import os
import typing
import uuid
from dateutil import tz
from functools import partial
from pathlib import Path

from qgis.PyQt import (
    QtCore,
    QtGui,
    QtWidgets,
)
from qgis.PyQt.uic import loadUiType
from qgis.core import (
    Qgis,
    QgsApplication,
    QgsCoordinateReferenceSystem,
    QgsCoordinateTransform,
    QgsFeedback,
    QgsGeometry,
    QgsProject,
    QgsProcessingAlgorithm,
    QgsProcessingContext,
    QgsProcessingFeedback,
    QgsProcessingMultiStepFeedback,
    QgsRasterLayer,
    QgsRectangle,
    QgsWkbTypes,
    QgsColorRampShader,
    QgsSingleBandPseudoColorRenderer,
    QgsPalettedRasterRenderer,
)
from qgis.gui import (
    QgsGui,
    QgsMessageBar,
    QgsRubberBand,
)

from qgis.utils import iface

from .activity_widget import ActivityContainerWidget
from .priority_group_widget import PriorityGroupWidget
from .progress_dialog import ReportProgressDialog, ProgressDialog
from ..trends_earth import auth
from ..api.scenario_task_api_client import ScenarioAnalysisTaskApiClient
from ..definitions.constants import (
    ACTIVITY_GROUP_LAYER_NAME,
    ACTIVITY_IDENTIFIER_PROPERTY,
    ACTIVITY_WEIGHTED_GROUP_NAME,
    NCS_PATHWAYS_GROUP_LAYER_NAME,
    USER_DEFINED_ATTRIBUTE,
)

from .financials.npv_manager_dialog import NpvPwlManagerDialog
from .financials.npv_progress_dialog import NpvPwlProgressDialog
from .priority_layer_dialog import PriorityLayerDialog
from .priority_group_dialog import PriorityGroupDialog

from .scenario_dialog import ScenarioDialog

from ..models.base import (
    PriorityLayerType,
)
from ..models.financial import ActivityNpv
from ..conf import settings_manager, Settings

from ..lib.financials import create_npv_pwls

from .components.custom_tree_widget import CustomTreeWidget

from ..resources import *

from ..definitions.defaults import (
    ADD_LAYER_ICON_PATH,
    PILOT_AREA_EXTENT,
    OPTIONS_TITLE,
    ICON_PATH,
    MAXIMUM_COMPARISON_REPORTS,
    PLUGIN_MESSAGE_LOG_TAB,
    QGIS_GDAL_PROVIDER,
    QGIS_MESSAGE_LEVEL_DICT,
    REMOVE_LAYER_ICON_PATH,
    SCENARIO_OUTPUT_LAYER_NAME,
    SCENARIO_LOG_FILE_NAME,
    USER_DOCUMENTATION_SITE,
)
from ..lib.extent_check import extent_within_pilot
from ..lib.reports.manager import report_manager, ReportManager
from ..models.base import Scenario, ScenarioResult, ScenarioState, SpatialExtent
from ..tasks import ScenarioAnalysisTask
from ..utils import open_documentation, tr, log, FileUtils, write_to_file


WidgetUi, _ = loadUiType(
    os.path.join(os.path.dirname(__file__), "../ui/qgis_cplus_main_dockwidget.ui")
)


class QgisCplusMain(QtWidgets.QDockWidget, WidgetUi):
    """Main plugin UI class"""

    analysis_finished = QtCore.pyqtSignal(ScenarioResult)

    def __init__(
        self,
        iface,
        parent=None,
    ):
        super().__init__(parent)
        self.setupUi(self)

        QgsGui.enableAutoGeometryRestore(self)

        self.iface = iface
        self.progress_dialog = None
        self.task = None
        self.processing_cancelled = False
        self.current_analysis_task = None

        # Set icons for buttons
        help_icon = FileUtils.get_icon("mActionHelpContents_green.svg")
        self.help_btn.setIcon(help_icon)

        settings_icon = FileUtils.get_icon("settings.svg")
        self.options_btn.setIcon(settings_icon)

        self.prepare_input()

        # Insert widget for step 2
        self.activity_widget = ActivityContainerWidget(self, self.message_bar)
        self.activity_widget.ncs_reloaded.connect(self.on_ncs_pathways_reloaded)
        self.tab_widget.insertTab(1, self.activity_widget, self.tr("Step 2"))
        self.tab_widget.currentChanged.connect(self.on_tab_step_changed)

        # Step 3, priority weighting layers initialization
        self.priority_groups_widgets = {}
        self.pwl_item_flags = None

        # Step 4
        self.ncs_with_carbon.toggled.connect(self.outputs_options_changed)
        self.landuse_project.toggled.connect(self.outputs_options_changed)
        self.landuse_normalized.toggled.connect(self.outputs_options_changed)
        self.landuse_weighted.toggled.connect(self.outputs_options_changed)
        self.highest_position.toggled.connect(self.outputs_options_changed)
        self.processing_type.toggled.connect(self.processing_options_changed)

        self.load_layer_options()

        self.initialize_priority_layers()

        self.position_feedback = QgsProcessingFeedback()
        self.processing_context = QgsProcessingContext()

        self.scenario_result = None

        self.analysis_finished.connect(self.post_analysis)

        # Log updates
        QgsApplication.messageLog().messageReceived.connect(
            self.on_log_message_received
        )

        # Scenario list

        self.update_scenario_list()

    def outputs_options_changed(self):
        """
        Handles selected outputs changes
        """

        settings_manager.set_value(
            Settings.NCS_WITH_CARBON, self.ncs_with_carbon.isChecked()
        )
        settings_manager.set_value(
            Settings.LANDUSE_PROJECT, self.landuse_project.isChecked()
        )
        settings_manager.set_value(
            Settings.LANDUSE_NORMALIZED, self.landuse_normalized.isChecked()
        )
        settings_manager.set_value(
            Settings.LANDUSE_WEIGHTED, self.landuse_weighted.isChecked()
        )
        settings_manager.set_value(
            Settings.HIGHEST_POSITION, self.highest_position.isChecked()
        )

    def processing_options_changed(self):
        """Handles selected processing changes"""

        settings_manager.set_value(
            Settings.PROCESSING_TYPE, self.processing_type.isChecked()
        )

    def load_layer_options(self):
        """
        Retrieve outputs scenarion layers selection from settings and
        update the releated ui components
        """

        self.ncs_with_carbon.setChecked(
            settings_manager.get_value(
                Settings.NCS_WITH_CARBON, default=False, setting_type=bool
            )
        )
        self.landuse_project.setChecked(
            settings_manager.get_value(
                Settings.LANDUSE_PROJECT, default=False, setting_type=bool
            )
        )
        self.landuse_normalized.setChecked(
            settings_manager.get_value(
                Settings.LANDUSE_NORMALIZED, default=False, setting_type=bool
            )
        )

        self.landuse_weighted.setChecked(
            settings_manager.get_value(
                Settings.LANDUSE_WEIGHTED, default=False, setting_type=bool
            )
        )

        self.highest_position.setChecked(
            settings_manager.get_value(
                Settings.HIGHEST_POSITION, default=False, setting_type=bool
            )
        )

        self.processing_type.setChecked(
            settings_manager.get_value(
                Settings.PROCESSING_TYPE, default=False, setting_type=bool
            )
        )

    def on_log_message_received(self, message, tag, level):
        """Slot to handle log tab updates and processing logs

        :param message: The received message from QGIS message log
        :type message: str

        :param tag: Message log tag
        :type tag: str

        :param level: Message level enum value
        :type level: Qgis.MessageLevel
        """
        if tag == PLUGIN_MESSAGE_LOG_TAB:
            # If there is no current running analysis
            # task don't save the log message.
            if not self.current_analysis_task:
                return
            try:
                to_zone = tz.tzlocal()
                message_dict = json.loads(message)
                if sorted(list(message_dict.keys())) == ["date_time", "log"]:
                    message = message_dict["log"]
                    message_time = message_dict["date_time"].replace("Z", "+00:00")
                    message_time = datetime.datetime.fromisoformat(message_time)
                    message_time = message_time.astimezone(to_zone).strftime(
                        "%Y-%m-%dT%H:%M:%S"
                    )
                else:
                    message_time = datetime.datetime.now().strftime("%Y-%m-%dT%H:%M:%S")
<<<<<<< HEAD
            except Exception:
=======
            except json.decoder.JSONDecodeError:
>>>>>>> c0c353d8
                message_time = datetime.datetime.now().strftime("%Y-%m-%dT%H:%M:%S")
            message = (
                f"{self.log_text_box.toPlainText()} "
                f"{message_time} {QGIS_MESSAGE_LEVEL_DICT[level]} "
                f"{message}"
            )
            self.log_text_box.setPlainText(f"{message} \n")
            log_text_cursor = self.log_text_box.textCursor()
            log_text_cursor.movePosition(QtGui.QTextCursor.End)
            self.log_text_box.setTextCursor(log_text_cursor)
            try:
                processing_log_file = os.path.join(
                    self.current_analysis_task.scenario_directory,
                    SCENARIO_LOG_FILE_NAME,
                )
                write_to_file(message, processing_log_file)
            except TypeError:
                pass

    def prepare_input(self):
        """Initializes plugin input widgets"""
        self.prepare_extent_box()
        self.grid_layout = QtWidgets.QGridLayout()
        self.message_bar = QgsMessageBar()
        self.prepare_message_bar()

        self.progress_dialog = None
        self.scenario_directory = None

        self.help_btn.clicked.connect(self.open_help)
        self.pilot_area_btn.clicked.connect(self.zoom_pilot_area)

        self.run_scenario_btn.clicked.connect(self.run_analysis)
        self.options_btn.clicked.connect(self.open_settings)

        self.restore_scenario()

        self.scenario_name.textChanged.connect(self.save_scenario)
        self.scenario_description.textChanged.connect(self.save_scenario)
        self.extent_box.extentChanged.connect(self.save_scenario)

        # Monitors if current extents are within the pilot AOI
        self.extent_box.extentChanged.connect(self.on_extent_changed)

        icon_pixmap = QtGui.QPixmap(ICON_PATH)
        self.icon_la.setPixmap(icon_pixmap)

        add_layer_icon = QtGui.QIcon(ADD_LAYER_ICON_PATH)
        self.layer_add_btn.setIcon(add_layer_icon)

        remove_layer_icon = QtGui.QIcon(REMOVE_LAYER_ICON_PATH)
        self.layer_remove_btn.setIcon(remove_layer_icon)

        self.layer_add_btn.clicked.connect(self.add_priority_layer_group)
        self.layer_remove_btn.clicked.connect(self.remove_priority_layer_group)

        # Priority groups buttons
        self.add_group_btn.setIcon(FileUtils.get_icon("symbologyAdd.svg"))
        self.edit_group_btn.setIcon(FileUtils.get_icon("mActionToggleEditing.svg"))
        self.remove_group_btn.setIcon(FileUtils.get_icon("symbologyRemove.svg"))

        self.add_group_btn.clicked.connect(self.add_priority_group)
        self.edit_group_btn.clicked.connect(self.edit_priority_group)
        self.remove_group_btn.clicked.connect(self.remove_priority_group)

        # Priority layers buttons
        self.new_financial_pwl_btn.setIcon(FileUtils.get_icon("mActionNewMap.svg"))
        self.add_pwl_btn.setIcon(FileUtils.get_icon("symbologyAdd.svg"))
        self.edit_pwl_btn.setIcon(FileUtils.get_icon("mActionToggleEditing.svg"))
        self.remove_pwl_btn.setIcon(FileUtils.get_icon("symbologyRemove.svg"))

        self.new_financial_pwl_btn.clicked.connect(self.on_manage_npv_pwls)
        self.add_pwl_btn.clicked.connect(self.add_priority_layer)
        self.edit_pwl_btn.clicked.connect(self.edit_priority_layer)
        self.remove_pwl_btn.clicked.connect(self.remove_priority_layer)

        self.priority_layers_list.itemDoubleClicked.connect(
            self._on_double_click_priority_layer
        )

        # Add priority groups list into the groups frame
        self.priority_groups_list = CustomTreeWidget()

        self.priority_groups_list.setHeaderHidden(True)

        self.priority_groups_list.setDragEnabled(True)
        self.priority_groups_list.setDragDropOverwriteMode(True)
        self.priority_groups_list.viewport().setAcceptDrops(True)

        self.priority_groups_list.setDragDropMode(QtWidgets.QAbstractItemView.DropOnly)

        self.priority_groups_list.child_dragged_dropped.connect(
            self.priority_groups_update
        )

        layout = QtWidgets.QVBoxLayout()
        layout.setSpacing(0)
        layout.setContentsMargins(0, 0, 0, 0)

        layout.addWidget(self.priority_groups_list)
        self.priority_groups_frame.setLayout(layout)

        # Scenario analysis variables

        self.analysis_scenario_name = None
        self.analysis_scenario_description = None
        self.analysis_extent = None
        self.analysis_activities = None
        self.analysis_weighted_ims = []
        self.analysis_priority_layers_groups = []

        # Saved scenarios actions
        self.add_scenario_btn.setIcon(FileUtils.get_icon("symbologyAdd.svg"))
        self.info_scenario_btn.setIcon(FileUtils.get_icon("mActionIdentify.svg"))
        self.load_scenario_btn.setIcon(FileUtils.get_icon("mActionReload.svg"))
        self.comparison_report_btn.setIcon(FileUtils.get_icon("mIconReport.svg"))
        self.remove_scenario_btn.setIcon(FileUtils.get_icon("symbologyRemove.svg"))

        self.add_scenario_btn.clicked.connect(self.add_scenario)
        self.load_scenario_btn.clicked.connect(self.load_scenario)
        self.info_scenario_btn.clicked.connect(self.show_scenario_info)
        self.comparison_report_btn.clicked.connect(self.on_generate_comparison_report)
        self.remove_scenario_btn.clicked.connect(self.remove_scenario)

        self.scenario_list.itemSelectionChanged.connect(
            self.on_scenario_list_selection_changed
        )

    def priority_groups_update(self, target_item, selected_items):
        """Updates the priority groups list item with the passed
         selected layer items.

        :param target_item: The priority group tree widget
         item that is to be updated
        :type target_item: QTreeWidgetItem

        :param selected_items: Priority layers items from the list widget
        :type selected_items: list
        """
        self.priority_groups_list.setCurrentItem(target_item)

        for item in selected_items:
            self.add_priority_layer_group(target_item, item)

    def update_pwl_layers(self, notify=False):
        """Updates the priority layers path available in
        the store activities.

        :param notify: Whether to show message to user about the update
        :type notify: bool
        """
        settings_manager.update_activities()
        self.update_priority_layers()
        if notify:
            self.show_message(
                tr(
                    "Updated all the activities"
                    " with their respective priority layers"
                ),
                Qgis.Info,
            )
        log(tr("Updated all the activities" " with their respective priority layers"))

    def save_scenario(self):
        """Save current scenario details into settings"""
        scenario_name = self.scenario_name.text()
        scenario_description = self.scenario_description.text()
        extent = self.extent_box.outputExtent()

        extent_box = [
            extent.xMinimum(),
            extent.xMaximum(),
            extent.yMinimum(),
            extent.yMaximum(),
        ]

        settings_manager.set_value(Settings.SCENARIO_NAME, scenario_name)
        settings_manager.set_value(Settings.SCENARIO_DESCRIPTION, scenario_description)
        settings_manager.set_value(Settings.SCENARIO_EXTENT, extent_box)

    def restore_scenario(self):
        """Update the first tab input with the last scenario details"""
        scenario_name = settings_manager.get_value(Settings.SCENARIO_NAME)
        scenario_description = settings_manager.get_value(Settings.SCENARIO_DESCRIPTION)
        extent = settings_manager.get_value(Settings.SCENARIO_EXTENT)

        self.scenario_name.setText(scenario_name) if scenario_name is not None else None
        self.scenario_description.setText(
            scenario_description
        ) if scenario_description is not None else None

        if extent is not None:
            extent_rectangle = QgsRectangle(
                float(extent[0]), float(extent[2]), float(extent[1]), float(extent[3])
            )
            self.extent_box.setOutputExtentFromUser(
                extent_rectangle,
                QgsCoordinateReferenceSystem("EPSG:4326"),
            )

    def initialize_priority_layers(self):
        """Prepares the priority weighted layers UI with the defaults.

        Gets the store priority layers from plugin settings and populates
        them into the QListWidget as QListWidgetItems then fetches the
        priority groups and adds them to the QTreeWidget as QTreeWidgetItems
        with their corresponding priority layers as their child items.
        """
        self.priority_layers_list.clear()

        for layer in settings_manager.get_priority_layers():
            item = QtWidgets.QListWidgetItem()
            item.setData(QtCore.Qt.DisplayRole, layer.get("name"))
            item.setData(QtCore.Qt.UserRole, layer.get("uuid"))

            if not os.path.exists(layer.get("path")):
                item.setIcon(FileUtils.get_icon("mIndicatorLayerError.svg"))
                item.setToolTip(
                    tr(
                        "Contains invalid priority layer path, "
                        "the provided layer path does not exist!"
                    )
                )

            if self.pwl_item_flags is None:
                self.pwl_item_flags = item.flags()

            self.priority_layers_list.addItem(item)

        list_items = []
        items_only = []
        stored_priority_groups = settings_manager.get_priority_groups()
        self.priority_groups_list.clear()

        for group in stored_priority_groups:
            group_widget = PriorityGroupWidget(
                group,
            )
            group_widget.input_value_changed.connect(self.group_value_changed)
            group_widget.slider_value_changed.connect(self.group_value_changed)

            self.priority_groups_widgets[group["name"]] = group_widget

            pw_layers = settings_manager.find_layers_by_group(group["name"])

            item = QtWidgets.QTreeWidgetItem()
            item.setSizeHint(0, group_widget.sizeHint())
            item.setExpanded(True)
            item.setData(0, QtCore.Qt.UserRole, group.get("uuid"))

            # Add priority layers into the group as a child items.

            item.setExpanded(True) if len(pw_layers) > 0 else None

            for layer in pw_layers:
                if item.parent() is None:
                    layer_item = QtWidgets.QTreeWidgetItem(item)
                    layer_item.setText(0, layer.get("name"))
                    layer_item.setData(
                        0, QtCore.Qt.UserRole, layer.get(USER_DEFINED_ATTRIBUTE)
                    )

            list_items.append((item, group_widget))
            items_only.append(item)

        self.priority_groups_list.addTopLevelItems(items_only)
        for item in list_items:
            self.priority_groups_list.setItemWidget(item[0], 0, item[1])

        # Trigger process to enable/disable PWLs based on current extents
        self.on_extent_changed(self.extent_box.outputExtent())

    def on_ncs_pathways_reloaded(self):
        """Slot raised when NCS pathways have been reloaded in the view."""
        within_pilot_area = extent_within_pilot(
            self.extent_box.outputExtent(), self.extent_box.outputCrs()
        )
        self.activity_widget.enable_default_items(within_pilot_area)

    def on_extent_changed(self, new_extent: QgsRectangle):
        """Slot raised when scenario extents have changed.

        Used to enable/disable default model items if they are within or
        outside the pilot AOI.
        """
        within_pilot_area = extent_within_pilot(new_extent, self.extent_box.outputCrs())

        if not within_pilot_area:
            msg = tr(
                "Area of interest is outside the pilot area. Please use your "
                "own NCS pathways, activities and PWLs."
            )
            self.show_message(msg, Qgis.Info)

        else:
            self.message_bar.clearWidgets()

        self.activity_widget.enable_default_items(within_pilot_area)

        # Enable/disable PWL items
        for i in range(self.priority_layers_list.count()):
            pwl_item = self.priority_layers_list.item(i)
            uuid_str = pwl_item.data(QtCore.Qt.UserRole)
            if not uuid_str:
                continue

            pwl_uuid = uuid.UUID(uuid_str)
            pwl = settings_manager.get_priority_layer(pwl_uuid)
            if USER_DEFINED_ATTRIBUTE not in pwl:
                continue

            is_user_defined = pwl.get(USER_DEFINED_ATTRIBUTE)
            if is_user_defined:
                continue

            if within_pilot_area:
                pwl_item.setFlags(self.pwl_item_flags)
            else:
                pwl_item.setFlags(QtCore.Qt.NoItemFlags)

        # Enable/disable PWL items already defined under the priority groups
        for i in range(self.priority_groups_list.topLevelItemCount()):
            group_item = self.priority_groups_list.topLevelItem(i)

            for c in range(group_item.childCount()):
                pwl_tree_item = group_item.child(c)
                is_user_defined = pwl_tree_item.data(0, QtCore.Qt.UserRole)
                if is_user_defined:
                    continue

                if within_pilot_area:
                    pwl_tree_item.setFlags(self.pwl_item_flags)
                else:
                    pwl_tree_item.setFlags(QtCore.Qt.NoItemFlags)

    def group_value_changed(self, group_name, group_value):
        """Slot to handle priority group widget changes.

        :param group_name: Group name
        :type group_name: str

        :param group_value: Group value
        :type group_value: int
        """

        group = settings_manager.find_group_by_name(group_name)
        group["value"] = group_value
        settings_manager.save_priority_group(group)

        for index in range(self.priority_groups_list.topLevelItemCount()):
            item = self.priority_groups_list.topLevelItem(index)

            for child_index in range(item.childCount()):
                child = item.child(child_index)
                layer = settings_manager.find_layer_by_name(child.text(0))
                new_groups = []
                for group in layer.get("groups"):
                    if group.get("name") == group_name:
                        group["value"] = group_value
                    new_groups.append(group)
                layer["groups"] = new_groups
                settings_manager.save_priority_layer(layer)

    def update_priority_groups(self):
        list_items = []
        items_only = []
        stored_priority_groups = settings_manager.get_priority_groups()
        self.priority_groups_list.clear()

        for group in stored_priority_groups:
            group_widget = PriorityGroupWidget(
                group,
            )
            group_widget.input_value_changed.connect(self.group_value_changed)
            group_widget.slider_value_changed.connect(self.group_value_changed)

            self.priority_groups_widgets[group["name"]] = group_widget

            pw_layers = settings_manager.find_layers_by_group(group["name"])

            item = QtWidgets.QTreeWidgetItem()
            item.setSizeHint(0, group_widget.sizeHint())
            item.setExpanded(True)
            item.setData(0, QtCore.Qt.UserRole, group.get("uuid"))

            # Add priority layers into the group as a child items.

            item.setExpanded(True) if len(pw_layers) > 0 else None

            for layer in pw_layers:
                if item.parent() is None:
                    layer_item = QtWidgets.QTreeWidgetItem(item)
                    layer_item.setText(0, layer.get("name"))
                    layer_item.setData(
                        0, QtCore.Qt.UserRole, layer.get(USER_DEFINED_ATTRIBUTE)
                    )

            list_items.append((item, group_widget))
            items_only.append(item)

        self.priority_groups_list.addTopLevelItems(items_only)
        for item in list_items:
            self.priority_groups_list.setItemWidget(item[0], 0, item[1])

    def update_priority_layers(self, update_groups=True):
        """Updates the priority weighting layers list in the UI.

        :param update_groups: Whether to update the priority groups list or not
        :type update_groups: bool
        """
        self.priority_layers_list.clear()
        for layer in settings_manager.get_priority_layers():
            item = QtWidgets.QListWidgetItem()
            item.setData(QtCore.Qt.DisplayRole, layer.get("name"))
            item.setData(QtCore.Qt.UserRole, layer.get("uuid"))

            if os.path.exists(layer.get("path")):
                item.setIcon(QtGui.QIcon())
            else:
                item.setIcon(FileUtils.get_icon("mIndicatorLayerError.svg"))
                item.setToolTip(
                    tr(
                        "Contains invalid priority layer path, "
                        "the provided layer path does not exist!"
                    )
                )
            self.priority_layers_list.addItem(item)
            if update_groups:
                for index in range(self.priority_groups_list.topLevelItemCount()):
                    group = self.priority_groups_list.topLevelItem(index)
                    if group.text(0) in layer.get("groups"):
                        self.add_priority_layer_group(group, item)
                    else:
                        group_children = group.takeChildren()
                        children = []
                        for child in group_children:
                            if child.text(0) == layer.get("name"):
                                continue
                            children.append(child)
                        group.addChildren(children)

        # Trigger check to enable/disable PWLs
        self.on_extent_changed(self.extent_box.outputExtent())

    def add_priority_layer_group(self, target_group=None, priority_layer=None):
        """Adds priority layer from the weighting layers into a priority group
        If no target_group or priority_layer is passed then the current selected
        group or priority layer from their respective list will be used.

        Checks if priority layer is already in the target group and if so no
        addition is done.

        Once the addition is done, the respective priority layer plugin settings
        are updated to store the new information.

        :param target_group: Priority group where layer will be added to
        :type target_group: dict

        :param priority_layer: Priority weighting layer to be added
        :type priority_layer: dict
        """
        selected_priority_layers = (
            priority_layer or self.priority_layers_list.selectedItems()
        )
        selected_priority_layers = (
            [selected_priority_layers]
            if not isinstance(selected_priority_layers, list)
            else selected_priority_layers
        )

        selected_group = target_group or self.priority_groups_list.currentItem()

        for selected_priority_layer in selected_priority_layers:
            if (
                selected_group is not None and selected_group.parent() is None
            ) and selected_priority_layer is not None:
                children = selected_group.takeChildren()
                item_found = False
                text = selected_priority_layer.data(QtCore.Qt.DisplayRole)
                for child in children:
                    if child.text(0) == text:
                        item_found = True
                        break
                selected_group.addChildren(children)

                if not item_found:
                    selected_group.setExpanded(True)
                    item = QtWidgets.QTreeWidgetItem(selected_group)
                    item.setText(0, text)
                    group_widget = self.priority_groups_list.itemWidget(
                        selected_group, 0
                    )
                    layer_id = selected_priority_layer.data(QtCore.Qt.UserRole)

                    priority_layer = settings_manager.get_priority_layer(layer_id)
                    item.setData(
                        0,
                        QtCore.Qt.UserRole,
                        priority_layer.get(USER_DEFINED_ATTRIBUTE),
                    )
                    target_group_name = (
                        group_widget.group.get("name") if group_widget.group else None
                    )

                    groups = priority_layer.get("groups")
                    new_groups = []
                    group_found = False

                    for group in groups:
                        if target_group_name == group["name"]:
                            group_found = True
                            new_group = settings_manager.find_group_by_name(
                                target_group_name
                            )
                        else:
                            new_group = group
                        new_groups.append(new_group)
                    if not group_found:
                        searched_group = settings_manager.find_group_by_name(
                            target_group_name
                        )
                        new_groups.append(searched_group)

                    priority_layer["groups"] = new_groups
                    settings_manager.save_priority_layer(priority_layer)

        # Trigger check to enable/disable PWLs based on current extent
        self.on_extent_changed(self.extent_box.outputExtent())

    def remove_priority_layer_group(self):
        """Remove the current select priority layer from the current priority group."""
        selected_group = self.priority_groups_list.currentItem()
        parent_item = selected_group.parent() if selected_group is not None else None

        if parent_item:
            priority_layer = settings_manager.find_layer_by_name(selected_group.text(0))
            group_widget = self.priority_groups_list.itemWidget(parent_item, 0)

            groups = priority_layer.get("groups")
            new_groups = []
            for group in groups:
                if group.get("name") == group_widget.group.get("name"):
                    continue
                new_groups.append(group)
            priority_layer["groups"] = new_groups
            settings_manager.save_priority_layer(priority_layer)

            parent_item.removeChild(selected_group)

    def open_help(self):
        """Opens the user documentation for the plugin in a browser"""
        open_documentation(USER_DOCUMENTATION_SITE)

    def on_manage_npv_pwls(self):
        """Slot raised to show the dialog for managing NPV PWLs."""
        financial_dialog = NpvPwlManagerDialog(self)
        if financial_dialog.exec_() == QtWidgets.QDialog.Accepted:
            npv_collection = financial_dialog.npv_collection
            self.npv_processing_context = QgsProcessingContext()
            self.npv_feedback = QgsProcessingFeedback(False)
            self.npv_multi_step_feedback = QgsProcessingMultiStepFeedback(
                len(npv_collection.mappings), self.npv_feedback
            )

            # Get CRS and pixel size from at least one of the selected
            # NCS pathways.
            selected_activities = [
                item.activity
                for item in self.activity_widget.selected_activity_items()
                if item.isEnabled()
            ]
            if len(selected_activities) == 0:
                log(
                    message=tr(
                        "No selected activity to extract the CRS and pixel size."
                    ),
                    info=False,
                )
                return

            activity = selected_activities[0]
            if len(activity.pathways) == 0:
                log(
                    message=tr("No NCS pathway to extract the CRS and pixel size."),
                    info=False,
                )
                return

            reference_ncs_pathway = None
            for ncs_pathway in activity.pathways:
                if ncs_pathway.is_valid():
                    reference_ncs_pathway = ncs_pathway
                    break

            if reference_ncs_pathway is None:
                log(
                    message=tr(
                        "There are no valid NCS pathways to extract the CRS and pixel size."
                    ),
                    info=False,
                )
                return

            reference_layer = reference_ncs_pathway.to_map_layer()
            reference_crs = reference_layer.crs()
            reference_pixel_size = reference_layer.rasterUnitsPerPixelX()

            # Get the reference extent
            source_extent = self.extent_box.outputExtent()
            source_crs = QgsCoordinateReferenceSystem("EPSG:4326")
            reference_extent = self.transform_extent(
                source_extent, source_crs, reference_crs
            )
            reference_extent_str = (
                f"{reference_extent.xMinimum()!s},"
                f"{reference_extent.xMaximum()!s},"
                f"{reference_extent.yMinimum()!s},"
                f"{reference_extent.yMaximum()!s}"
            )

            self.npv_progress_dialog = NpvPwlProgressDialog(self, self.npv_feedback)
            self.npv_progress_dialog.show()

            create_npv_pwls(
                npv_collection,
                self.npv_processing_context,
                self.npv_multi_step_feedback,
                self.npv_feedback,
                reference_crs.authid(),
                reference_pixel_size,
                reference_extent_str,
                self.on_npv_pwl_created,
                self.on_npv_pwl_removed,
            )

    def on_npv_pwl_removed(self, pwl_identifier: str):
        """Callback that is executed when an NPV PWL has
        been removed because it was disabled by the user."""
        # We use this to refresh the view to reflect the removed NPV PWL.
        self.update_priority_layers(update_groups=False)

    def on_npv_pwl_created(
        self,
        activity_npv: ActivityNpv,
        npv_pwl_path: str,
        algorithm: QgsProcessingAlgorithm,
        context: QgsProcessingContext,
        feedback: QgsProcessingFeedback,
    ):
        """Callback that creates an PWL item when the corresponding
        raster layer has been created.

        :param activity_npv: NPV mapping for an activity:
        :type activity_npv: ActivityNpv

        :param npv_pwl_path: Absolute file path of the created NPV PWL.
        :type npv_pwl_path: str

        :param algorithm: Processing algorithm that created the NPV PWL.
        :type algorithm: QgsProcessingAlgorithm

        :param context: Contextual information that was used to create
        the NPV PWL in processing.
        :type context: QgsProcessingContext

        :param feedback: Feedback to update on the processing progress.
        :type feedback: QgsProcessingFeedback
        """
        # Check if the PWL entry already exists in the settings. If it
        # exists then no further updates required as the filename of the
        # PWL layer is still the same.
        updated_pwl = settings_manager.find_layer_by_name(activity_npv.base_name)
        if updated_pwl is None:
            # Create NPV PWL
            desc_tr = tr("Normalized NPV for")
            pwl_desc = f"{desc_tr} {activity_npv.activity.name}."
            npv_layer_info = {
                "uuid": str(uuid.uuid4()),
                "name": activity_npv.base_name,
                "description": pwl_desc,
                "groups": [],
                "path": npv_pwl_path,
                "type": PriorityLayerType.NPV.value,
                USER_DEFINED_ATTRIBUTE: True,
            }
            settings_manager.save_priority_layer(npv_layer_info)

            # Updated the PWL for the activity
            activity = settings_manager.get_activity(activity_npv.activity_id)
            if activity is not None:
                activity.priority_layers.append(npv_layer_info)
                settings_manager.update_activity(activity)
            else:
                msg_tr = tr("activity not found to attach the NPV PWL.")
                log(f"{activity_npv.activity.name} {msg_tr}", info=False)
        else:
            # Just update the path
            updated_pwl["path"] = npv_pwl_path
            settings_manager.save_priority_layer(updated_pwl)

        self.update_priority_layers(update_groups=False)

    def add_priority_group(self):
        """Adds a new priority group into the plugin, then updates
        the priority list to show the new added priority group.
        """
        group_dialog = PriorityGroupDialog()
        group_dialog.exec_()
        self.update_priority_groups()

    def edit_priority_group(self):
        """Edits the current selected priority group
        and updates the group box list."""
        if self.priority_groups_list.currentItem() is None:
            self.show_message(
                tr("Select first the priority group from the groups list."),
                Qgis.Critical,
            )
            return

        group_identifier = self.priority_groups_list.currentItem().data(
            0, QtCore.Qt.UserRole
        )

        if (
            group_identifier == ""
            or group_identifier is None
            or not isinstance(group_identifier, str)
        ):
            self.show_message(
                tr("Could not fetch the selected" " priority groups for editing."),
                Qgis.Critical,
            )
            return

        group = settings_manager.get_priority_group(group_identifier)
        group_dialog = PriorityGroupDialog(group)
        group_dialog.exec_()
        self.update_priority_groups()

    def remove_priority_group(self):
        """Removes the current active priority group."""
        if self.priority_groups_list.currentItem() is None:
            self.show_message(
                tr("Select first the priority group from the groups list"),
                Qgis.Critical,
            )
            return
        group_identifier = self.priority_groups_list.currentItem().data(
            0, QtCore.Qt.UserRole
        )

        group = settings_manager.get_priority_group(group_identifier)
        current_text = group.get("name")

        if group_identifier is None or group_identifier == "":
            self.show_message(
                tr("Could not fetch the selected priority group for editing."),
                Qgis.Critical,
            )
            return

        reply = QtWidgets.QMessageBox.warning(
            self,
            tr("QGIS CPLUS PLUGIN"),
            tr('Remove the priority group "{}"?').format(current_text),
            QtWidgets.QMessageBox.Yes,
            QtWidgets.QMessageBox.No,
        )
        if reply == QtWidgets.QMessageBox.Yes:
            settings_manager.delete_priority_group(group_identifier)
            self.update_priority_groups()

    def add_priority_layer(self):
        """Adds a new priority layer into the plugin, then updates
        the priority list to show the new added priority layer.
        """
        layer_dialog = PriorityLayerDialog()
        layer_dialog.exec_()
        self.update_priority_layers(update_groups=False)

    def edit_priority_layer(self):
        """Edits the current selected priority layer
        and updates the layer box list."""
        if self.priority_layers_list.currentItem() is None:
            self.show_message(
                tr("Select first the priority weighting layer from the layers list."),
                Qgis.Critical,
            )
            return

        layer_identifier = self.priority_layers_list.currentItem().data(
            QtCore.Qt.UserRole
        )

        if layer_identifier == "":
            self.show_message(
                tr("Could not fetch the selected priority layer for editing."),
                Qgis.Critical,
            )
            return

        self._show_priority_layer_editor(layer_identifier)
        self.update_priority_layers(update_groups=False)

    def _on_double_click_priority_layer(self, list_item: QtWidgets.QListWidgetItem):
        """Slot raised when a priority list item has been double clicked."""
        layer_name = list_item.data(QtCore.Qt.UserRole)
        self._show_priority_layer_editor(layer_name)

    def _show_priority_layer_editor(self, layer_identifier: str):
        """Shows the dialog for editing a priority layer."""
        layer_uuid = uuid.UUID(layer_identifier)
        layer = settings_manager.get_priority_layer(layer_uuid)
        layer_dialog = PriorityLayerDialog(layer)
        layer_dialog.exec_()

    def remove_priority_layer(self):
        """Removes the current active priority layer."""
        if self.priority_layers_list.currentItem() is None:
            self.show_message(
                tr(
                    "Select first the priority " "weighting layer from the layers list."
                ),
                Qgis.Critical,
            )
            return
        current_text = self.priority_layers_list.currentItem().data(
            QtCore.Qt.DisplayRole
        )
        if current_text == "":
            self.show_message(
                tr("Could not fetch and remove the selected priority layer."),
                Qgis.Critical,
            )
            return
        layer = settings_manager.find_layer_by_name(current_text)
        reply = QtWidgets.QMessageBox.warning(
            self,
            tr("QGIS CPLUS PLUGIN"),
            tr('Remove the priority layer "{}"?').format(current_text),
            QtWidgets.QMessageBox.Yes,
            QtWidgets.QMessageBox.No,
        )
        if reply == QtWidgets.QMessageBox.Yes:
            settings_manager.delete_priority_layer(layer.get("uuid"))
            self.update_priority_layers(update_groups=False)

    def update_scenario_list(self):
        """Fetches scenarios from plugin settings and updates the
        scenario history list
        """
        scenarios = settings_manager.get_scenarios()

        if len(scenarios) >= 0:
            self.scenario_list.clear()

        for scenario in scenarios:
            item = QtWidgets.QListWidgetItem()
            item.setData(QtCore.Qt.DisplayRole, scenario.name)
            item.setData(QtCore.Qt.UserRole, str(scenario.uuid))
            self.scenario_list.addItem(item)

    def add_scenario(self):
        """Adds a new scenario into the scenario list."""
        scenario_name = self.scenario_name.text()
        scenario_description = self.scenario_description.text()
        extent = self.extent_box.outputExtent()

        extent_box = [
            extent.xMinimum(),
            extent.xMaximum(),
            extent.yMinimum(),
            extent.yMaximum(),
        ]

        extent = SpatialExtent(bbox=extent_box)
        scenario_id = uuid.uuid4()

        activities = []
        priority_layer_groups = []
        weighted_activities = []

        if self.scenario_result:
            weighted_activities = self.scenario_result.scenario.weighted_activities
            activities = self.scenario_result.scenario.activities
            priority_layer_groups = self.scenario_result.scenario.priority_layer_groups

        scenario = Scenario(
            uuid=scenario_id,
            name=scenario_name,
            description=scenario_description,
            extent=extent,
            activities=activities,
            weighted_activities=weighted_activities,
            priority_layer_groups=priority_layer_groups,
        )
        settings_manager.save_scenario(scenario)
        if self.scenario_result:
            settings_manager.save_scenario_result(
                self.scenario_result, str(scenario_id)
            )

        self.update_scenario_list()

    def load_scenario(self):
        """Edits the current selected scenario
        and updates the layer box list."""
        if self.scenario_list.currentItem() is None:
            self.show_message(
                tr("Select first the scenario from the scenario list."),
                Qgis.Critical,
            )
            return

        scenario_identifier = self.scenario_list.currentItem().data(QtCore.Qt.UserRole)

        if scenario_identifier == "":
            self.show_message(
                tr("Could not fetch the selected priority layer for editing."),
                Qgis.Critical,
            )
            return

        scenario = settings_manager.get_scenario(scenario_identifier)

        if scenario is not None:
            self.scenario_name.setText(scenario.name)
            self.scenario_description.setText(scenario.description)

            self.extent_box.setOutputCrs(QgsCoordinateReferenceSystem("EPSG:4326"))
            map_canvas = iface.mapCanvas()
            self.extent_box.setCurrentExtent(
                map_canvas.mapSettings().destinationCrs().bounds(),
                map_canvas.mapSettings().destinationCrs(),
            )
            self.extent_box.setOutputExtentFromCurrent()
            self.extent_box.setMapCanvas(map_canvas)

            extent_list = scenario.extent.bbox
            if extent_list:
                default_extent = QgsRectangle(
                    float(extent_list[0]),
                    float(extent_list[2]),
                    float(extent_list[1]),
                    float(extent_list[3]),
                )

                self.extent_box.setOutputExtentFromUser(
                    default_extent,
                    QgsCoordinateReferenceSystem("EPSG:4326"),
                )
        scenario_result = settings_manager.get_scenario_result(scenario_identifier)

        all_activities = sorted(
            scenario.weighted_activities,
            key=lambda activity_instance: activity_instance.style_pixel_value,
        )
        for index, activity in enumerate(all_activities):
            activity.style_pixel_value = index + 1

        scenario.weighted_activities = all_activities

        if scenario_result:
            scenario_result.scenario = scenario

        self.post_analysis(scenario_result, None, None, None)

    def show_scenario_info(self):
        """Loads dialog for showing scenario information."""
        scenario_uuid = self.scenario_list.currentItem().data(QtCore.Qt.UserRole)
        scenario = settings_manager.get_scenario(scenario_uuid)
        scenario_result = settings_manager.get_scenario_result(scenario_uuid)

        scenario_dialog = ScenarioDialog(scenario, scenario_result)
        scenario_dialog.exec_()

    def remove_scenario(self):
        """Removes the current active scenario."""
        if self.scenario_list.currentItem() is None:
            self.show_message(
                tr("Select first a scenario from the scenario list."),
                Qgis.Critical,
            )
            return

        texts = []
        for item in self.scenario_list.selectedItems():
            current_text = item.data(QtCore.Qt.DisplayRole)
            texts.append(current_text)

        reply = QtWidgets.QMessageBox.warning(
            self,
            tr("QGIS CPLUS PLUGIN"),
            tr('Remove the selected scenario(s) "{}"?').format(texts),
            QtWidgets.QMessageBox.Yes,
            QtWidgets.QMessageBox.No,
        )
        if reply == QtWidgets.QMessageBox.Yes:
            for item in self.scenario_list.selectedItems():
                scenario_id = item.data(QtCore.Qt.UserRole)

                if scenario_id == "":
                    continue
                settings_manager.delete_scenario(scenario_id)

            self.update_scenario_list()

    def on_generate_comparison_report(self):
        """Slot raised to generate a comparison for two or more selected
        scenario results.
        """
        selected_items = self.scenario_list.selectedItems()
        if len(selected_items) < 2:
            msg = tr(
                "You must select at least two scenarios to generate the comparison report."
            )
            self.show_message(msg)
            return

        scenario_results = []
        for item in selected_items:
            scenario_identifier = item.data(QtCore.Qt.UserRole)
            scenario = settings_manager.get_scenario(scenario_identifier)
            scenario_result = settings_manager.get_scenario_result(scenario_identifier)
            if not scenario_result and not scenario:
                continue

            all_activities = sorted(
                scenario.weighted_activities,
                key=lambda activity_instance: activity_instance.style_pixel_value,
            )
            for index, activity in enumerate(all_activities):
                activity.style_pixel_value = index + 1

            scenario.weighted_activities = all_activities

            scenario_result.scenario = scenario
            scenario_results.append(scenario_result)

        if len(scenario_results) < 2:
            msg = tr("Unable to retrieve the results for all the selected scenarios.")
            self.show_message(msg)
            return

        if len(scenario_results) > MAXIMUM_COMPARISON_REPORTS:
            msg = tr(
                "Exceeded maximum number of scenarios for generating the comparison report. Limit is"
            )
            self.show_message(f"{msg} {MAXIMUM_COMPARISON_REPORTS}.")
            return

        for result in scenario_results:
            msg_tr = tr("Loading map layers for scenario")
            log(message=f"{msg_tr}: {result.scenario.name}")
            self.post_analysis(result, None, None, None)

        submit_result = report_manager.generate_comparison_report(scenario_results)
        if not submit_result.status:
            msg = self.tr(
                "Unable to submit report request for creating the comparison report."
            )
            self.show_message(f"{msg}")
            return

        QgsApplication.processEvents()

        self.report_progress_dialog = ReportProgressDialog(
            tr("Generating comparison report"), submit_result
        )
        self.report_progress_dialog.run_dialog()

    def on_scenario_list_selection_changed(self):
        """Slot raised when the selection of scenarios changes."""
        selected_items = self.scenario_list.selectedItems()
        if len(selected_items) < 2:
            self.comparison_report_btn.setEnabled(False)
        else:
            self.comparison_report_btn.setEnabled(True)

    def prepare_message_bar(self):
        """Initializes the widget message bar settings"""
        self.message_bar.setSizePolicy(
            QtWidgets.QSizePolicy.Minimum, QtWidgets.QSizePolicy.Fixed
        )
        self.grid_layout.addWidget(
            self.message_bar, 0, 0, 1, 1, alignment=QtCore.Qt.AlignTop
        )
        self.dock_widget_contents.layout().insertLayout(0, self.grid_layout)

    def run_analysis(self):
        """Runs the plugin analysis
        Creates new QgsTask, progress dialog and report manager
         for each new scenario analysis.
        """

        extent_list = PILOT_AREA_EXTENT["coordinates"]
        default_extent = QgsRectangle(
            extent_list[0], extent_list[2], extent_list[1], extent_list[3]
        )
        passed_extent = self.extent_box.outputExtent()
        contains = default_extent == passed_extent or default_extent.contains(
            passed_extent
        )
        self.analysis_scenario_name = self.scenario_name.text()
        self.analysis_scenario_description = self.scenario_description.text()

        self.position_feedback = QgsProcessingFeedback()
        self.processing_context = QgsProcessingContext()

        for group in settings_manager.get_priority_groups():
            group_layer_dict = {
                "name": group.get("name"),
                "value": group.get("value"),
                "layers": [],
            }
            for layer in settings_manager.get_priority_layers():
                pwl_items = self.priority_layers_list.findItems(
                    layer.get("name"), QtCore.Qt.MatchExactly
                )
                if len(pwl_items) > 0:
                    # Exclude adding the PWL since its for a disabled default
                    # item outside the pilot AOI.
                    if pwl_items[0].flags() == QtCore.Qt.NoItemFlags:
                        continue

                group_names = [group.get("name") for group in layer.get("groups", [])]
                if group.get("name") in group_names:
                    group_layer_dict["layers"].append(layer.get("name"))
            self.analysis_priority_layers_groups.append(group_layer_dict)

        self.analysis_activities = [
            item.activity
            for item in self.activity_widget.selected_activity_items()
            if item.isEnabled()
        ]

        self.analysis_weighted_ims = []

        base_dir = settings_manager.get_value(Settings.BASE_DIR)

        if self.analysis_scenario_name == "" or self.analysis_scenario_name is None:
            self.show_message(
                tr(f"Scenario name cannot be blank."),
                level=Qgis.Critical,
            )
            return
        if (
            self.analysis_scenario_description == ""
            or self.analysis_scenario_description is None
        ):
            self.show_message(
                tr(f"Scenario description cannot be blank."),
                level=Qgis.Critical,
            )
            return
        if self.analysis_activities == [] or self.analysis_activities is None:
            self.show_message(
                tr("Select at least one activity from step two."),
                level=Qgis.Critical,
            )
            return

        if not contains:
            self.show_message(
                tr(f"Selected area of interest is outside the pilot area."),
                level=Qgis.Info,
            )
            default_ext = (
                f"{default_extent.xMinimum()}, {default_extent.xMaximum()},"
                f"{default_extent.yMinimum()}, {default_extent.yMaximum()}"
            )
            log(
                f"Outside the pilot area, passed extent "
                f"{passed_extent}"
                f"default extent{default_ext}"
            )

        if base_dir is None:
            self.show_message(
                tr(
                    f"Plugin base data directory is not set! "
                    f"Go to plugin settings in order to set it."
                ),
                level=Qgis.Critical,
            )
            return

        if self.processing_type.isChecked():
            auth_config = auth.get_auth_config(auth.TE_API_AUTH_SETUP, warn=None)
            if (
                not auth_config
                or not auth_config.config("username")
                or not auth_config.config("password")
            ):
                self.show_message(
                    tr(
                        f"Trends.Earth account is not set! "
                        f"Go to plugin settings in order to set it."
                    ),
                    level=Qgis.Critical,
                )
                return

        self.analysis_extent = SpatialExtent(
            bbox=[
                passed_extent.xMinimum(),
                passed_extent.xMaximum(),
                passed_extent.yMinimum(),
                passed_extent.yMaximum(),
            ]
        )
        try:
            self.run_scenario_btn.setEnabled(False)

            scenario = Scenario(
                uuid=uuid.uuid4(),
                name=self.analysis_scenario_name,
                description=self.analysis_scenario_description,
                extent=self.analysis_extent,
                activities=self.analysis_activities,
                weighted_activities=[],
                priority_layer_groups=self.analysis_priority_layers_groups,
            )

            self.processing_cancelled = False

            # Creates and opens the progress dialog for the analysis
            progress_dialog = ProgressDialog(
                minimum=0,
                maximum=100,
                main_widget=self,
                scenario_id=str(scenario.uuid),
                scenario_name=self.analysis_scenario_name,
            )
            progress_dialog.analysis_cancelled.connect(
                self.on_progress_dialog_cancelled
            )
            progress_dialog.run_dialog()

            progress_dialog.change_status_message(
                tr("Raster calculation for activities pathways")
            )

            selected_pathway = None
            pathway_found = False

            for activity in self.analysis_activities:
                if pathway_found:
                    break
                for pathway in activity.pathways:
                    if pathway is not None:
                        pathway_found = True
                        selected_pathway = pathway
                        break

            extent_box = QgsRectangle(
                float(self.analysis_extent.bbox[0]),
                float(self.analysis_extent.bbox[2]),
                float(self.analysis_extent.bbox[1]),
                float(self.analysis_extent.bbox[3]),
            )

            if not pathway_found:
                self.show_message(
                    tr(
                        "NCS pathways were not found in the selected activities, "
                        "Make sure to define pathways for the selected activities "
                        "before running the scenario"
                    )
                )
                self.processing_cancelled = True
                self.run_scenario_btn.setEnabled(True)

                return

            selected_pathway_layer = QgsRasterLayer(
                selected_pathway.path, selected_pathway.name
            )

            source_crs = QgsCoordinateReferenceSystem("EPSG:4326")

            if selected_pathway_layer.crs() is not None:
                destination_crs = selected_pathway_layer.crs()
            else:
                destination_crs = QgsProject.instance().crs()

            transformed_extent = self.transform_extent(
                extent_box, source_crs, destination_crs
            )

            self.analysis_extent.bbox = [
                transformed_extent.xMinimum(),
                transformed_extent.xMaximum(),
                transformed_extent.yMinimum(),
                transformed_extent.yMaximum(),
            ]
            if self.processing_type.isChecked():
                analysis_task = ScenarioAnalysisTaskApiClient(
                    self.analysis_scenario_name,
                    self.analysis_scenario_description,
                    self.analysis_activities,
                    self.analysis_priority_layers_groups,
                    self.analysis_extent,
                    scenario,
                )
            else:
                analysis_task = ScenarioAnalysisTask(
                    self.analysis_scenario_name,
                    self.analysis_scenario_description,
                    self.analysis_activities,
                    self.analysis_priority_layers_groups,
                    self.analysis_extent,
                    scenario,
                )

            progress_changed = partial(self.update_progress_bar, progress_dialog)
            analysis_task.custom_progress_changed.connect(progress_changed)

            status_message_changed = partial(
                self.update_progress_dialog, progress_dialog
            )

            analysis_task.status_message_changed.connect(status_message_changed)

            analysis_task.info_message_changed.connect(self.show_message)

            self.current_analysis_task = analysis_task

            progress_dialog.analysis_task = analysis_task
            progress_dialog.scenario_id = str(scenario.uuid)

            report_running = partial(self.on_report_running, progress_dialog)
            report_error = partial(self.on_report_error, progress_dialog)
            report_finished = partial(self.on_report_finished, progress_dialog)

            # Report manager
            scenario_report_manager = report_manager

            scenario_report_manager.generate_started.connect(report_running)
            scenario_report_manager.generate_error.connect(report_error)
            scenario_report_manager.generate_completed.connect(report_finished)

            analysis_complete = partial(
                self.analysis_complete,
                analysis_task,
                scenario_report_manager,
                progress_dialog,
            )

            analysis_task.taskCompleted.connect(analysis_complete)

            analysis_terminated = partial(self.task_terminated, analysis_task)
            analysis_task.taskTerminated.connect(analysis_terminated)

            QgsApplication.taskManager().addTask(analysis_task)

        except Exception as err:
            self.show_message(
                tr("An error occurred when preparing analysis task"),
                level=Qgis.Info,
            )
            log(
                tr(
                    "An error occurred when preparing analysis task"
                    ', error message "{}"'.format(err)
                )
            )

    def task_terminated(
        self, task: typing.Union[ScenarioAnalysisTask, ScenarioAnalysisTaskApiClient]
    ):
        """Handles logging of the scenario analysis task status
        after it has been terminated.

        :param task: Task that was terminated
        :type task: typing.Union[ScenarioAnalysisTask, ScenarioAnalysisTaskApiClient]
        """
        task.on_terminated()
        log(f"Main task terminated")

    def analysis_complete(self, task, report_manager, progress_dialog):
        """Calls the responsible function for handling analysis results outputs

        :param task: Analysis task
        :type task: ScenarioAnalysisTask

        :param report_manager: Report manager used to generate analysis report_templates
        :type report_manager: ReportManager
        """

        self.scenario_result = task.scenario_result
        self.scenario_results(task, report_manager, progress_dialog)

    def transform_extent(self, extent, source_crs, dest_crs):
        """Transforms the passed extent into the destination crs

         :param extent: Target extent
        :type extent: QgsRectangle

        :param source_crs: Source CRS of the passed extent
        :type source_crs: QgsCoordinateReferenceSystem

        :param dest_crs: Destination CRS
        :type dest_crs: QgsCoordinateReferenceSystem
        """

        transform = QgsCoordinateTransform(source_crs, dest_crs, QgsProject.instance())
        transformed_extent = transform.transformBoundingBox(extent)

        return transformed_extent

    def main_task(self):
        """Serves as a QgsTask function for the main task that contains
        smaller sub-tasks running the actual processing calculations.
        """

        log("Running from main task.")

    def cancel_processing_task(self):
        """Cancels the current processing task."""
        try:
            if self.current_analysis_task:
                self.current_analysis_task.cancel_task()
        except Exception as e:
            self.on_progress_dialog_cancelled()
            log(f"Problem cancelling task, {e}")
        self.processing_cancelled = True

        # # Analysis processing tasks
        # try:
        #     if self.task:
        #         self.task.cancel()
        # except Exception as e:
        #     self.on_progress_dialog_cancelled()
        #     log(f"Problem cancelling task, {e}")
        #
        # # Report generating task
        # try:
        #     if self.reporting_feedback:
        #         self.reporting_feedback.cancel()
        # except Exception as e:
        #     self.on_progress_dialog_cancelled()
        #     log(f"Problem cancelling report generating task, {e}")

    def scenario_results(self, task, report_manager, progress_dialog):
        """Called when the task ends. Sets the progress bar to 100 if it finished.

        :param task: Analysis task
        :type task: ScenarioAnalysisTask

        :param report_manager: Report manager used to generate analysis report_templates
        :type report_manager: ReportManager
        """
        self.update_progress_bar(progress_dialog, 100)
        self.scenario_result.analysis_output = task.output
        self.scenario_result.state = ScenarioState.FINISHED
        if task.output is not None:
            self.update_progress_bar(progress_dialog, 100)
            self.scenario_result.analysis_output = task.output
            self.scenario_result.state = ScenarioState.FINISHED
            self.post_analysis(
                self.scenario_result, task, report_manager, progress_dialog
            )
        else:
            status_message = "No valid output from the processing results."
            task.set_status_message(status_message)

            log(f"No valid output from the processing results.")

    def move_layer_to_group(self, layer, group) -> None:
        """Moves a layer open in QGIS to another group.

        :param layer: Raster layer to move
        :type layer: QgsRasterLayer

        :param group: Group to which the raster should be moved
        :type group: QgsLayerTreeGroup
        """
        if layer:
            instance_root = QgsProject.instance().layerTreeRoot()
            layer = instance_root.findLayer(layer.id())
            layer_clone = layer.clone()
            parent = layer.parent()
            group.insertChildNode(
                0, layer_clone
            ) if group is not None else None  # Add to top of group
            parent.removeChildNode(layer)

    def post_analysis(self, scenario_result, task, report_manager, progress_dialog):
        """Handles analysis outputs from the final analysis results.
        Adds the resulting scenario raster to the canvas with styling.
        Adds each of the activities to the canvas with styling.
        Adds each activities' pathways to the canvas.

        :param scenario_result: ScenarioResult of output results
        :type scenario_result: ScenarioResult

        :param task: Analysis task
        :type task: ScenarioAnalysisTask

        :param report_manager: Report manager used to generate analysis report_templates
        :type report_manager: ReportManager
        """

        # If the processing were stopped, no file will be added
        if not self.processing_cancelled and scenario_result is not None:
            list_activities = scenario_result.scenario.activities
            if task is not None:
                weighted_activities = task.analysis_weighted_activities
            elif scenario_result.scenario is not None:
                weighted_activities = scenario_result.scenario.weighted_activities
            else:
                weighted_activities = []
            raster = scenario_result.analysis_output["OUTPUT"]
            im_weighted_dir = os.path.join(
                os.path.dirname(raster), "weighted_activities"
            )

            # Layer options
            load_ncs = settings_manager.get_value(
                Settings.NCS_WITH_CARBON, default=True, setting_type=bool
            )
            load_landuse = settings_manager.get_value(
                Settings.LANDUSE_PROJECT, default=True, setting_type=bool
            )
            load_landuse_normalized = settings_manager.get_value(
                Settings.LANDUSE_NORMALIZED, default=True, setting_type=bool
            )

            load_landuse_weighted = settings_manager.get_value(
                Settings.LANDUSE_WEIGHTED, default=False, setting_type=bool
            )

            load_highest_position = settings_manager.get_value(
                Settings.HIGHEST_POSITION, default=False, setting_type=bool
            )

            scenario_name = scenario_result.scenario.name
            qgis_instance = QgsProject.instance()
            instance_root = qgis_instance.layerTreeRoot()

            # Check if there are other groups for the scenario
            # and assign a suffix.
            counter = 1
            group_name = scenario_name

            # Control to prevent infinite loop
            max_limit = 100
            while True and counter <= max_limit:
                scenario_grp = instance_root.findGroup(group_name)
                if scenario_grp is None:
                    break
                group_name = f"{scenario_name} {counter!s}"
                counter += 1

            # Groups
            activity_group = None
            activity_weighted_group = None

            scenario_group = instance_root.insertGroup(0, group_name)
            if load_landuse:
                activity_group = scenario_group.addGroup(tr(ACTIVITY_GROUP_LAYER_NAME))
            if load_landuse_weighted:
                activity_weighted_group = (
                    scenario_group.addGroup(tr(ACTIVITY_WEIGHTED_GROUP_NAME))
                    if os.path.exists(im_weighted_dir)
                    else None
                )
            if load_ncs:
                pathways_group = scenario_group.addGroup(
                    tr(NCS_PATHWAYS_GROUP_LAYER_NAME)
                )
                pathways_group.setExpanded(False)
                pathways_group.setItemVisibilityCheckedRecursive(False)

            # Group settings
            activity_group.setExpanded(False) if activity_group else None
            activity_weighted_group.setExpanded(
                False
            ) if activity_weighted_group else None

            # Add scenario result layer to the canvas with styling
            layer_file = scenario_result.analysis_output.get("OUTPUT")
            layer_name = (
                f"{SCENARIO_OUTPUT_LAYER_NAME}_"
                f'{datetime.datetime.now().strftime("%Y_%m_%d_%H_%M_%S")}'
            )

            if (
                scenario_result.output_layer_name is not None
                and scenario_result.output_layer_name is not ""
            ):
                layer_name = scenario_result.output_layer_name

            if (
                scenario_result.output_layer_name is None
                or scenario_result.output_layer_name is ""
            ):
                scenario_result.output_layer_name = layer_name

            layer = QgsRasterLayer(layer_file, layer_name, QGIS_GDAL_PROVIDER)
            scenario_layer = qgis_instance.addMapLayer(layer)

            # Scenario result layer styling
            renderer = self.style_activities_layer(layer, weighted_activities)
            layer.setRenderer(renderer)
            layer.triggerRepaint()

            """A workaround to add a layer to a group.
            Adding it using group.insertChildNode or group.addLayer causes issues,
            but adding to the root is fine.
            This approach adds it to the root, and then moves it to the group.
            """
            self.move_layer_to_group(scenario_layer, scenario_group)

            # Add activities and pathways
            activity_index = 0
            if load_landuse:
                for activity in list_activities:
                    activity_name = activity.name
                    activity_layer = QgsRasterLayer(activity.path, activity.name)
                    activity_layer.setCustomProperty(
                        ACTIVITY_IDENTIFIER_PROPERTY, str(activity.uuid)
                    )
                    list_pathways = activity.pathways

                    # Add activity layer with styling, if available
                    if activity_layer:
                        renderer = self.style_activity_layer(activity_layer, activity)

                        added_activity_layer = qgis_instance.addMapLayer(activity_layer)
                        self.move_layer_to_group(added_activity_layer, activity_group)

                        activity_layer.setRenderer(renderer)
                        activity_layer.triggerRepaint()
                    # Add activity pathways
                    if load_ncs:
                        if len(list_pathways) > 0:
                            # im_pathway_group = pathways_group.addGroup(im_name)
                            activity_pathway_group = pathways_group.insertGroup(
                                activity_index, activity_name
                            )
                            activity_pathway_group.setExpanded(False)

                            pw_index = 0
                            for pathway in list_pathways:
                                try:
                                    # pathway_name = pathway.name
                                    pathway_layer = pathway.to_map_layer()

                                    added_pw_layer = qgis_instance.addMapLayer(
                                        pathway_layer
                                    )
                                    self.move_layer_to_group(
                                        added_pw_layer, activity_pathway_group
                                    )

                                    pathway_layer.triggerRepaint()

                                    pw_index = pw_index + 1
                                except Exception as err:
                                    self.show_message(
                                        tr(
                                            "An error occurred loading a pathway, "
                                            "check logs for more information"
                                        ),
                                        level=Qgis.Info,
                                    )
                                    log(
                                        tr(
                                            "An error occurred loading a pathway, "
                                            'scenario analysis, error message "{}"'.format(
                                                err
                                            )
                                        )
                                    )

                    activity_index = activity_index + 1

            if load_landuse_weighted:
                for weighted_activity in weighted_activities:
                    weighted_activity_path = weighted_activity.path
                    weighted_activity_name = Path(weighted_activity_path).stem

                    if not weighted_activity_path.endswith(".tif"):
                        continue

                    activity_weighted_layer = QgsRasterLayer(
                        weighted_activity_path,
                        weighted_activity_name,
                        QGIS_GDAL_PROVIDER,
                    )

                    # Set UUID for easier retrieval
                    activity_weighted_layer.setCustomProperty(
                        ACTIVITY_IDENTIFIER_PROPERTY, str(weighted_activity.uuid)
                    )

                    renderer = self.style_activity_layer(
                        activity_weighted_layer, weighted_activity
                    )
                    activity_weighted_layer.setRenderer(renderer)
                    activity_weighted_layer.triggerRepaint()

                    added_im_weighted_layer = qgis_instance.addMapLayer(
                        activity_weighted_layer
                    )
                    self.move_layer_to_group(
                        added_im_weighted_layer, activity_weighted_group
                    )

            # Initiate report generation
            if load_landuse_weighted and load_highest_position:
                self.run_report(progress_dialog, report_manager) if (
                    progress_dialog is not None and report_manager is not None
                ) else None
            else:
                progress_dialog.processing_finished() if progress_dialog is not None else None

        else:
            # Re-initializes variables if processing were cancelled by the user
            # Not doing this breaks the processing if a user tries to run
            # the processing after cancelling or if the processing fails
            self.position_feedback = QgsProcessingFeedback()
            self.processing_context = QgsProcessingContext()

    def style_activities_layer(self, layer, activities):
        """Applies the styling to the passed layer that
         contains the passed list of activities.

        :param layer: Layer to be styled
        :type layer: QgsRasterLayer

        :param activities: List which contains the activities
         that were passed to the highest position analysis tool.
        :type activities: list

        :returns: Renderer for the symbology.
        :rtype: QgsPalettedRasterRenderer
        """
        area_classes = []
        for activity in activities:
            activity_name = activity.name

            raster_val = activity.style_pixel_value
            color = activity.scenario_fill_symbol().color()
            color_ramp_shader = QgsColorRampShader.ColorRampItem(
                float(raster_val), QtGui.QColor(color), activity_name
            )
            area_classes.append(color_ramp_shader)

        class_data = QgsPalettedRasterRenderer.colorTableToClassData(area_classes)
        renderer = QgsPalettedRasterRenderer(layer.dataProvider(), 1, class_data)

        return renderer

    def style_activity_layer(self, layer, activity):
        """Applies the styling to the layer that contains the passed
         activity name.

        :param layer: Raster layer to which to apply the symbology
        :type layer: QgsRasterLayer

        :param activity: activity
        :type activity: Activity

        :returns: Renderer for the symbology.
        :rtype: QgsSingleBandPseudoColorRenderer
        """

        # Retrieves a build-in QGIS color ramp
        color_ramp = activity.color_ramp()

        stats = layer.dataProvider().bandStatistics(1)
        renderer = QgsSingleBandPseudoColorRenderer(layer.dataProvider(), 1)

        renderer.setClassificationMin(stats.minimumValue)
        renderer.setClassificationMax(stats.maximumValue)

        renderer.createShader(
            color_ramp, QgsColorRampShader.Interpolated, QgsColorRampShader.Continuous
        )

        return renderer

    def update_progress_dialog(
        self,
        progress_dialog,
        message=None,
    ):
        """Run report generation. This should be called after the
         analysis is complete.

        :param progress_dialog: Dialog responsible for showing
         all the analysis operations progress.
        :type progress_dialog: ProgressDialog

        :param message: Report manager used to generate analysis report_templates
        :type message: ReportManager
        """

        progress_dialog.change_status_message(message) if message is not None else None

    def update_progress_bar(self, progress_dialog, value):
        """Sets the value of the progress bar

        :param progress_dialog: Dialog responsible for showing
         all the analysis operations progress.
        :type progress_dialog: ProgressDialog

        :param value: Value to be set on the progress bar
        :type value: float
        """
        if progress_dialog and not self.processing_cancelled:
            try:
                progress_dialog.update_progress_bar(int(value))
            except RuntimeError:
                log(tr("Error setting value to a progress bar"), notify=False)

    def update_message_bar(self, message):
        """Changes the message in the message bar item.

        :param message: Message to be updated
        :type message: str
        """
        message_bar_item = self.message_bar.createMessage(message)
        self.message_bar.pushWidget(message_bar_item, Qgis.Info)

    def show_message(self, message, level=Qgis.Warning):
        """Shows message on the main widget message bar.

        :param message: Text message
        :type message: str

        :param level: Message level type
        :type level: Qgis.MessageLevel
        """
        self.message_bar.clearWidgets()
        self.message_bar.pushMessage(message, level=level)

    def zoom_pilot_area(self):
        """Zoom the current main map canvas to the pilot area extent."""
        map_canvas = iface.mapCanvas()
        extent_list = PILOT_AREA_EXTENT["coordinates"]
        default_extent = QgsRectangle(
            extent_list[0], extent_list[2], extent_list[1], extent_list[3]
        )
        zoom_extent = QgsRectangle(
            extent_list[0] - 0.5, extent_list[2], extent_list[1] + 0.5, extent_list[3]
        )

        canvas_crs = map_canvas.mapSettings().destinationCrs()
        original_crs = QgsCoordinateReferenceSystem("EPSG:4326")

        if canvas_crs.authid() != original_crs.authid():
            zoom_extent = self.transform_extent(zoom_extent, original_crs, canvas_crs)
            default_extent = self.transform_extent(
                default_extent, original_crs, canvas_crs
            )

        aoi = QgsRubberBand(iface.mapCanvas(), QgsWkbTypes.PolygonGeometry)

        aoi.setFillColor(QtGui.QColor(0, 0, 0, 0))
        aoi.setStrokeColor(QtGui.QColor(88, 128, 8))
        aoi.setWidth(3)
        aoi.setLineStyle(QtCore.Qt.DashLine)

        geom = QgsGeometry.fromRect(default_extent)

        aoi.setToGeometry(geom, canvas_crs)

        map_canvas.setExtent(zoom_extent)
        map_canvas.refresh()

    def prepare_extent_box(self):
        """Configure the spatial extent box with the initial settings."""

        self.extent_box.setOutputCrs(QgsCoordinateReferenceSystem("EPSG:4326"))
        map_canvas = iface.mapCanvas()
        self.extent_box.setCurrentExtent(
            map_canvas.mapSettings().destinationCrs().bounds(),
            map_canvas.mapSettings().destinationCrs(),
        )
        self.extent_box.setOutputExtentFromCurrent()
        self.extent_box.setMapCanvas(map_canvas)

        extent_list = PILOT_AREA_EXTENT["coordinates"]
        default_extent = QgsRectangle(
            extent_list[0], extent_list[2], extent_list[1], extent_list[3]
        )

        self.extent_box.setOutputExtentFromUser(
            default_extent,
            QgsCoordinateReferenceSystem("EPSG:4326"),
        )

    def on_tab_step_changed(self, index: int):
        """Slot raised when the current tab changes.

        :param index: Zero-based index position of new current tab
        :type index: int
        """
        if index == 1:
            self.activity_widget.can_show_error_messages = True
            self.activity_widget.load()

        elif index == 2 or index == 3:
            tab_valid = True
            msg = ""

            # Check if NCS pathways are valid
            ncs_valid = self.activity_widget.is_ncs_valid()
            if not ncs_valid:
                msg = self.tr(
                    "NCS pathways are not valid or there is an ongoing validation process. "
                    "Use the validation inspector to see more details."
                )
                tab_valid = False

            # Validate activity selection
            selected_activities = self.activity_widget.selected_activity_items()
            if len(selected_activities) == 0:
                msg = self.tr("Please select at least one activity.")
                tab_valid = False

            # Verify that the selected activities have at least one NCS pathway
            zero_pathway_activities = []
            for activity_item in selected_activities:
                if len(activity_item.activity.pathways) == 0:
                    zero_pathway_activities.append(activity_item.activity.name)

            if len(zero_pathway_activities) > 0:
                activity_tr = (
                    self.tr("activity has")
                    if len(zero_pathway_activities) == 1
                    else self.tr("activities have")
                )
                tr_msg = self.tr("no NCS pathways defined.")
                msg = f"{', '.join(zero_pathway_activities)} {activity_tr} {tr_msg}"
                tab_valid = False

            if not tab_valid:
                self.show_message(msg)
                self.tab_widget.setCurrentIndex(1)

            else:
                self.message_bar.clearWidgets()

    def open_settings(self):
        """Options the CPLUS settings in the QGIS options dialog."""
        self.iface.showOptionsDialog(currentPage=OPTIONS_TITLE)

    def run_report(self, progress_dialog, report_manager):
        """Run report generation. This should be called after the
        analysis is complete.

        :param progress_dialog: Dialog responsible for showing
         all the analysis operations progress.
        :type progress_dialog: ProgressDialog

        :param report_manager: Report manager used to generate analysis report_templates
        :type report_manager: ReportManager
        """
        if self.processing_cancelled:
            # Will not proceed if processing has been cancelled by the user
            return

        if self.scenario_result is None:
            log(
                "Cannot run report generation, scenario result is not defined",
                info=False,
            )
            return

        reporting_feedback = self.reset_reporting_feedback(progress_dialog)
        self.reporting_feedback = reporting_feedback

        submit_result = report_manager.generate(
            self.scenario_result, reporting_feedback
        )
        if not submit_result.status:
            msg = self.tr("Unable to submit report request for scenario")
            self.show_message(f"{msg} {self.scenario_result.scenario.name}.")

    def on_report_running(self, progress_dialog, scenario_id: str):
        """Slot raised when report task has started.

        :param progress_dialog: Dialog responsible for showing
         all the analysis operations progress.
        :type progress_dialog: ProgressDialog

        :param scenario_id: Scenario analysis id
        :type scenario_id: str
        """
        if not self.report_job_is_for_current_scenario(scenario_id):
            return

        progress_dialog.update_progress_bar(0)
        progress_dialog.report_running = True
        progress_dialog.change_status_message(
            tr("Generating report for the analysis output")
        )

    def on_report_error(self, progress_dialog, message: str):
        """Slot raised when report task error has occured.

        :param progress_dialog: Dialog responsible for showing
         all the analysis operations progress.
        :type progress_dialog: ProgressDialog
        """
        progress_dialog.report_running = True
        progress_dialog.change_status_message(
            tr("Error generating report, see logs for more info.")
        )
        log(message)

        self.run_scenario_btn.setEnabled(True)

    def reset_reporting_feedback(self, progress_dialog):
        """Creates a new reporting feedback object and reconnects
        the signals.

        We are doing this to address cases where the feedback is canceled
        and the same object has to be reused for subsequent report
        generation tasks.

        :param progress_dialog: Dialog responsible for showing
         all the analysis operations progress.
        :type progress_dialog: ProgressDialog

        :returns reporting_feedback: Feedback instance to be used in storing
        processing status details.
        :rtype reporting_feedback: QgsFeedback
        """

        progress_changed = partial(self.on_reporting_progress_changed, progress_dialog)

        reporting_feedback = QgsFeedback(self)
        reporting_feedback.progressChanged.connect(progress_changed)

        return reporting_feedback

    def on_reporting_progress_changed(self, progress_dialog, progress: float):
        """Slot raised when the reporting progress has changed.

        :param progress_dialog: Dialog responsible for showing
         all the analysis operations progress.
        :type progress_dialog: ProgressDialog

        :param progress: Analysis progress value between 0 and 100
        :type progress: float
        """
        progress_dialog.update_progress_bar(progress)

    def on_report_finished(self, progress_dialog, scenario_id: str):
        """Slot raised when report task has finished.

        :param progress_dialog: Dialog responsible for showing
         all the analysis operations progress.
        :type progress_dialog: ProgressDialog

        :param scenario_id: Scenario analysis id
        :type scenario_id: str
        """
        if not self.report_job_is_for_current_scenario(scenario_id):
            return

        progress_dialog.set_report_complete()
        progress_dialog.change_status_message(tr("Report generation complete"))

        self.run_scenario_btn.setEnabled(True)

    def report_job_is_for_current_scenario(self, scenario_id: str) -> bool:
        """Checks if the given scenario identifier is for the current
        scenario result.

        This is to ensure that signals raised by the report manager refer
        to the current scenario result object and not for old jobs.

        :param scenario_id: Scenario identifier usually from a signal
        raised by the report manager.
        :type scenario_id: str

        :returns: True if the scenario identifier matches the current
        scenario object in the results, else False.
        :rtype: bool
        """
        if self.scenario_result is None:
            return False

        current_scenario = self.scenario_result.scenario
        if current_scenario is None:
            return False

        if str(current_scenario.uuid) == scenario_id:
            return True

        return False

    def on_progress_dialog_cancelled(self):
        """Slot raised when analysis has been cancelled in progress dialog."""
        if not self.run_scenario_btn.isEnabled():
            self.run_scenario_btn.setEnabled(True)<|MERGE_RESOLUTION|>--- conflicted
+++ resolved
@@ -269,11 +269,7 @@
                     )
                 else:
                     message_time = datetime.datetime.now().strftime("%Y-%m-%dT%H:%M:%S")
-<<<<<<< HEAD
             except Exception:
-=======
-            except json.decoder.JSONDecodeError:
->>>>>>> c0c353d8
                 message_time = datetime.datetime.now().strftime("%Y-%m-%dT%H:%M:%S")
             message = (
                 f"{self.log_text_box.toPlainText()} "
