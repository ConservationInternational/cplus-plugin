# -*- coding: utf-8 -*-

"""
 The plugin main window class.
"""

import datetime
import json
import os
import typing
import uuid
from dateutil import tz
from functools import partial
from pathlib import Path

from qgis.PyQt import (
    QtCore,
    QtGui,
    QtWidgets,
)
from qgis.PyQt.QtWidgets import QPushButton
from qgis.PyQt.uic import loadUiType
from qgis.core import (
    Qgis,
    QgsApplication,
    QgsCoordinateReferenceSystem,
    QgsCoordinateTransform,
    QgsFeedback,
    QgsGeometry,
    QgsProject,
    QgsProcessingAlgorithm,
    QgsProcessingContext,
    QgsProcessingFeedback,
    QgsProcessingMultiStepFeedback,
    QgsRasterLayer,
    QgsRectangle,
    QgsWkbTypes,
    QgsColorRampShader,
    QgsSingleBandPseudoColorRenderer,
    QgsPalettedRasterRenderer,
)
from qgis.gui import (
    QgsGui,
    QgsMessageBar,
    QgsRubberBand,
)

from qgis.utils import iface

from .activity_widget import ActivityContainerWidget
from .priority_group_widget import PriorityGroupWidget
from .scenario_item_widget import ScenarioItemWidget
from .progress_dialog import OnlineProgressDialog, ReportProgressDialog, ProgressDialog
from ..trends_earth import auth
from ..api.scenario_task_api_client import ScenarioAnalysisTaskApiClient
<<<<<<< HEAD
from ..api.layer_tasks import FetchDefaultLayerTask
=======
from ..api.scenario_history_tasks import (
    FetchScenarioHistoryTask,
    FetchScenarioOutputTask,
    DeleteScenarioTask,
    FetchOnlineTaskStatusTask,
)
from ..api.request import JOB_RUNNING_STATUS, JOB_COMPLETED_STATUS
>>>>>>> f638fa2d
from ..definitions.constants import (
    ACTIVITY_GROUP_LAYER_NAME,
    ACTIVITY_IDENTIFIER_PROPERTY,
    ACTIVITY_WEIGHTED_GROUP_NAME,
    NCS_PATHWAYS_GROUP_LAYER_NAME,
    USER_DEFINED_ATTRIBUTE,
)

from .financials.npv_manager_dialog import NpvPwlManagerDialog
from .financials.npv_progress_dialog import NpvPwlProgressDialog
from .priority_layer_dialog import PriorityLayerDialog
from .priority_group_dialog import PriorityGroupDialog

from .scenario_dialog import ScenarioDialog

from ..models.base import (
    PriorityLayerType,
)
from ..models.financial import ActivityNpv
from ..conf import settings_manager, Settings

from ..lib.financials import create_npv_pwls

from .components.custom_tree_widget import CustomTreeWidget

from ..resources import *

from ..definitions.defaults import (
    ADD_LAYER_ICON_PATH,
    PILOT_AREA_EXTENT,
    OPTIONS_TITLE,
    ICON_PATH,
    MAXIMUM_COMPARISON_REPORTS,
    PLUGIN_MESSAGE_LOG_TAB,
    QGIS_GDAL_PROVIDER,
    QGIS_MESSAGE_LEVEL_DICT,
    REMOVE_LAYER_ICON_PATH,
    SCENARIO_OUTPUT_LAYER_NAME,
    SCENARIO_LOG_FILE_NAME,
    USER_DOCUMENTATION_SITE,
)
from ..lib.reports.manager import report_manager, ReportManager
from ..models.base import Scenario, ScenarioResult, ScenarioState, SpatialExtent
from ..tasks import ScenarioAnalysisTask
from ..utils import (
    open_documentation,
    tr,
    log,
    FileUtils,
    write_to_file,
    todict,
    CustomJsonEncoder,
)


WidgetUi, _ = loadUiType(
    os.path.join(os.path.dirname(__file__), "../ui/qgis_cplus_main_dockwidget.ui")
)


class QgisCplusMain(QtWidgets.QDockWidget, WidgetUi):
    """Main plugin UI class"""

    analysis_finished = QtCore.pyqtSignal(ScenarioResult)

    def __init__(
        self,
        iface,
        parent=None,
    ):
        super().__init__(parent)
        self.setupUi(self)

        QgsGui.enableAutoGeometryRestore(self)

        self.iface = iface
        self.progress_dialog = None
        self.task = None
        self.processing_cancelled = False
        self.current_analysis_task = None

        # Set icons for buttons
        help_icon = FileUtils.get_icon("mActionHelpContents_green.svg")
        self.help_btn.setIcon(help_icon)

        settings_icon = FileUtils.get_icon("settings.svg")
        self.options_btn.setIcon(settings_icon)

        self.prepare_input()

        # Insert widget for step 2
        self.activity_widget = ActivityContainerWidget(self, self.message_bar)
        self.tab_widget.insertTab(1, self.activity_widget, self.tr("Step 2"))
        self.tab_widget.currentChanged.connect(self.on_tab_step_changed)

        # Step 3, priority weighting layers initialization
        self.priority_groups_widgets = {}
        self.pwl_item_flags = None

        # Step 4
        self.ncs_with_carbon.toggled.connect(self.outputs_options_changed)
        self.landuse_project.toggled.connect(self.outputs_options_changed)
        self.landuse_normalized.toggled.connect(self.outputs_options_changed)
        self.landuse_weighted.toggled.connect(self.outputs_options_changed)
        self.highest_position.toggled.connect(self.outputs_options_changed)
        self.processing_type.toggled.connect(self.processing_options_changed)

        self.load_layer_options()

        self.initialize_priority_layers()

        self.position_feedback = QgsProcessingFeedback()
        self.processing_context = QgsProcessingContext()

        self.scenario_result = None

        self.analysis_finished.connect(self.post_analysis)

        # Log updates
        QgsApplication.messageLog().messageReceived.connect(
            self.on_log_message_received
        )

<<<<<<< HEAD
        # Scenario list
        self.update_scenario_list()
        # Fetch default layers
        self.fetch_default_layer_list()
=======
    def on_view_status_button_clicked(self):
        """Handler when view status report button in tab 4 is clicked."""
        log("View status button")

        running_online_scenario_uuid = settings_manager.get_running_online_scenario()
        online_task = settings_manager.get_scenario(running_online_scenario_uuid)
        if online_task:
            self.load_scenario(running_online_scenario_uuid)

    def on_online_task_check_finished(self, status):
        """
        Handler for view online task and generate report button.

        The button itself will be shown when Cplus plugin becomes visible.
        """
        running_online_scenario_uuid = settings_manager.get_running_online_scenario()
        online_task = settings_manager.get_scenario(running_online_scenario_uuid)

        if online_task:
            if status == JOB_COMPLETED_STATUS:
                message = f"Task {online_task.name} has completed successfully."
                button_text = "Generate report"
            elif status == JOB_RUNNING_STATUS:
                message = f"Task {online_task.name} is still running."
                button_text = "View status"
            else:
                message = f"Task {online_task.name} is {status}."
                button_text = "OK"
            widget = self.message_bar.createMessage(tr(message))
            button = QPushButton(widget)

            button.setText(button_text)
            if status in [JOB_RUNNING_STATUS, JOB_COMPLETED_STATUS]:
                load_scenario = partial(
                    self.load_scenario, running_online_scenario_uuid
                )
                button.pressed.connect(load_scenario)
            widget.layout().addWidget(button)
            self.update_message_bar(widget)

    def fetch_online_task_status(self):
        self.task = FetchOnlineTaskStatusTask(self)
        self.task.task_finished.connect(self.on_online_task_check_finished)
        QgsApplication.taskManager().addTask(self.task)
>>>>>>> f638fa2d

    def outputs_options_changed(self):
        """
        Handles selected outputs changes
        """

        settings_manager.set_value(
            Settings.NCS_WITH_CARBON, self.ncs_with_carbon.isChecked()
        )
        settings_manager.set_value(
            Settings.LANDUSE_PROJECT, self.landuse_project.isChecked()
        )
        settings_manager.set_value(
            Settings.LANDUSE_NORMALIZED, self.landuse_normalized.isChecked()
        )
        settings_manager.set_value(
            Settings.LANDUSE_WEIGHTED, self.landuse_weighted.isChecked()
        )
        settings_manager.set_value(
            Settings.HIGHEST_POSITION, self.highest_position.isChecked()
        )

    def processing_options_changed(self):
        """Handles selected processing changes"""

        settings_manager.set_value(
            Settings.PROCESSING_TYPE, self.processing_type.isChecked()
        )

    def load_layer_options(self):
        """
        Retrieve outputs scenarion layers selection from settings and
        update the releated ui components
        """

        self.ncs_with_carbon.setChecked(
            settings_manager.get_value(
                Settings.NCS_WITH_CARBON, default=False, setting_type=bool
            )
        )
        self.landuse_project.setChecked(
            settings_manager.get_value(
                Settings.LANDUSE_PROJECT, default=False, setting_type=bool
            )
        )
        self.landuse_normalized.setChecked(
            settings_manager.get_value(
                Settings.LANDUSE_NORMALIZED, default=False, setting_type=bool
            )
        )

        self.landuse_weighted.setChecked(
            settings_manager.get_value(
                Settings.LANDUSE_WEIGHTED, default=False, setting_type=bool
            )
        )

        self.highest_position.setChecked(
            settings_manager.get_value(
                Settings.HIGHEST_POSITION, default=False, setting_type=bool
            )
        )

        self.processing_type.setChecked(
            settings_manager.get_value(
                Settings.PROCESSING_TYPE, default=False, setting_type=bool
            )
        )

        self.view_status_btn.clicked.connect(self.on_view_status_button_clicked)
        running_online_scenario_uuid = settings_manager.get_running_online_scenario()
        online_task = settings_manager.get_scenario(running_online_scenario_uuid)
        if not online_task:
            self.view_status_btn.setEnabled(False)
        else:
            self.view_status_btn.setEnabled(True)

    def on_log_message_received(self, message, tag, level):
        """Slot to handle log tab updates and processing logs

        :param message: The received message from QGIS message log
        :type message: str

        :param tag: Message log tag
        :type tag: str

        :param level: Message level enum value
        :type level: Qgis.MessageLevel
        """
        if tag == PLUGIN_MESSAGE_LOG_TAB:
            # If there is no current running analysis
            # task don't save the log message.
            if not self.current_analysis_task:
                return

            try:
                to_zone = tz.tzlocal()
                message_dict = json.loads(message)
                if sorted(list(message_dict.keys())) == ["date_time", "log"]:
                    message = message_dict["log"]
                    message_time = message_dict["date_time"].replace("Z", "+00:00")
                    message_time = datetime.datetime.fromisoformat(message_time)
                    message_time = message_time.astimezone(to_zone).strftime(
                        "%Y-%m-%dT%H:%M:%S"
                    )
                else:
                    message_time = datetime.datetime.now().strftime("%Y-%m-%dT%H:%M:%S")
            except Exception:
                message_time = datetime.datetime.now().strftime("%Y-%m-%dT%H:%M:%S")
            message = (
                f"{self.log_text_box.toPlainText()} "
                f"{message_time} {QGIS_MESSAGE_LEVEL_DICT[level]} "
                f"{message}"
            )
            self.log_text_box.setPlainText(f"{message} \n")
            log_text_cursor = self.log_text_box.textCursor()
            log_text_cursor.movePosition(QtGui.QTextCursor.End)
            self.log_text_box.setTextCursor(log_text_cursor)
            try:
                os.makedirs(
                    self.current_analysis_task.scenario_directory, exist_ok=True
                )
                processing_log_file = os.path.join(
                    self.current_analysis_task.scenario_directory,
                    SCENARIO_LOG_FILE_NAME,
                )
                write_to_file(message, processing_log_file)
            except TypeError:
                pass

    def prepare_input(self):
        """Initializes plugin input widgets"""
        self.prepare_extent_box()
        self.grid_layout = QtWidgets.QGridLayout()
        self.message_bar = QgsMessageBar()
        self.prepare_message_bar()

        self.progress_dialog = None
        self.scenario_directory = None

        self.help_btn.clicked.connect(self.open_help)
        self.pilot_area_btn.clicked.connect(self.zoom_pilot_area)

        self.run_scenario_btn.clicked.connect(self.run_analysis)
        self.options_btn.clicked.connect(self.open_settings)

        self.restore_scenario()

        self.scenario_name.textChanged.connect(self.save_scenario)
        self.scenario_description.textChanged.connect(self.save_scenario)
        self.extent_box.extentChanged.connect(self.save_scenario)

        icon_pixmap = QtGui.QPixmap(ICON_PATH)
        self.icon_la.setPixmap(icon_pixmap)

        add_layer_icon = QtGui.QIcon(ADD_LAYER_ICON_PATH)
        self.layer_add_btn.setIcon(add_layer_icon)

        remove_layer_icon = QtGui.QIcon(REMOVE_LAYER_ICON_PATH)
        self.layer_remove_btn.setIcon(remove_layer_icon)

        self.layer_add_btn.clicked.connect(self.add_priority_layer_group)
        self.layer_remove_btn.clicked.connect(self.remove_priority_layer_group)

        # Priority groups buttons
        self.add_group_btn.setIcon(FileUtils.get_icon("symbologyAdd.svg"))
        self.edit_group_btn.setIcon(FileUtils.get_icon("mActionToggleEditing.svg"))
        self.remove_group_btn.setIcon(FileUtils.get_icon("symbologyRemove.svg"))

        self.add_group_btn.clicked.connect(self.add_priority_group)
        self.edit_group_btn.clicked.connect(self.edit_priority_group)
        self.remove_group_btn.clicked.connect(self.remove_priority_group)

        # Priority layers buttons
        self.new_financial_pwl_btn.setIcon(FileUtils.get_icon("mActionNewMap.svg"))
        self.add_pwl_btn.setIcon(FileUtils.get_icon("symbologyAdd.svg"))
        self.edit_pwl_btn.setIcon(FileUtils.get_icon("mActionToggleEditing.svg"))
        self.remove_pwl_btn.setIcon(FileUtils.get_icon("symbologyRemove.svg"))

        self.new_financial_pwl_btn.clicked.connect(self.on_manage_npv_pwls)
        self.add_pwl_btn.clicked.connect(self.add_priority_layer)
        self.edit_pwl_btn.clicked.connect(self.edit_priority_layer)
        self.remove_pwl_btn.clicked.connect(self.remove_priority_layer)

        self.priority_layers_list.itemDoubleClicked.connect(
            self._on_double_click_priority_layer
        )

        # Add priority groups list into the groups frame
        self.priority_groups_list = CustomTreeWidget()

        self.priority_groups_list.setHeaderHidden(True)

        self.priority_groups_list.setDragEnabled(True)
        self.priority_groups_list.setDragDropOverwriteMode(True)
        self.priority_groups_list.viewport().setAcceptDrops(True)

        self.priority_groups_list.setDragDropMode(QtWidgets.QAbstractItemView.DropOnly)

        self.priority_groups_list.child_dragged_dropped.connect(
            self.priority_groups_update
        )

        layout = QtWidgets.QVBoxLayout()
        layout.setSpacing(0)
        layout.setContentsMargins(0, 0, 0, 0)

        layout.addWidget(self.priority_groups_list)
        self.priority_groups_frame.setLayout(layout)

        # Scenario analysis variables

        self.analysis_scenario_name = None
        self.analysis_scenario_description = None
        self.analysis_extent = None
        self.analysis_activities = None
        self.analysis_weighted_ims = []
        self.analysis_priority_layers_groups = []

        # Saved scenarios actions
        self.add_scenario_btn.setIcon(FileUtils.get_icon("symbologyAdd.svg"))
        self.info_scenario_btn.setIcon(FileUtils.get_icon("mActionIdentify.svg"))
        self.load_scenario_btn.setIcon(FileUtils.get_icon("mActionReload.svg"))
        self.comparison_report_btn.setIcon(FileUtils.get_icon("mIconReport.svg"))
        self.remove_scenario_btn.setIcon(FileUtils.get_icon("symbologyRemove.svg"))

        self.add_scenario_btn.clicked.connect(self.add_scenario)
        self.load_scenario_btn.clicked.connect(self.load_scenario)
        self.info_scenario_btn.clicked.connect(self.show_scenario_info)
        self.comparison_report_btn.clicked.connect(self.on_generate_comparison_report)
        self.remove_scenario_btn.clicked.connect(self.remove_scenario)

        self.scenario_list.itemSelectionChanged.connect(
            self.on_scenario_list_selection_changed
        )

    def priority_groups_update(self, target_item, selected_items):
        """Updates the priority groups list item with the passed
         selected layer items.

        :param target_item: The priority group tree widget
         item that is to be updated
        :type target_item: QTreeWidgetItem

        :param selected_items: Priority layers items from the list widget
        :type selected_items: list
        """
        self.priority_groups_list.setCurrentItem(target_item)

        for item in selected_items:
            self.add_priority_layer_group(target_item, item)

    def update_pwl_layers(self, notify=False):
        """Updates the priority layers path available in
        the store activities.

        :param notify: Whether to show message to user about the update
        :type notify: bool
        """
        settings_manager.update_activities()
        self.update_priority_layers()
        if notify:
            self.show_message(
                tr(
                    "Updated all the activities"
                    " with their respective priority layers"
                ),
                Qgis.Info,
            )
        log(tr("Updated all the activities" " with their respective priority layers"))

    def save_scenario(self):
        """Save current scenario details into settings"""
        scenario_name = self.scenario_name.text()
        scenario_description = self.scenario_description.text()
        extent = self.extent_box.outputExtent()

        extent_box = [
            extent.xMinimum(),
            extent.xMaximum(),
            extent.yMinimum(),
            extent.yMaximum(),
        ]

        settings_manager.set_value(Settings.SCENARIO_NAME, scenario_name)
        settings_manager.set_value(Settings.SCENARIO_DESCRIPTION, scenario_description)
        settings_manager.set_value(Settings.SCENARIO_EXTENT, extent_box)

    def restore_scenario(self):
        """Update the first tab input with the last scenario details"""
        scenario_name = settings_manager.get_value(Settings.SCENARIO_NAME)
        scenario_description = settings_manager.get_value(Settings.SCENARIO_DESCRIPTION)
        extent = settings_manager.get_value(Settings.SCENARIO_EXTENT)

        self.scenario_name.setText(scenario_name) if scenario_name is not None else None
        self.scenario_description.setText(
            scenario_description
        ) if scenario_description is not None else None

        if extent is not None:
            extent_rectangle = QgsRectangle(
                float(extent[0]), float(extent[2]), float(extent[1]), float(extent[3])
            )
            self.extent_box.setOutputExtentFromUser(
                extent_rectangle,
                QgsCoordinateReferenceSystem("EPSG:4326"),
            )

    def initialize_priority_layers(self):
        """Prepares the priority weighted layers UI with the defaults.

        Gets the store priority layers from plugin settings and populates
        them into the QListWidget as QListWidgetItems then fetches the
        priority groups and adds them to the QTreeWidget as QTreeWidgetItems
        with their corresponding priority layers as their child items.
        """
        self.priority_layers_list.clear()

        for layer in settings_manager.get_priority_layers():
            item = QtWidgets.QListWidgetItem()
            item.setData(QtCore.Qt.DisplayRole, layer.get("name"))
            item.setData(QtCore.Qt.UserRole, layer.get("uuid"))

            if not os.path.exists(layer.get("path")) and not layer.get(
                "path"
            ).startswith("cplus://"):
                item.setIcon(FileUtils.get_icon("mIndicatorLayerError.svg"))
                item.setToolTip(
                    tr(
                        "Contains invalid priority layer path, "
                        "the provided layer path does not exist!"
                    )
                )

            if self.pwl_item_flags is None:
                self.pwl_item_flags = item.flags()

            self.priority_layers_list.addItem(item)

        list_items = []
        items_only = []
        stored_priority_groups = settings_manager.get_priority_groups()
        self.priority_groups_list.clear()

        for group in stored_priority_groups:
            group_widget = PriorityGroupWidget(
                group,
            )
            group_widget.input_value_changed.connect(self.group_value_changed)
            group_widget.slider_value_changed.connect(self.group_value_changed)

            self.priority_groups_widgets[group["name"]] = group_widget

            pw_layers = settings_manager.find_layers_by_group(group["name"])

            item = QtWidgets.QTreeWidgetItem()
            item.setSizeHint(0, group_widget.sizeHint())
            item.setExpanded(True)
            item.setData(0, QtCore.Qt.UserRole, group.get("uuid"))

            # Add priority layers into the group as a child items.

            item.setExpanded(True) if len(pw_layers) > 0 else None

            for layer in pw_layers:
                if item.parent() is None:
                    layer_item = QtWidgets.QTreeWidgetItem(item)
                    layer_item.setText(0, layer.get("name"))
                    layer_item.setData(
                        0, QtCore.Qt.UserRole, layer.get(USER_DEFINED_ATTRIBUTE)
                    )

            list_items.append((item, group_widget))
            items_only.append(item)

        self.priority_groups_list.addTopLevelItems(items_only)
        for item in list_items:
            self.priority_groups_list.setItemWidget(item[0], 0, item[1])

    def group_value_changed(self, group_name, group_value):
        """Slot to handle priority group widget changes.

        :param group_name: Group name
        :type group_name: str

        :param group_value: Group value
        :type group_value: int
        """

        group = settings_manager.find_group_by_name(group_name)
        group["value"] = group_value
        settings_manager.save_priority_group(group)

        for index in range(self.priority_groups_list.topLevelItemCount()):
            item = self.priority_groups_list.topLevelItem(index)

            for child_index in range(item.childCount()):
                child = item.child(child_index)
                layer = settings_manager.find_layer_by_name(child.text(0))
                new_groups = []
                for group in layer.get("groups"):
                    if group.get("name") == group_name:
                        group["value"] = group_value
                    new_groups.append(group)
                layer["groups"] = new_groups
                settings_manager.save_priority_layer(layer)

    def update_priority_groups(self):
        list_items = []
        items_only = []
        stored_priority_groups = settings_manager.get_priority_groups()
        self.priority_groups_list.clear()

        for group in stored_priority_groups:
            group_widget = PriorityGroupWidget(
                group,
            )
            group_widget.input_value_changed.connect(self.group_value_changed)
            group_widget.slider_value_changed.connect(self.group_value_changed)

            self.priority_groups_widgets[group["name"]] = group_widget

            pw_layers = settings_manager.find_layers_by_group(group["name"])

            item = QtWidgets.QTreeWidgetItem()
            item.setSizeHint(0, group_widget.sizeHint())
            item.setExpanded(True)
            item.setData(0, QtCore.Qt.UserRole, group.get("uuid"))

            # Add priority layers into the group as a child items.

            item.setExpanded(True) if len(pw_layers) > 0 else None

            for layer in pw_layers:
                if item.parent() is None:
                    layer_item = QtWidgets.QTreeWidgetItem(item)
                    layer_item.setText(0, layer.get("name"))
                    layer_item.setData(
                        0, QtCore.Qt.UserRole, layer.get(USER_DEFINED_ATTRIBUTE)
                    )

            list_items.append((item, group_widget))
            items_only.append(item)

        self.priority_groups_list.addTopLevelItems(items_only)
        for item in list_items:
            self.priority_groups_list.setItemWidget(item[0], 0, item[1])

    def update_priority_layers(self, update_groups=True):
        """Updates the priority weighting layers list in the UI.

        :param update_groups: Whether to update the priority groups list or not
        :type update_groups: bool
        """
        self.priority_layers_list.clear()
        for layer in settings_manager.get_priority_layers():
            item = QtWidgets.QListWidgetItem()
            item.setData(QtCore.Qt.DisplayRole, layer.get("name"))
            item.setData(QtCore.Qt.UserRole, layer.get("uuid"))

            if os.path.exists(layer.get("path")) or layer.get("path").startswith(
                "cplus://"
            ):
                item.setIcon(QtGui.QIcon())
            else:
                item.setIcon(FileUtils.get_icon("mIndicatorLayerError.svg"))
                item.setToolTip(
                    tr(
                        "Contains invalid priority layer path, "
                        "the provided layer path does not exist!"
                    )
                )
            self.priority_layers_list.addItem(item)
            if update_groups:
                for index in range(self.priority_groups_list.topLevelItemCount()):
                    group = self.priority_groups_list.topLevelItem(index)
                    if group.text(0) in layer.get("groups"):
                        self.add_priority_layer_group(group, item)
                    else:
                        group_children = group.takeChildren()
                        children = []
                        for child in group_children:
                            if child.text(0) == layer.get("name"):
                                continue
                            children.append(child)
                        group.addChildren(children)

    def add_priority_layer_group(self, target_group=None, priority_layer=None):
        """Adds priority layer from the weighting layers into a priority group
        If no target_group or priority_layer is passed then the current selected
        group or priority layer from their respective list will be used.

        Checks if priority layer is already in the target group and if so no
        addition is done.

        Once the addition is done, the respective priority layer plugin settings
        are updated to store the new information.

        :param target_group: Priority group where layer will be added to
        :type target_group: dict

        :param priority_layer: Priority weighting layer to be added
        :type priority_layer: dict
        """
        selected_priority_layers = (
            priority_layer or self.priority_layers_list.selectedItems()
        )
        selected_priority_layers = (
            [selected_priority_layers]
            if not isinstance(selected_priority_layers, list)
            else selected_priority_layers
        )

        selected_group = target_group or self.priority_groups_list.currentItem()

        for selected_priority_layer in selected_priority_layers:
            if (
                selected_group is not None and selected_group.parent() is None
            ) and selected_priority_layer is not None:
                children = selected_group.takeChildren()
                item_found = False
                text = selected_priority_layer.data(QtCore.Qt.DisplayRole)
                for child in children:
                    if child.text(0) == text:
                        item_found = True
                        break
                selected_group.addChildren(children)

                if not item_found:
                    selected_group.setExpanded(True)
                    item = QtWidgets.QTreeWidgetItem(selected_group)
                    item.setText(0, text)
                    group_widget = self.priority_groups_list.itemWidget(
                        selected_group, 0
                    )
                    layer_id = selected_priority_layer.data(QtCore.Qt.UserRole)

                    priority_layer = settings_manager.get_priority_layer(layer_id)
                    item.setData(
                        0,
                        QtCore.Qt.UserRole,
                        priority_layer.get(USER_DEFINED_ATTRIBUTE),
                    )
                    target_group_name = (
                        group_widget.group.get("name") if group_widget.group else None
                    )

                    groups = priority_layer.get("groups")
                    new_groups = []
                    group_found = False

                    for group in groups:
                        if target_group_name == group["name"]:
                            group_found = True
                            new_group = settings_manager.find_group_by_name(
                                target_group_name
                            )
                        else:
                            new_group = group
                        new_groups.append(new_group)
                    if not group_found:
                        searched_group = settings_manager.find_group_by_name(
                            target_group_name
                        )
                        new_groups.append(searched_group)

                    priority_layer["groups"] = new_groups
                    settings_manager.save_priority_layer(priority_layer)

    def remove_priority_layer_group(self):
        """Remove the current select priority layer from the current priority group."""
        selected_group = self.priority_groups_list.currentItem()
        parent_item = selected_group.parent() if selected_group is not None else None

        if parent_item:
            priority_layer = settings_manager.find_layer_by_name(selected_group.text(0))
            group_widget = self.priority_groups_list.itemWidget(parent_item, 0)

            groups = priority_layer.get("groups")
            new_groups = []
            for group in groups:
                if group.get("name") == group_widget.group.get("name"):
                    continue
                new_groups.append(group)
            priority_layer["groups"] = new_groups
            settings_manager.save_priority_layer(priority_layer)

            parent_item.removeChild(selected_group)

    def open_help(self):
        """Opens the user documentation for the plugin in a browser"""
        open_documentation(USER_DOCUMENTATION_SITE)

    def on_manage_npv_pwls(self):
        """Slot raised to show the dialog for managing NPV PWLs."""
        financial_dialog = NpvPwlManagerDialog(self)
        if financial_dialog.exec_() == QtWidgets.QDialog.Accepted:
            npv_collection = financial_dialog.npv_collection
            self.npv_processing_context = QgsProcessingContext()
            self.npv_feedback = QgsProcessingFeedback(False)
            self.npv_multi_step_feedback = QgsProcessingMultiStepFeedback(
                len(npv_collection.mappings), self.npv_feedback
            )

            # Get CRS and pixel size from at least one of the selected
            # NCS pathways.
            selected_activities = [
                item.activity
                for item in self.activity_widget.selected_activity_items()
                if item.isEnabled()
            ]
            if len(selected_activities) == 0:
                log(
                    message=tr(
                        "No selected activity to extract the CRS and pixel size."
                    ),
                    info=False,
                )
                return

            activity = selected_activities[0]
            if len(activity.pathways) == 0:
                log(
                    message=tr("No NCS pathway to extract the CRS and pixel size."),
                    info=False,
                )
                return

            reference_ncs_pathway = None
            for ncs_pathway in activity.pathways:
                if ncs_pathway.is_valid():
                    reference_ncs_pathway = ncs_pathway
                    break

            if reference_ncs_pathway is None:
                log(
                    message=tr(
                        "There are no valid NCS pathways to extract the CRS and pixel size."
                    ),
                    info=False,
                )
                return

            reference_layer = reference_ncs_pathway.to_map_layer()
            reference_crs = reference_layer.crs()
            reference_pixel_size = reference_layer.rasterUnitsPerPixelX()

            # Get the reference extent
            source_extent = self.extent_box.outputExtent()
            source_crs = QgsCoordinateReferenceSystem("EPSG:4326")
            reference_extent = self.transform_extent(
                source_extent, source_crs, reference_crs
            )
            reference_extent_str = (
                f"{reference_extent.xMinimum()!s},"
                f"{reference_extent.xMaximum()!s},"
                f"{reference_extent.yMinimum()!s},"
                f"{reference_extent.yMaximum()!s}"
            )

            self.npv_progress_dialog = NpvPwlProgressDialog(self, self.npv_feedback)
            self.npv_progress_dialog.show()

            create_npv_pwls(
                npv_collection,
                self.npv_processing_context,
                self.npv_multi_step_feedback,
                self.npv_feedback,
                reference_crs.authid(),
                reference_pixel_size,
                reference_extent_str,
                self.on_npv_pwl_created,
                self.on_npv_pwl_removed,
            )

    def on_npv_pwl_removed(self, pwl_identifier: str):
        """Callback that is executed when an NPV PWL has
        been removed because it was disabled by the user."""
        # We use this to refresh the view to reflect the removed NPV PWL.
        self.update_priority_layers(update_groups=False)

    def on_npv_pwl_created(
        self,
        activity_npv: ActivityNpv,
        npv_pwl_path: str,
        algorithm: QgsProcessingAlgorithm,
        context: QgsProcessingContext,
        feedback: QgsProcessingFeedback,
    ):
        """Callback that creates an PWL item when the corresponding
        raster layer has been created.

        :param activity_npv: NPV mapping for an activity:
        :type activity_npv: ActivityNpv

        :param npv_pwl_path: Absolute file path of the created NPV PWL.
        :type npv_pwl_path: str

        :param algorithm: Processing algorithm that created the NPV PWL.
        :type algorithm: QgsProcessingAlgorithm

        :param context: Contextual information that was used to create
        the NPV PWL in processing.
        :type context: QgsProcessingContext

        :param feedback: Feedback to update on the processing progress.
        :type feedback: QgsProcessingFeedback
        """
        # Check if the PWL entry already exists in the settings. If it
        # exists then no further updates required as the filename of the
        # PWL layer is still the same.
        updated_pwl = settings_manager.find_layer_by_name(activity_npv.base_name)
        if updated_pwl is None:
            # Create NPV PWL
            desc_tr = tr("Normalized NPV for")
            pwl_desc = f"{desc_tr} {activity_npv.activity.name}."
            npv_layer_info = {
                "uuid": str(uuid.uuid4()),
                "name": activity_npv.base_name,
                "description": pwl_desc,
                "groups": [],
                "path": npv_pwl_path,
                "type": PriorityLayerType.NPV.value,
                USER_DEFINED_ATTRIBUTE: True,
            }
            settings_manager.save_priority_layer(npv_layer_info)

            # Updated the PWL for the activity
            activity = settings_manager.get_activity(activity_npv.activity_id)
            if activity is not None:
                activity.priority_layers.append(npv_layer_info)
                settings_manager.update_activity(activity)
            else:
                msg_tr = tr("activity not found to attach the NPV PWL.")
                log(f"{activity_npv.activity.name} {msg_tr}", info=False)
        else:
            # Just update the path
            updated_pwl["path"] = npv_pwl_path
            settings_manager.save_priority_layer(updated_pwl)

        self.update_priority_layers(update_groups=False)

    def add_priority_group(self):
        """Adds a new priority group into the plugin, then updates
        the priority list to show the new added priority group.
        """
        group_dialog = PriorityGroupDialog()
        group_dialog.exec_()
        self.update_priority_groups()

    def edit_priority_group(self):
        """Edits the current selected priority group
        and updates the group box list."""
        if self.priority_groups_list.currentItem() is None:
            self.show_message(
                tr("Select first the priority group from the groups list."),
                Qgis.Critical,
            )
            return

        group_identifier = self.priority_groups_list.currentItem().data(
            0, QtCore.Qt.UserRole
        )

        if (
            group_identifier == ""
            or group_identifier is None
            or not isinstance(group_identifier, str)
        ):
            self.show_message(
                tr("Could not fetch the selected" " priority groups for editing."),
                Qgis.Critical,
            )
            return

        group = settings_manager.get_priority_group(group_identifier)
        group_dialog = PriorityGroupDialog(group)
        group_dialog.exec_()
        self.update_priority_groups()

    def remove_priority_group(self):
        """Removes the current active priority group."""
        if self.priority_groups_list.currentItem() is None:
            self.show_message(
                tr("Select first the priority group from the groups list"),
                Qgis.Critical,
            )
            return
        group_identifier = self.priority_groups_list.currentItem().data(
            0, QtCore.Qt.UserRole
        )

        group = settings_manager.get_priority_group(group_identifier)
        current_text = group.get("name")

        if group_identifier is None or group_identifier == "":
            self.show_message(
                tr("Could not fetch the selected priority group for editing."),
                Qgis.Critical,
            )
            return

        reply = QtWidgets.QMessageBox.warning(
            self,
            tr("QGIS CPLUS PLUGIN"),
            tr('Remove the priority group "{}"?').format(current_text),
            QtWidgets.QMessageBox.Yes,
            QtWidgets.QMessageBox.No,
        )
        if reply == QtWidgets.QMessageBox.Yes:
            settings_manager.delete_priority_group(group_identifier)
            self.update_priority_groups()

    def add_priority_layer(self):
        """Adds a new priority layer into the plugin, then updates
        the priority list to show the new added priority layer.
        """
        layer_dialog = PriorityLayerDialog()
        layer_dialog.exec_()
        self.update_priority_layers(update_groups=False)

    def edit_priority_layer(self):
        """Edits the current selected priority layer
        and updates the layer box list."""
        if self.priority_layers_list.currentItem() is None:
            self.show_message(
                tr("Select first the priority weighting layer from the layers list."),
                Qgis.Critical,
            )
            return

        layer_identifier = self.priority_layers_list.currentItem().data(
            QtCore.Qt.UserRole
        )

        if layer_identifier == "":
            self.show_message(
                tr("Could not fetch the selected priority layer for editing."),
                Qgis.Critical,
            )
            return

        self._show_priority_layer_editor(layer_identifier)
        self.update_priority_layers(update_groups=False)

    def _on_double_click_priority_layer(self, list_item: QtWidgets.QListWidgetItem):
        """Slot raised when a priority list item has been double clicked."""
        layer_name = list_item.data(QtCore.Qt.UserRole)
        self._show_priority_layer_editor(layer_name)

    def _show_priority_layer_editor(self, layer_identifier: str):
        """Shows the dialog for editing a priority layer."""
        layer_uuid = uuid.UUID(layer_identifier)
        layer = settings_manager.get_priority_layer(layer_uuid)
        layer_dialog = PriorityLayerDialog(layer)
        layer_dialog.exec_()

    def remove_priority_layer(self):
        """Removes the current active priority layer."""
        if self.priority_layers_list.currentItem() is None:
            self.show_message(
                tr(
                    "Select first the priority " "weighting layer from the layers list."
                ),
                Qgis.Critical,
            )
            return
        current_text = self.priority_layers_list.currentItem().data(
            QtCore.Qt.DisplayRole
        )
        if current_text == "":
            self.show_message(
                tr("Could not fetch and remove the selected priority layer."),
                Qgis.Critical,
            )
            return
        layer = settings_manager.find_layer_by_name(current_text)
        reply = QtWidgets.QMessageBox.warning(
            self,
            tr("QGIS CPLUS PLUGIN"),
            tr('Remove the priority layer "{}"?').format(current_text),
            QtWidgets.QMessageBox.Yes,
            QtWidgets.QMessageBox.No,
        )
        if reply == QtWidgets.QMessageBox.Yes:
            settings_manager.delete_priority_layer(layer.get("uuid"))
            self.update_priority_layers(update_groups=False)

    def has_trends_auth(self):
        """Check if plugin has user Trends.Earth authentication.
        :return: True if user has provided the username and password.
        :rtype: bool
        """
        auth_config = auth.get_auth_config(auth.TE_API_AUTH_SETUP, warn=None)
        return (
            auth_config
            and auth_config.config("username")
            and auth_config.config("password")
        )

    def fetch_default_layer_list(self):
        """Fetch default layer list from API."""
        if not self.has_trends_auth():
            return
        task = FetchDefaultLayerTask()
        QgsApplication.taskManager().addTask(task)

    def update_scenario_list(self):
        """Fetches scenarios from plugin settings and updates the
        scenario history list
        """
        scenarios = settings_manager.get_scenarios()

        if len(scenarios) >= 0:
            self.scenario_list.clear()

        for scenario in scenarios:
            scenario_type = "Available offline"
            if scenario.server_uuid:
                scenario_result = settings_manager.get_scenario_result(scenario.uuid)
                if scenario_result is None:
                    scenario_type = "Online"
            item_widget = ScenarioItemWidget(scenario.name, scenario_type)
            item = QtWidgets.QListWidgetItem(self.scenario_list)
            item.setSizeHint(item_widget.sizeHint())
            item.setData(QtCore.Qt.UserRole, str(scenario.uuid))
            item.setData(QtCore.Qt.UserRole + 1, scenario.name)
            if scenario.server_uuid:
                item.setData(QtCore.Qt.UserRole + 2, str(scenario.server_uuid))
            else:
                item.setData(QtCore.Qt.UserRole + 2, "")
            self.scenario_list.setItemWidget(item, item_widget)

    def add_scenario(self):
        """Adds a new scenario into the scenario list."""
        scenario_name = self.scenario_name.text()
        scenario_description = self.scenario_description.text()
        extent = self.extent_box.outputExtent()

        extent_box = [
            extent.xMinimum(),
            extent.xMaximum(),
            extent.yMinimum(),
            extent.yMaximum(),
        ]

        extent = SpatialExtent(bbox=extent_box)
        scenario_id = uuid.uuid4()

        activities = []
        priority_layer_groups = []
        weighted_activities = []

        if self.scenario_result:
            weighted_activities = self.scenario_result.scenario.weighted_activities
            activities = self.scenario_result.scenario.activities
            priority_layer_groups = self.scenario_result.scenario.priority_layer_groups

        scenario = Scenario(
            uuid=scenario_id,
            name=scenario_name,
            description=scenario_description,
            extent=extent,
            activities=activities,
            weighted_activities=weighted_activities,
            priority_layer_groups=priority_layer_groups,
            server_uuid=(
                self.scenario_result.scenario.server_uuid
                if self.scenario_result
                else None
            ),
        )
        settings_manager.save_scenario(scenario)
        if self.scenario_result:
            settings_manager.save_scenario_result(
                self.scenario_result, str(scenario_id)
            )

        self.update_scenario_list()

    def load_scenario(self, scenario_identifier=None):
        """Edits the current selected scenario
        and updates the layer box list."""
        if not scenario_identifier:
            if self.scenario_list.currentItem() is None:
                self.show_message(
                    tr("Select first the scenario from the scenario list."),
                    Qgis.Critical,
                )
                return

            scenario_identifier = self.scenario_list.currentItem().data(
                QtCore.Qt.UserRole
            )

            if scenario_identifier == "":
                self.show_message(
                    tr("Could not fetch the selected priority layer for editing."),
                    Qgis.Critical,
                )
                return

        scenario = settings_manager.get_scenario(scenario_identifier)

        if scenario is not None:
            self.scenario_name.setText(scenario.name)
            self.scenario_description.setText(scenario.description)

            self.extent_box.setOutputCrs(QgsCoordinateReferenceSystem("EPSG:4326"))
            map_canvas = iface.mapCanvas()
            self.extent_box.setCurrentExtent(
                map_canvas.mapSettings().destinationCrs().bounds(),
                map_canvas.mapSettings().destinationCrs(),
            )
            self.extent_box.setOutputExtentFromCurrent()
            self.extent_box.setMapCanvas(map_canvas)

            extent_list = scenario.extent.bbox
            if extent_list:
                default_extent = QgsRectangle(
                    float(extent_list[0]),
                    float(extent_list[2]),
                    float(extent_list[1]),
                    float(extent_list[3]),
                )

                self.extent_box.setOutputExtentFromUser(
                    default_extent,
                    QgsCoordinateReferenceSystem("EPSG:4326"),
                )

        all_activities = sorted(
            scenario.weighted_activities,
            key=lambda activity_instance: activity_instance.style_pixel_value,
        )
        for index, activity in enumerate(all_activities):
            activity.style_pixel_value = index + 1

        scenario.weighted_activities = all_activities

        if scenario and scenario.server_uuid:
            self.analysis_scenario_name = scenario.name
            self.analysis_scenario_description = scenario.description
            self.analysis_extent = SpatialExtent(bbox=extent_list)
            self.analysis_activities = scenario.activities
            self.analysis_priority_layers_groups = scenario.priority_layer_groups

            scenario_obj = Scenario(
                uuid=scenario.uuid,
                name=self.analysis_scenario_name,
                description=self.analysis_scenario_description,
                extent=self.analysis_extent,
                activities=self.analysis_activities,
                weighted_activities=scenario.weighted_activities,
                priority_layer_groups=self.analysis_priority_layers_groups,
            )
            scenario_obj.server_uuid = scenario.server_uuid

            self.processing_cancelled = False

            progress_dialog = OnlineProgressDialog(
                minimum=0,
                maximum=100,
                main_widget=self,
                scenario_id=str(scenario.uuid),
                scenario_name=self.analysis_scenario_name,
            )
            progress_dialog.analysis_cancelled.connect(
                self.on_progress_dialog_cancelled
            )
            progress_dialog.run_dialog()

            log("load_scenario")

            analysis_task = FetchScenarioOutputTask(
                self.analysis_scenario_name,
                self.analysis_scenario_description,
                self.analysis_activities,
                self.analysis_priority_layers_groups,
                self.analysis_extent,
                scenario,
                None,
            )
            analysis_task.scenario_api_uuid = scenario.server_uuid
            analysis_task.task_finished.connect(self.update_scenario_list)

            self.run_cplus_main_task(progress_dialog, scenario, analysis_task)

    def show_scenario_info(self):
        """Loads dialog for showing scenario information."""
        scenario_uuid = self.scenario_list.currentItem().data(QtCore.Qt.UserRole)
        scenario = settings_manager.get_scenario(scenario_uuid)
        scenario_result = settings_manager.get_scenario_result(scenario_uuid)

        scenario_dialog = ScenarioDialog(scenario, scenario_result)
        scenario_dialog.exec_()

    def remove_scenario(self):
        """Removes the current active scenario."""
        if self.scenario_list.currentItem() is None:
            self.show_message(
                tr("Select first a scenario from the scenario list."),
                Qgis.Critical,
            )
            return

        texts = []
        for item in self.scenario_list.selectedItems():
            current_text = item.data(QtCore.Qt.UserRole + 1)
            texts.append(current_text)

        reply = QtWidgets.QMessageBox.warning(
            self,
            tr("QGIS CPLUS PLUGIN"),
            tr('Remove the selected scenario(s) "{}"?').format(texts),
            QtWidgets.QMessageBox.Yes,
            QtWidgets.QMessageBox.No,
        )
        if reply == QtWidgets.QMessageBox.Yes:
            for item in self.scenario_list.selectedItems():
                scenario_id = item.data(QtCore.Qt.UserRole)

                if scenario_id == "":
                    continue
                settings_manager.delete_scenario(scenario_id)

                scenario_server_uuid = item.data(QtCore.Qt.UserRole + 2)
                if scenario_server_uuid == "":
                    continue
                if not self.has_trends_auth():
                    continue
                task = DeleteScenarioTask(scenario_server_uuid)
                QgsApplication.taskManager().addTask(task)
            self.update_scenario_list()

    def on_generate_comparison_report(self):
        """Slot raised to generate a comparison for two or more selected
        scenario results.
        """
        selected_items = self.scenario_list.selectedItems()
        if len(selected_items) < 2:
            msg = tr(
                "You must select at least two scenarios to generate the comparison report."
            )
            self.show_message(msg)
            return

        scenario_results = []
        for item in selected_items:
            scenario_identifier = item.data(QtCore.Qt.UserRole)
            scenario = settings_manager.get_scenario(scenario_identifier)
            scenario_result = settings_manager.get_scenario_result(scenario_identifier)
            if not scenario_result and not scenario:
                continue

            all_activities = sorted(
                scenario.weighted_activities,
                key=lambda activity_instance: activity_instance.style_pixel_value,
            )
            for index, activity in enumerate(all_activities):
                activity.style_pixel_value = index + 1

            scenario.weighted_activities = all_activities

            scenario_result.scenario = scenario
            scenario_results.append(scenario_result)

        if len(scenario_results) < 2:
            msg = tr("Unable to retrieve the results for all the selected scenarios.")
            self.show_message(msg)
            return

        if len(scenario_results) > MAXIMUM_COMPARISON_REPORTS:
            msg = tr(
                "Exceeded maximum number of scenarios for generating the comparison report. Limit is"
            )
            self.show_message(f"{msg} {MAXIMUM_COMPARISON_REPORTS}.")
            return

        for result in scenario_results:
            msg_tr = tr("Loading map layers for scenario")
            log(message=f"{msg_tr}: {result.scenario.name}")
            self.post_analysis(result, None, None, None)

        submit_result = report_manager.generate_comparison_report(scenario_results)
        if not submit_result.status:
            msg = self.tr(
                "Unable to submit report request for creating the comparison report."
            )
            self.show_message(f"{msg}")
            return

        QgsApplication.processEvents()

        self.report_progress_dialog = ReportProgressDialog(
            tr("Generating comparison report"), submit_result
        )
        self.report_progress_dialog.run_dialog()

    def on_scenario_list_selection_changed(self):
        """Slot raised when the selection of scenarios changes."""
        selected_items = self.scenario_list.selectedItems()
        if len(selected_items) < 2:
            self.comparison_report_btn.setEnabled(False)
        else:
            self.comparison_report_btn.setEnabled(True)

    def fetch_scenario_history_list(self):
        """Fetch scenario history list from API."""
        if not self.has_trends_auth():
            return
        task = FetchScenarioHistoryTask()
        task.task_finished.connect(self.on_fetch_scenario_history_list_finished)
        QgsApplication.taskManager().addTask(task)

    def on_fetch_scenario_history_list_finished(self, success):
        """Callback when plugin has finished pulling scenario history list.

        :param success: True if API call is successful
        :type success: bool
        """
        if not success:
            return
        self.update_scenario_list()

    def has_trends_auth(self):
        """Check if plugin has user Trends.Earth authentication.

        :return: True if user has provided the username and password.
        :rtype: bool
        """
        auth_config = auth.get_auth_config(auth.TE_API_AUTH_SETUP, warn=None)
        return (
            auth_config
            and auth_config.config("username")
            and auth_config.config("password")
        )

    def run_cplus_main_task(self, progress_dialog, scenario, analysis_task):
        progress_changed = partial(self.update_progress_bar, progress_dialog)
        analysis_task.custom_progress_changed.connect(progress_changed)

        status_message_changed = partial(self.update_progress_dialog, progress_dialog)

        analysis_task.status_message_changed.connect(status_message_changed)

        analysis_task.info_message_changed.connect(self.show_message)

        self.current_analysis_task = analysis_task

        progress_dialog.analysis_task = analysis_task
        progress_dialog.scenario_id = str(scenario.uuid)

        report_running = partial(self.on_report_running, progress_dialog)
        report_error = partial(self.on_report_error, progress_dialog)
        report_finished = partial(self.on_report_finished, progress_dialog)

        # Report manager
        scenario_report_manager = report_manager

        scenario_report_manager.generate_started.connect(report_running)
        scenario_report_manager.generate_error.connect(report_error)
        scenario_report_manager.generate_completed.connect(report_finished)

        analysis_complete = partial(
            self.analysis_complete,
            analysis_task,
            scenario_report_manager,
            progress_dialog,
        )

        analysis_task.taskCompleted.connect(analysis_complete)

        analysis_terminated = partial(self.task_terminated, analysis_task)
        analysis_task.taskTerminated.connect(analysis_terminated)

        QgsApplication.taskManager().addTask(analysis_task)

    def prepare_message_bar(self):
        """Initializes the widget message bar settings"""
        self.message_bar.setSizePolicy(
            QtWidgets.QSizePolicy.Minimum, QtWidgets.QSizePolicy.Fixed
        )
        self.grid_layout.addWidget(
            self.message_bar, 0, 0, 1, 1, alignment=QtCore.Qt.AlignTop
        )
        self.dock_widget_contents.layout().insertLayout(0, self.grid_layout)

    def run_analysis(self):
        """Runs the plugin analysis
        Creates new QgsTask, progress dialog and report manager
         for each new scenario analysis.
        """

        extent_list = PILOT_AREA_EXTENT["coordinates"]
        default_extent = QgsRectangle(
            extent_list[0], extent_list[2], extent_list[1], extent_list[3]
        )
        passed_extent = self.extent_box.outputExtent()
        contains = default_extent == passed_extent or default_extent.contains(
            passed_extent
        )
        self.analysis_scenario_name = self.scenario_name.text()
        self.analysis_scenario_description = self.scenario_description.text()

        self.position_feedback = QgsProcessingFeedback()
        self.processing_context = QgsProcessingContext()

        for group in settings_manager.get_priority_groups():
            group_layer_dict = {
                "name": group.get("name"),
                "value": group.get("value"),
                "layers": [],
            }
            for layer in settings_manager.get_priority_layers():
                pwl_items = self.priority_layers_list.findItems(
                    layer.get("name"), QtCore.Qt.MatchExactly
                )
                if len(pwl_items) > 0:
                    # Exclude adding the PWL since its for a disabled default
                    # item outside the pilot AOI.
                    if pwl_items[0].flags() == QtCore.Qt.NoItemFlags:
                        continue

                group_names = [group.get("name") for group in layer.get("groups", [])]
                if group.get("name") in group_names:
                    group_layer_dict["layers"].append(layer.get("name"))
            self.analysis_priority_layers_groups.append(group_layer_dict)

        self.analysis_activities = [
            item.activity
            for item in self.activity_widget.selected_activity_items()
            if item.isEnabled()
        ]

        self.analysis_weighted_ims = []

        base_dir = settings_manager.get_value(Settings.BASE_DIR)

        if self.analysis_scenario_name == "" or self.analysis_scenario_name is None:
            self.show_message(
                tr(f"Scenario name cannot be blank."),
                level=Qgis.Critical,
            )
            return
        if (
            self.analysis_scenario_description == ""
            or self.analysis_scenario_description is None
        ):
            self.show_message(
                tr(f"Scenario description cannot be blank."),
                level=Qgis.Critical,
            )
            return
        if self.analysis_activities == [] or self.analysis_activities is None:
            self.show_message(
                tr("Select at least one activity from step two."),
                level=Qgis.Critical,
            )
            return

        if not contains:
            self.show_message(
                tr(f"Selected area of interest is outside the pilot area."),
                level=Qgis.Info,
            )
            default_ext = (
                f"{default_extent.xMinimum()}, {default_extent.xMaximum()},"
                f"{default_extent.yMinimum()}, {default_extent.yMaximum()}"
            )
            log(
                f"Outside the pilot area, passed extent "
                f"{passed_extent}"
                f"default extent{default_ext}"
            )

        if base_dir is None:
            self.show_message(
                tr(
                    f"Plugin base data directory is not set! "
                    f"Go to plugin settings in order to set it."
                ),
                level=Qgis.Critical,
            )
            return

        if self.processing_type.isChecked():
            if not self.has_trends_auth():
                self.show_message(
                    tr(
                        f"Trends.Earth account is not set! "
                        f"Go to plugin settings in order to set it."
                    ),
                    level=Qgis.Critical,
                )
                return

        self.analysis_extent = SpatialExtent(
            bbox=[
                passed_extent.xMinimum(),
                passed_extent.xMaximum(),
                passed_extent.yMinimum(),
                passed_extent.yMaximum(),
            ]
        )
        try:
            self.run_scenario_btn.setEnabled(False)

            scenario = Scenario(
                uuid=uuid.uuid4(),
                name=self.analysis_scenario_name,
                description=self.analysis_scenario_description,
                extent=self.analysis_extent,
                activities=self.analysis_activities,
                weighted_activities=[],
                priority_layer_groups=self.analysis_priority_layers_groups,
            )

            self.processing_cancelled = False

            # Creates and opens the progress dialog for the analysis
            if self.processing_type.isChecked():
                progress_dialog = OnlineProgressDialog(
                    minimum=0,
                    maximum=100,
                    main_widget=self,
                    scenario_id=str(scenario.uuid),
                    scenario_name=self.analysis_scenario_name,
                )
            else:
                # Creates and opens the progress dialog for the analysis
                progress_dialog = ProgressDialog(
                    minimum=0,
                    maximum=100,
                    main_widget=self,
                    scenario_id=str(scenario.uuid),
                    scenario_name=self.analysis_scenario_name,
                )
            progress_dialog.analysis_cancelled.connect(
                self.on_progress_dialog_cancelled
            )
            progress_dialog.run_dialog()

            progress_dialog.change_status_message(
                tr("Raster calculation for activities pathways")
            )

            selected_pathway = None
            pathway_found = False
            use_default_layer = False

            for activity in self.analysis_activities:
                if pathway_found:
                    break
                for pathway in activity.pathways:
                    if pathway is None:
                        continue
                    if pathway.layer_uuid:
                        use_default_layer = True
                    elif pathway.path:
                        pathway_found = True
                        selected_pathway = pathway
                        break

            extent_box = QgsRectangle(
                float(self.analysis_extent.bbox[0]),
                float(self.analysis_extent.bbox[2]),
                float(self.analysis_extent.bbox[1]),
                float(self.analysis_extent.bbox[3]),
            )

            if not pathway_found and not use_default_layer:
                self.show_message(
                    tr(
                        "NCS pathways were not found in the selected activities, "
                        "Make sure to define pathways for the selected activities "
                        "before running the scenario"
                    )
                )
                self.processing_cancelled = True
                self.run_scenario_btn.setEnabled(True)

                return

            source_crs = QgsCoordinateReferenceSystem("EPSG:4326")
            destination_crs = QgsProject.instance().crs()

            if selected_pathway:
                selected_pathway_layer = QgsRasterLayer(
                    selected_pathway.path, selected_pathway.name
                )
                if selected_pathway_layer.crs() is not None:
                    destination_crs = selected_pathway_layer.crs()
            elif use_default_layer:
                destination_crs = QgsCoordinateReferenceSystem("EPSG:32735")

            transformed_extent = self.transform_extent(
                extent_box, source_crs, destination_crs
            )

            self.analysis_extent.bbox = [
                transformed_extent.xMinimum(),
                transformed_extent.xMaximum(),
                transformed_extent.yMinimum(),
                transformed_extent.yMaximum(),
            ]
            if self.processing_type.isChecked():
                analysis_task = ScenarioAnalysisTaskApiClient(
                    self.analysis_scenario_name,
                    self.analysis_scenario_description,
                    self.analysis_activities,
                    self.analysis_priority_layers_groups,
                    self.analysis_extent,
                    scenario,
                    SpatialExtent(
                        bbox=[
                            passed_extent.xMinimum(),
                            passed_extent.xMaximum(),
                            passed_extent.yMinimum(),
                            passed_extent.yMaximum(),
                        ]
                    ),
                )
            else:
                analysis_task = ScenarioAnalysisTask(
                    self.analysis_scenario_name,
                    self.analysis_scenario_description,
                    self.analysis_activities,
                    self.analysis_priority_layers_groups,
                    self.analysis_extent,
                    scenario,
                )

            self.run_cplus_main_task(progress_dialog, scenario, analysis_task)

        except Exception as err:
            self.show_message(
                tr("An error occurred when preparing analysis task"),
                level=Qgis.Info,
            )
            log(
                tr(
                    "An error occurred when preparing analysis task"
                    ', error message "{}"'.format(err)
                )
            )

    def task_terminated(
        self, task: typing.Union[ScenarioAnalysisTask, ScenarioAnalysisTaskApiClient]
    ):
        """Handles logging of the scenario analysis task status
        after it has been terminated.

        :param task: Task that was terminated
        :type task: typing.Union[ScenarioAnalysisTask, ScenarioAnalysisTaskApiClient]
        """
        task.on_terminated()
        log("Main task terminated")

    def analysis_complete(self, task, report_manager, progress_dialog):
        """Calls the responsible function for handling analysis results outputs

        :param task: Analysis task
        :type task: ScenarioAnalysisTask

        :param report_manager: Report manager used to generate analysis report_templates
        :type report_manager: ReportManager
        """

        self.scenario_result = task.scenario_result
        self.scenario_results(task, report_manager, progress_dialog)

    def transform_extent(self, extent, source_crs, dest_crs):
        """Transforms the passed extent into the destination crs

         :param extent: Target extent
        :type extent: QgsRectangle

        :param source_crs: Source CRS of the passed extent
        :type source_crs: QgsCoordinateReferenceSystem

        :param dest_crs: Destination CRS
        :type dest_crs: QgsCoordinateReferenceSystem
        """

        transform = QgsCoordinateTransform(source_crs, dest_crs, QgsProject.instance())
        transformed_extent = transform.transformBoundingBox(extent)

        return transformed_extent

    def main_task(self):
        """Serves as a QgsTask function for the main task that contains
        smaller sub-tasks running the actual processing calculations.
        """

        log("Running from main task.")

    def cancel_processing_task(self):
        """Cancels the current processing task."""
        try:
            if self.current_analysis_task:
                self.current_analysis_task.cancel_task()
        except Exception as e:
            self.on_progress_dialog_cancelled()
            log(f"Problem cancelling task, {e}")
        self.processing_cancelled = True

        # # Analysis processing tasks
        # try:
        #     if self.task:
        #         self.task.cancel()
        # except Exception as e:
        #     self.on_progress_dialog_cancelled()
        #     log(f"Problem cancelling task, {e}")
        #
        # # Report generating task
        # try:
        #     if self.reporting_feedback:
        #         self.reporting_feedback.cancel()
        # except Exception as e:
        #     self.on_progress_dialog_cancelled()
        #     log(f"Problem cancelling report generating task, {e}")

    def scenario_results(self, task, report_manager, progress_dialog):
        """Called when the task ends. Sets the progress bar to 100 if it finished.

        :param task: Analysis task
        :type task: ScenarioAnalysisTask

        :param report_manager: Report manager used to generate analysis report_templates
        :type report_manager: ReportManager
        """
        self.update_progress_bar(progress_dialog, 100)
        self.scenario_result.analysis_output = task.output
        self.scenario_result.state = ScenarioState.FINISHED
        if task.output is not None:
            self.update_progress_bar(progress_dialog, 100)
            self.scenario_result.analysis_output = task.output
            self.scenario_result.state = ScenarioState.FINISHED
            self.post_analysis(
                self.scenario_result, task, report_manager, progress_dialog
            )
        else:
            status_message = "No valid output from the processing results."
            task.set_status_message(status_message)

            log(f"No valid output from the processing results.")

    def move_layer_to_group(self, layer, group) -> None:
        """Moves a layer open in QGIS to another group.

        :param layer: Raster layer to move
        :type layer: QgsRasterLayer

        :param group: Group to which the raster should be moved
        :type group: QgsLayerTreeGroup
        """
        if layer:
            instance_root = QgsProject.instance().layerTreeRoot()
            layer = instance_root.findLayer(layer.id())
            layer_clone = layer.clone()
            parent = layer.parent()
            group.insertChildNode(
                0, layer_clone
            ) if group is not None else None  # Add to top of group
            parent.removeChildNode(layer)

    def post_analysis(self, scenario_result, task, report_manager, progress_dialog):
        """Handles analysis outputs from the final analysis results.
        Adds the resulting scenario raster to the canvas with styling.
        Adds each of the activities to the canvas with styling.
        Adds each activities' pathways to the canvas.

        :param scenario_result: ScenarioResult of output results
        :type scenario_result: ScenarioResult

        :param task: Analysis task
        :type task: ScenarioAnalysisTask

        :param report_manager: Report manager used to generate analysis report_templates
        :type report_manager: ReportManager
        """

        # If the processing were stopped, no file will be added
        if not self.processing_cancelled and scenario_result is not None:
            list_activities = scenario_result.scenario.activities
            if task is not None:
                weighted_activities = task.analysis_weighted_activities
            elif scenario_result.scenario is not None:
                weighted_activities = scenario_result.scenario.weighted_activities
            else:
                weighted_activities = []
            raster = scenario_result.analysis_output["OUTPUT"]
            im_weighted_dir = os.path.join(
                os.path.dirname(raster), "weighted_activities"
            )

            # Layer options
            load_ncs = settings_manager.get_value(
                Settings.NCS_WITH_CARBON, default=True, setting_type=bool
            )
            load_landuse = settings_manager.get_value(
                Settings.LANDUSE_PROJECT, default=True, setting_type=bool
            )
            load_landuse_normalized = settings_manager.get_value(
                Settings.LANDUSE_NORMALIZED, default=True, setting_type=bool
            )

            load_landuse_weighted = settings_manager.get_value(
                Settings.LANDUSE_WEIGHTED, default=False, setting_type=bool
            )

            load_highest_position = settings_manager.get_value(
                Settings.HIGHEST_POSITION, default=False, setting_type=bool
            )

            scenario_name = scenario_result.scenario.name
            qgis_instance = QgsProject.instance()
            instance_root = qgis_instance.layerTreeRoot()

            # Check if there are other groups for the scenario
            # and assign a suffix.
            counter = 1
            group_name = scenario_name

            # Control to prevent infinite loop
            max_limit = 100
            while True and counter <= max_limit:
                scenario_grp = instance_root.findGroup(group_name)
                if scenario_grp is None:
                    break
                group_name = f"{scenario_name} {counter!s}"
                counter += 1

            # Groups
            activity_group = None
            activity_weighted_group = None

            scenario_group = instance_root.insertGroup(0, group_name)
            if load_landuse:
                activity_group = scenario_group.addGroup(tr(ACTIVITY_GROUP_LAYER_NAME))
            if load_landuse_weighted:
                activity_weighted_group = (
                    scenario_group.addGroup(tr(ACTIVITY_WEIGHTED_GROUP_NAME))
                    if os.path.exists(im_weighted_dir)
                    else None
                )
            if load_ncs:
                pathways_group = scenario_group.addGroup(
                    tr(NCS_PATHWAYS_GROUP_LAYER_NAME)
                )
                pathways_group.setExpanded(False)
                pathways_group.setItemVisibilityCheckedRecursive(False)

            # Group settings
            activity_group.setExpanded(False) if activity_group else None
            activity_weighted_group.setExpanded(
                False
            ) if activity_weighted_group else None

            # Add scenario result layer to the canvas with styling
            layer_file = scenario_result.analysis_output.get("OUTPUT")
            layer_dt = (
                scenario_result.created_date
                if scenario_result.created_date
                else datetime.datetime.now()
            )
            layer_name = (
                f"{SCENARIO_OUTPUT_LAYER_NAME}_"
                f'{layer_dt.strftime("%Y_%m_%d_%H_%M_%S")}'
            )

            if (
                scenario_result.output_layer_name is not None
                and scenario_result.output_layer_name != ""
            ):
                layer_name = scenario_result.output_layer_name

            if (
                scenario_result.output_layer_name is None
                or scenario_result.output_layer_name is ""
            ):
                scenario_result.output_layer_name = layer_name

            layer = QgsRasterLayer(layer_file, layer_name, QGIS_GDAL_PROVIDER)
            scenario_layer = qgis_instance.addMapLayer(layer)

            # Scenario result layer styling
            renderer = self.style_activities_layer(layer, weighted_activities)
            layer.setRenderer(renderer)
            layer.triggerRepaint()

            """A workaround to add a layer to a group.
            Adding it using group.insertChildNode or group.addLayer causes issues,
            but adding to the root is fine.
            This approach adds it to the root, and then moves it to the group.
            """
            self.move_layer_to_group(scenario_layer, scenario_group)

            # Add activities and pathways
            activity_index = 0
            if load_landuse:
                for activity in list_activities:
                    activity_name = activity.name
                    activity_layer = QgsRasterLayer(activity.path, activity.name)
                    activity_layer.setCustomProperty(
                        ACTIVITY_IDENTIFIER_PROPERTY, str(activity.uuid)
                    )
                    list_pathways = activity.pathways

                    # Add activity layer with styling, if available
                    if activity_layer:
                        renderer = self.style_activity_layer(activity_layer, activity)

                        added_activity_layer = qgis_instance.addMapLayer(activity_layer)
                        self.move_layer_to_group(added_activity_layer, activity_group)

                        activity_layer.setRenderer(renderer)
                        activity_layer.triggerRepaint()
                    # Add activity pathways
                    if load_ncs:
                        if len(list_pathways) > 0:
                            # im_pathway_group = pathways_group.addGroup(im_name)
                            activity_pathway_group = pathways_group.insertGroup(
                                activity_index, activity_name
                            )
                            activity_pathway_group.setExpanded(False)

                            pw_index = 0
                            for pathway in list_pathways:
                                try:
                                    # pathway_name = pathway.name
                                    pathway_layer = pathway.to_map_layer()

                                    added_pw_layer = qgis_instance.addMapLayer(
                                        pathway_layer
                                    )
                                    self.move_layer_to_group(
                                        added_pw_layer, activity_pathway_group
                                    )

                                    pathway_layer.triggerRepaint()

                                    pw_index = pw_index + 1
                                except Exception as err:
                                    self.show_message(
                                        tr(
                                            "An error occurred loading a pathway, "
                                            "check logs for more information"
                                        ),
                                        level=Qgis.Info,
                                    )
                                    log(
                                        tr(
                                            "An error occurred loading a pathway, "
                                            'scenario analysis, error message "{}"'.format(
                                                err
                                            )
                                        )
                                    )

                    activity_index = activity_index + 1

            if load_landuse_weighted:
                for weighted_activity in weighted_activities:
                    weighted_activity_path = weighted_activity.path
                    weighted_activity_name = Path(weighted_activity_path).stem

                    if not weighted_activity_path.endswith(".tif"):
                        continue

                    activity_weighted_layer = QgsRasterLayer(
                        weighted_activity_path,
                        weighted_activity_name,
                        QGIS_GDAL_PROVIDER,
                    )

                    # Set UUID for easier retrieval
                    activity_weighted_layer.setCustomProperty(
                        ACTIVITY_IDENTIFIER_PROPERTY, str(weighted_activity.uuid)
                    )

                    renderer = self.style_activity_layer(
                        activity_weighted_layer, weighted_activity
                    )
                    activity_weighted_layer.setRenderer(renderer)
                    activity_weighted_layer.triggerRepaint()

                    added_im_weighted_layer = qgis_instance.addMapLayer(
                        activity_weighted_layer
                    )
                    self.move_layer_to_group(
                        added_im_weighted_layer, activity_weighted_group
                    )

            # Initiate report generation
            if load_landuse_weighted and load_highest_position:
                self.run_report(progress_dialog, report_manager) if (
                    progress_dialog is not None and report_manager is not None
                ) else None
            else:
                progress_dialog.processing_finished() if progress_dialog is not None else None

        else:
            # Re-initializes variables if processing were cancelled by the user
            # Not doing this breaks the processing if a user tries to run
            # the processing after cancelling or if the processing fails
            self.position_feedback = QgsProcessingFeedback()
            self.processing_context = QgsProcessingContext()

    def style_activities_layer(self, layer, activities):
        """Applies the styling to the passed layer that
         contains the passed list of activities.

        :param layer: Layer to be styled
        :type layer: QgsRasterLayer

        :param activities: List which contains the activities
         that were passed to the highest position analysis tool.
        :type activities: list

        :returns: Renderer for the symbology.
        :rtype: QgsPalettedRasterRenderer
        """
        area_classes = []
        for activity in activities:
            activity_name = activity.name

            raster_val = activity.style_pixel_value
            color = activity.scenario_fill_symbol().color()
            color_ramp_shader = QgsColorRampShader.ColorRampItem(
                float(raster_val), QtGui.QColor(color), activity_name
            )
            area_classes.append(color_ramp_shader)

        class_data = QgsPalettedRasterRenderer.colorTableToClassData(area_classes)
        renderer = QgsPalettedRasterRenderer(layer.dataProvider(), 1, class_data)

        return renderer

    def style_activity_layer(self, layer, activity):
        """Applies the styling to the layer that contains the passed
         activity name.

        :param layer: Raster layer to which to apply the symbology
        :type layer: QgsRasterLayer

        :param activity: activity
        :type activity: Activity

        :returns: Renderer for the symbology.
        :rtype: QgsSingleBandPseudoColorRenderer
        """

        # Retrieves a build-in QGIS color ramp
        color_ramp = activity.color_ramp()

        stats = layer.dataProvider().bandStatistics(1)
        renderer = QgsSingleBandPseudoColorRenderer(layer.dataProvider(), 1)

        renderer.setClassificationMin(stats.minimumValue)
        renderer.setClassificationMax(stats.maximumValue)

        renderer.createShader(
            color_ramp, QgsColorRampShader.Interpolated, QgsColorRampShader.Continuous
        )

        return renderer

    def update_progress_dialog(
        self,
        progress_dialog,
        message=None,
    ):
        """Run report generation. This should be called after the
         analysis is complete.

        :param progress_dialog: Dialog responsible for showing
         all the analysis operations progress.
        :type progress_dialog: ProgressDialog

        :param message: Report manager used to generate analysis report_templates
        :type message: ReportManager
        """

        progress_dialog.change_status_message(message) if message is not None else None

    def update_progress_bar(self, progress_dialog, value):
        """Sets the value of the progress bar

        :param progress_dialog: Dialog responsible for showing
         all the analysis operations progress.
        :type progress_dialog: ProgressDialog

        :param value: Value to be set on the progress bar
        :type value: float
        """
        if progress_dialog and not self.processing_cancelled:
            try:
                progress_dialog.update_progress_bar(int(value))
            except RuntimeError:
                log(tr("Error setting value to a progress bar"), notify=False)

    def update_message_bar(self, message):
        """Changes the message in the message bar item.

        :param message: Message to be updated
        :type message: str
        """
        log("update_message_bar")
        if isinstance(message, str):
            message_bar_item = self.message_bar.createMessage(message)
        else:
            message_bar_item = message
        self.message_bar.pushWidget(message_bar_item, Qgis.Info)

    def show_message(self, message, level=Qgis.Warning, duration: int = 0):
        """Shows message on the main widget message bar.

        :param message: Text message
        :type message: str

        :param level: Message level type
        :type level: Qgis.MessageLevel

        :param duration: Duration of the shown message
        :type level: int
        """
        self.message_bar.clearWidgets()
        self.message_bar.pushMessage(message, level=level, duration=duration)

    def zoom_pilot_area(self):
        """Zoom the current main map canvas to the pilot area extent."""
        map_canvas = iface.mapCanvas()
        extent_list = PILOT_AREA_EXTENT["coordinates"]
        default_extent = QgsRectangle(
            extent_list[0], extent_list[2], extent_list[1], extent_list[3]
        )
        zoom_extent = QgsRectangle(
            extent_list[0] - 0.5, extent_list[2], extent_list[1] + 0.5, extent_list[3]
        )

        canvas_crs = map_canvas.mapSettings().destinationCrs()
        original_crs = QgsCoordinateReferenceSystem("EPSG:4326")

        if canvas_crs.authid() != original_crs.authid():
            zoom_extent = self.transform_extent(zoom_extent, original_crs, canvas_crs)
            default_extent = self.transform_extent(
                default_extent, original_crs, canvas_crs
            )

        aoi = QgsRubberBand(iface.mapCanvas(), QgsWkbTypes.PolygonGeometry)

        aoi.setFillColor(QtGui.QColor(0, 0, 0, 0))
        aoi.setStrokeColor(QtGui.QColor(88, 128, 8))
        aoi.setWidth(3)
        aoi.setLineStyle(QtCore.Qt.DashLine)

        geom = QgsGeometry.fromRect(default_extent)

        aoi.setToGeometry(geom, canvas_crs)

        map_canvas.setExtent(zoom_extent)
        map_canvas.refresh()

    def prepare_extent_box(self):
        """Configure the spatial extent box with the initial settings."""

        self.extent_box.setOutputCrs(QgsCoordinateReferenceSystem("EPSG:4326"))
        map_canvas = iface.mapCanvas()
        self.extent_box.setCurrentExtent(
            map_canvas.mapSettings().destinationCrs().bounds(),
            map_canvas.mapSettings().destinationCrs(),
        )
        self.extent_box.setOutputExtentFromCurrent()
        self.extent_box.setMapCanvas(map_canvas)

        extent_list = PILOT_AREA_EXTENT["coordinates"]
        default_extent = QgsRectangle(
            extent_list[0], extent_list[2], extent_list[1], extent_list[3]
        )

        self.extent_box.setOutputExtentFromUser(
            default_extent,
            QgsCoordinateReferenceSystem("EPSG:4326"),
        )

    def on_tab_step_changed(self, index: int):
        """Slot raised when the current tab changes.

        :param index: Zero-based index position of new current tab
        :type index: int
        """
        if index == 1:
            self.activity_widget.can_show_error_messages = True
            self.activity_widget.load()

        elif index == 2 or index == 3:
            tab_valid = True
            msg = ""

            # Check if NCS pathways are valid
            ncs_valid = self.activity_widget.is_ncs_valid()
            if not ncs_valid:
                msg = self.tr(
                    "NCS pathways are not valid or there is an ongoing validation process. "
                    "Use the validation inspector to see more details."
                )
                tab_valid = False

            # Validate activity selection
            selected_activities = self.activity_widget.selected_activity_items()
            if len(selected_activities) == 0:
                msg = self.tr("Please select at least one activity.")
                tab_valid = False

            # Verify that the selected activities have at least one NCS pathway
            zero_pathway_activities = []
            for activity_item in selected_activities:
                if len(activity_item.activity.pathways) == 0:
                    zero_pathway_activities.append(activity_item.activity.name)

            if len(zero_pathway_activities) > 0:
                activity_tr = (
                    self.tr("activity has")
                    if len(zero_pathway_activities) == 1
                    else self.tr("activities have")
                )
                tr_msg = self.tr("no NCS pathways defined.")
                msg = f"{', '.join(zero_pathway_activities)} {activity_tr} {tr_msg}"
                tab_valid = False

            if not tab_valid:
                self.show_message(msg)
                self.tab_widget.setCurrentIndex(1)

            else:
                self.message_bar.clearWidgets()

        if index == 3:
            analysis_activities = [
                item.activity
                for item in self.activity_widget.selected_activity_items()
                if item.isEnabled()
            ]
            is_online_processing = False
            for activity in analysis_activities:
                for pathway in activity.pathways:
                    if pathway.path.startswith("cplus://"):
                        is_online_processing = True
                        break
                    else:
                        for carbon_path in pathway.carbon_paths:
                            if carbon_path.startswith("cplus://"):
                                is_online_processing = True
                                break

            priority_layers = settings_manager.get_priority_layers()
            for priority_layer in priority_layers:
                if priority_layer["path"].startswith("cplus://"):
                    for group in priority_layer["groups"]:
                        if int(group["value"]) > 0:
                            is_online_processing = True
                            break

            if analysis_activities:
                if is_online_processing:
                    self.processing_type.setChecked(True)
                    self.processing_type.setEnabled(False)
                else:
                    self.processing_type.setChecked(False)
                    self.processing_type.setEnabled(True)

    def open_settings(self):
        """Options the CPLUS settings in the QGIS options dialog."""
        self.iface.showOptionsDialog(currentPage=OPTIONS_TITLE)

    def run_report(self, progress_dialog, report_manager):
        """Run report generation. This should be called after the
        analysis is complete.

        :param progress_dialog: Dialog responsible for showing
         all the analysis operations progress.
        :type progress_dialog: ProgressDialog

        :param report_manager: Report manager used to generate analysis report_templates
        :type report_manager: ReportManager
        """
        if self.processing_cancelled:
            # Will not proceed if processing has been cancelled by the user
            return

        if self.scenario_result is None:
            log(
                "Cannot run report generation, scenario result is not defined",
                info=False,
            )
            return

        reporting_feedback = self.reset_reporting_feedback(progress_dialog)
        self.reporting_feedback = reporting_feedback

        submit_result = report_manager.generate(
            self.scenario_result, reporting_feedback
        )
        if not submit_result.status:
            msg = self.tr("Unable to submit report request for scenario")
            self.show_message(f"{msg} {self.scenario_result.scenario.name}.")

    def on_report_running(self, progress_dialog, scenario_id: str):
        """Slot raised when report task has started.

        :param progress_dialog: Dialog responsible for showing
         all the analysis operations progress.
        :type progress_dialog: ProgressDialog

        :param scenario_id: Scenario analysis id
        :type scenario_id: str
        """
        if not self.report_job_is_for_current_scenario(scenario_id):
            return

        progress_dialog.update_progress_bar(0)
        progress_dialog.report_running = True
        progress_dialog.change_status_message(
            tr("Generating report for the analysis output")
        )

    def on_report_error(self, progress_dialog, message: str):
        """Slot raised when report task error has occured.

        :param progress_dialog: Dialog responsible for showing
         all the analysis operations progress.
        :type progress_dialog: ProgressDialog
        """
        progress_dialog.report_running = True
        progress_dialog.change_status_message(
            tr("Error generating report, see logs for more info.")
        )
        log(message)

        self.run_scenario_btn.setEnabled(True)

    def reset_reporting_feedback(self, progress_dialog):
        """Creates a new reporting feedback object and reconnects
        the signals.

        We are doing this to address cases where the feedback is canceled
        and the same object has to be reused for subsequent report
        generation tasks.

        :param progress_dialog: Dialog responsible for showing
         all the analysis operations progress.
        :type progress_dialog: ProgressDialog

        :returns reporting_feedback: Feedback instance to be used in storing
        processing status details.
        :rtype reporting_feedback: QgsFeedback
        """

        progress_changed = partial(self.on_reporting_progress_changed, progress_dialog)

        reporting_feedback = QgsFeedback(self)
        reporting_feedback.progressChanged.connect(progress_changed)

        return reporting_feedback

    def on_reporting_progress_changed(self, progress_dialog, progress: float):
        """Slot raised when the reporting progress has changed.

        :param progress_dialog: Dialog responsible for showing
         all the analysis operations progress.
        :type progress_dialog: ProgressDialog

        :param progress: Analysis progress value between 0 and 100
        :type progress: float
        """
        progress_dialog.update_progress_bar(progress)

    def on_report_finished(self, progress_dialog, scenario_id: str):
        """Slot raised when report task has finished.

        :param progress_dialog: Dialog responsible for showing
         all the analysis operations progress.
        :type progress_dialog: ProgressDialog

        :param scenario_id: Scenario analysis id
        :type scenario_id: str
        """
        if not self.report_job_is_for_current_scenario(scenario_id):
            return

        progress_dialog.set_report_complete()
        progress_dialog.change_status_message(tr("Report generation complete"))

        self.run_scenario_btn.setEnabled(True)

    def report_job_is_for_current_scenario(self, scenario_id: str) -> bool:
        """Checks if the given scenario identifier is for the current
        scenario result.

        This is to ensure that signals raised by the report manager refer
        to the current scenario result object and not for old jobs.

        :param scenario_id: Scenario identifier usually from a signal
        raised by the report manager.
        :type scenario_id: str

        :returns: True if the scenario identifier matches the current
        scenario object in the results, else False.
        :rtype: bool
        """
        if self.scenario_result is None:
            return False

        current_scenario = self.scenario_result.scenario
        if current_scenario is None:
            return False

        if str(current_scenario.uuid) == scenario_id:
            return True

        return False

    def on_progress_dialog_cancelled(self):
        """Slot raised when analysis has been cancelled in progress dialog."""
        if not self.run_scenario_btn.isEnabled():
            self.run_scenario_btn.setEnabled(True)<|MERGE_RESOLUTION|>--- conflicted
+++ resolved
@@ -53,9 +53,7 @@
 from .progress_dialog import OnlineProgressDialog, ReportProgressDialog, ProgressDialog
 from ..trends_earth import auth
 from ..api.scenario_task_api_client import ScenarioAnalysisTaskApiClient
-<<<<<<< HEAD
 from ..api.layer_tasks import FetchDefaultLayerTask
-=======
 from ..api.scenario_history_tasks import (
     FetchScenarioHistoryTask,
     FetchScenarioOutputTask,
@@ -63,7 +61,6 @@
     FetchOnlineTaskStatusTask,
 )
 from ..api.request import JOB_RUNNING_STATUS, JOB_COMPLETED_STATUS
->>>>>>> f638fa2d
 from ..definitions.constants import (
     ACTIVITY_GROUP_LAYER_NAME,
     ACTIVITY_IDENTIFIER_PROPERTY,
@@ -187,12 +184,11 @@
             self.on_log_message_received
         )
 
-<<<<<<< HEAD
         # Scenario list
         self.update_scenario_list()
         # Fetch default layers
         self.fetch_default_layer_list()
-=======
+
     def on_view_status_button_clicked(self):
         """Handler when view status report button in tab 4 is clicked."""
         log("View status button")
@@ -237,7 +233,6 @@
         self.task = FetchOnlineTaskStatusTask(self)
         self.task.task_finished.connect(self.on_online_task_check_finished)
         QgsApplication.taskManager().addTask(self.task)
->>>>>>> f638fa2d
 
     def outputs_options_changed(self):
         """
