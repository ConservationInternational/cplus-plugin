--- conflicted
+++ resolved
@@ -1100,13 +1100,8 @@
         progress_dialog = QtWidgets.QProgressDialog(
             "Creating investability rasters...", "Cancel", 0, 100, self
         )
-<<<<<<< HEAD
-        progress_dialog.setWindowTitle("Creating Constant Rasters")
+        progress_dialog.setWindowTitle("Creating investability Rasters")
         progress_dialog.setWindowModality(QtCore.Qt.WindowModality.WindowModal)
-=======
-        progress_dialog.setWindowTitle("Creating investability Rasters")
-        progress_dialog.setWindowModality(QtCore.Qt.WindowModal)
->>>>>>> 07f2f8d7
         progress_dialog.show()
 
         # Create feedback
