# -*- coding: utf-8 -*-
"""
Dialog for creating or editing an NCS pathway entry.
"""

import os
import typing
import uuid

from qgis.core import Qgis, QgsMapLayerProxyModel, QgsRasterLayer
from qgis.gui import QgsGui, QgsMessageBar

from qgis.PyQt import QtCore, QtGui, QtWidgets
from qgis.PyQt.uic import loadUiType

from ..conf import Settings, settings_manager
<<<<<<< HEAD
from ..definitions.defaults import ICON_PATH, USER_DOCUMENTATION_SITE
from cplus_core.models.base import LayerType, NcsPathway
from ..utils import FileUtils, open_documentation, tr
=======
from ..definitions.defaults import (
    ONLINE_DEFAULT_PREFIX,
    ICON_PATH,
    USER_DOCUMENTATION_SITE,
)
from ..models.base import (
    DataSourceType,
    LayerType,
    NcsPathway,
    NcsPathwayType,
    LayerSource,
)
from ..utils import FileUtils, open_documentation, tr, log
>>>>>>> e3789161

WidgetUi, _ = loadUiType(
    os.path.join(os.path.dirname(__file__), "../ui/ncs_pathway_editor_dialog.ui")
)


class NcsPathwayEditorDialog(QtWidgets.QDialog, WidgetUi):
    """Dialog for creating or editing an NCS pathway entry."""

    def __init__(self, parent=None, ncs_pathway=None, excluded_names=None):
        super().__init__(parent)
        self.setupUi(self)

        QgsGui.enableAutoGeometryRestore(self)

        self._message_bar = QgsMessageBar()
        self.vl_notification.addWidget(self._message_bar)

        self.txt_description.textChanged.connect(self.description_changed)

        self.buttonBox.accepted.connect(self._on_accepted)
        self.btn_add_layer.clicked.connect(self._on_select_file)

        icon_pixmap = QtGui.QPixmap(ICON_PATH)
        self.icon_la.setPixmap(icon_pixmap)

        help_icon = FileUtils.get_icon("mActionHelpContents_green.svg")
        self.btn_help.setIcon(help_icon)
        self.btn_help.clicked.connect(self.open_help)

        self.cbo_default_layer_source.addItems(
            [LayerSource.CPLUS.value, LayerSource.NATUREBASE.value]
        )
        self.cbo_default_layer_source.currentIndexChanged.connect(
            self._on_default_layer_source_selection_changed
        )
        self.naturebase_list = []
        self.cplus_list = []

        pathways = settings_manager.get_default_layers("ncs_pathway")
        self.cbo_default_layer.addItem("")
        # Populate the default layer combobox with available pathways
        for pathway in pathways:
            source = pathway.get("source", "").lower()
            if source == LayerSource.CPLUS.value.lower():
                self.cplus_list.append(pathway)
            elif source == LayerSource.NATUREBASE.value.lower():
                self.naturebase_list.append(pathway)

        items = sorted([p["name"] for p in self.cplus_list])
        self.cbo_default_layer.addItems(items)
        self.cbo_default_layer.setCurrentIndex(0)
        self.cbo_default_layer.currentIndexChanged.connect(
            self._on_default_layer_selection_changed
        )

        # Pathway type
        self._pathway_type_group = QtWidgets.QButtonGroup(self)
        self._pathway_type_group.addButton(
            self.rb_protection, NcsPathwayType.PROTECT.value
        )
        self._pathway_type_group.addButton(
            self.rb_restoration, NcsPathwayType.RESTORE.value
        )
        self._pathway_type_group.addButton(
            self.rb_management, NcsPathwayType.MANAGE.value
        )

        # Data source type
        self._data_source_type_group = QtWidgets.QButtonGroup(self)
        self._data_source_type_group.setExclusive(True)
        self._data_source_type_group.addButton(
            self.rb_local, DataSourceType.LOCAL.value
        )
        self._data_source_type_group.addButton(
            self.rb_online, DataSourceType.ONLINE.value
        )
        self._data_source_type_group.idToggled.connect(self._on_data_source_changed)
        self.rb_local.setChecked(True)

        # Configure map combobox
        self.cbo_layer.setAllowEmptyLayer(True, tr("<Layer not set>"))
        self.cbo_layer.setFilters(QgsMapLayerProxyModel.Filter.RasterLayer)

        self._excluded_names = excluded_names
        if excluded_names is None:
            self._excluded_names = []

        self._edit_mode = False
        self._layer = None
        self._ncs_pathway = ncs_pathway
        if self._ncs_pathway is not None:
            self._edit_mode = True
            self._layer = self._ncs_pathway.to_map_layer()
            self._update_controls()

    @property
    def ncs_pathway(self) -> NcsPathway:
        """Returns a reference to the NcsPathway object.

        :returns: Reference to the NcsPathway object.
        :rtype: NcsPathway
        """
        return self._ncs_pathway

    @property
    def edit_mode(self) -> bool:
        """Returns the state of the editor.

        :returns: True if the editor is editing an existing NcsPathway
        object, else False if its creating a new object.
        :rtype: bool
        """
        return self._edit_mode

    @property
    def layer(self) -> QgsRasterLayer:
        """Returns the raster layer specified by the user,
        either existing layers in the map canvas or from the
        selected file.

        :returns: The raster layer specified by the user or
        None if not set.
        :rtype: QgsRasterLayer
        """
        return self._layer

    def description_changed(self):
        """Slot to handle description text changes, it currently
        limits the number of characters to only be 300 characters
        per description
        """

        description = self.txt_description.toPlainText()
        if len(description) > 300:
            self.txt_description.setPlainText(description[:300])

    def _update_controls(self):
        """Update controls with data from the NcsPathway object."""
        if self._ncs_pathway is None:
            return

        self.txt_name.setText(self._ncs_pathway.name)
        self.txt_description.setPlainText(self._ncs_pathway.description)

        if self._ncs_pathway.pathway_type == NcsPathwayType.PROTECT:
            self.rb_protection.setChecked(True)
        if self._ncs_pathway.pathway_type == NcsPathwayType.RESTORE:
            self.rb_restoration.setChecked(True)
        if self._ncs_pathway.pathway_type == NcsPathwayType.MANAGE:
            self.rb_management.setChecked(True)

        if self._ncs_pathway.path.startswith(ONLINE_DEFAULT_PREFIX):
            self.rb_online.setChecked(True)
        else:
            self.rb_local.setChecked(True)

        if self._layer:
            layer_path = self._layer.source()
            self._add_layer_path(layer_path)
        if self._ncs_pathway.layer_uuid:
            pathways = settings_manager.get_default_layers("ncs_pathway")
            for i, layer in enumerate(pathways):
                if layer["source"].lower() == LayerSource.NATUREBASE.value.lower():
                    self.cbo_default_layer_source.setCurrentIndex(1)
                else:
                    self.cbo_default_layer_source.setCurrentIndex(0)

                if layer["layer_uuid"] == self._ncs_pathway.layer_uuid:
                    self.cbo_default_layer.setCurrentIndex(i + 1)
                    break

    def _on_data_source_changed(self, button_id: int, toggled: bool):
        """Slot raised when the data source type button group has
        been toggled.
        """
        if not toggled:
            return

        if button_id == DataSourceType.LOCAL.value:
            self.data_source_stacked_widget.setCurrentIndex(0)
        elif button_id == DataSourceType.ONLINE.value:
            self.data_source_stacked_widget.setCurrentIndex(1)

    def _add_layer_path(self, layer_path: str):
        """Select or add layer path to the map layer combobox."""
        matching_index = -1
        num_layers = self.cbo_layer.count()
        for index in range(num_layers):
            layer = self.cbo_layer.layer(index)
            if layer is None:
                continue
            if os.path.normpath(layer.source()) == os.path.normpath(layer_path):
                matching_index = index
                break

        if matching_index == -1:
            self.cbo_layer.setAdditionalItems([layer_path])
            # Set added path as current item
            self.cbo_layer.setCurrentIndex(num_layers)
        else:
            self.cbo_layer.setCurrentIndex(matching_index)

    def _show_warning_message(self, message):
        """Shows a warning message in the message bar."""
        self._message_bar.pushMessage(message, Qgis.MessageLevel.Warning)

    def validate(self) -> bool:
        """Validates if name and layer have been specified.

        :returns: True if user input (i.e. name and layer) have been set.
        :rtype: True
        """
        status = True

        self._message_bar.clearWidgets()

        name = self.txt_name.text()
        if not name:
            msg = tr("NCS pathway name cannot be empty.")
            self._show_warning_message(msg)
            status = False

        if name.lower() in self._excluded_names:
            msg = tr("name has already been used.")
            self._show_warning_message(f"'{name}' {msg}")
            status = False

        if not self.txt_description.toPlainText():
            msg = tr("Description cannot be empty.")
            self._show_warning_message(msg)
            status = False

        if self._pathway_type_group.checkedId() == -1:
            msg = tr("The NCS pathway type is not specified.")
            self._show_warning_message(msg)
            status = False

        layer = self._get_selected_map_layer()
        default_layer = self._get_selected_default_layer()
        data_source_type_id = self._data_source_type_group.checkedId()

        if data_source_type_id == DataSourceType.LOCAL.value and layer is None:
            msg = tr("Local map layer not specified.")
            self._show_warning_message(msg)
            status = False
        elif (
            data_source_type_id == DataSourceType.ONLINE.value
            and len(default_layer) == 0
        ):
            msg = tr("Online default layer not specified.")
            self._show_warning_message(msg)
            status = False

        if (
            data_source_type_id == DataSourceType.LOCAL.value
            and layer
            and not layer.isValid()
        ):
            msg = tr("Local map layer is not valid.")
            self._show_warning_message(msg)
            status = False

        return status

    def _create_update_ncs_pathway(self):
        """Create or update NcsPathway from user input."""
        layer = self._get_selected_map_layer()
        if layer:
            self._layer = layer

        if self._ncs_pathway is None:
            self._ncs_pathway = NcsPathway(
                uuid.uuid4(),
                self.txt_name.text(),
                self.txt_description.toPlainText(),
                user_defined=True,
            )
        else:
            # Update mode
            self._ncs_pathway.name = self.txt_name.text()
            self._ncs_pathway.description = self.txt_description.toPlainText()

        selected_pathway_type_id = self._pathway_type_group.checkedId()
        if selected_pathway_type_id == NcsPathwayType.PROTECT.value:
            self._ncs_pathway.pathway_type = NcsPathwayType.PROTECT
        elif selected_pathway_type_id == NcsPathwayType.RESTORE.value:
            self._ncs_pathway.pathway_type = NcsPathwayType.RESTORE
        elif selected_pathway_type_id == NcsPathwayType.MANAGE.value:
            self._ncs_pathway.pathway_type = NcsPathwayType.MANAGE

        self._ncs_pathway.layer_type = LayerType.RASTER

        data_source_type_id = self._data_source_type_group.checkedId()
        if data_source_type_id == DataSourceType.LOCAL.value:
            self._ncs_pathway.path = self._layer.source()
        elif data_source_type_id == DataSourceType.ONLINE.value:
            default_layer = self._get_selected_default_layer()
            self._ncs_pathway.path = ONLINE_DEFAULT_PREFIX + default_layer.get(
                "layer_uuid"
            )

    def _get_selected_map_layer(self) -> QgsRasterLayer:
        """Returns the currently selected map layer or None if there is
        no item in the combobox.
        """
        layer = self.cbo_layer.currentLayer()

        if layer is None:
            layer_paths = self.cbo_layer.additionalItems()
            current_path = self.cbo_layer.currentText()
            if current_path in layer_paths:
                layer_name = os.path.basename(current_path)
                layer = QgsRasterLayer(current_path, layer_name)

        return layer

    def _get_selected_default_layer(self) -> dict:
        """Returns selected default layer.

        :return: layer dictionary
        :rtype: dict
        """
        layer_name = self.cbo_default_layer.currentText()
        if layer_name == "":
            return {}
        pathways = settings_manager.get_default_layers("ncs_pathway")
        layer = [p for p in pathways if p["name"] == layer_name]
        return layer[0] if layer else {}

    def open_help(self, activated: bool):
        """Opens the user documentation for the plugin in a browser."""
        open_documentation(USER_DOCUMENTATION_SITE)

    def _on_accepted(self):
        """Validates user input before closing."""
        if not self.validate():
            return

        self._create_update_ncs_pathway()
        self.accept()

    def _on_select_file(self, activated: bool):
        """Slot raised to upload a raster layer."""
        data_dir = settings_manager.get_value(Settings.LAST_DATA_DIR, "")
        if not data_dir and self._layer:
            data_path = self._layer.source()
            if os.path.exists(data_path):
                data_dir = os.path.dirname(data_path)

        if not data_dir:
            data_dir = "/home"

        filter_tr = tr("All files")

        layer_path, _ = QtWidgets.QFileDialog.getOpenFileName(
            self,
            self.tr("Select NCS Pathway Layer"),
            data_dir,
            f"{filter_tr} (*.*)",
            options=QtWidgets.QFileDialog.DontResolveSymlinks,
        )
        if not layer_path:
            return

        existing_paths = self.cbo_layer.additionalItems()
        if layer_path in existing_paths:
            return

        self.cbo_layer.setAdditionalItems([])

        self._add_layer_path(layer_path)
        settings_manager.set_value(Settings.LAST_DATA_DIR, os.path.dirname(layer_path))

    def _on_default_layer_selection_changed(self):
        """Event raised when default layer selection is changed."""
        layer = self._get_selected_default_layer()
        metadata = layer.get("metadata", {})
        self.txt_name.setText(metadata.get("name", layer.get("name", "")))
        self.txt_description.setPlainText(metadata.get("description", ""))
        # remove selection from cbo_layer
        self.cbo_layer.setAdditionalItems([])

    def _on_default_layer_source_selection_changed(self):
        """Event raised when online layer source selection is changed."""
        source = self.cbo_default_layer_source.currentText()
        if source.lower() == LayerSource.CPLUS.value.lower():
            items = sorted([p["name"] for p in self.cplus_list])
        elif source == LayerSource.NATUREBASE.value:
            items = sorted([p["name"] for p in self.naturebase_list])
        self.cbo_default_layer.clear()
        self.cbo_default_layer.addItem("")
        self.cbo_default_layer.addItems(items)<|MERGE_RESOLUTION|>--- conflicted
+++ resolved
@@ -14,25 +14,14 @@
 from qgis.PyQt.uic import loadUiType
 
 from ..conf import Settings, settings_manager
-<<<<<<< HEAD
-from ..definitions.defaults import ICON_PATH, USER_DOCUMENTATION_SITE
-from cplus_core.models.base import LayerType, NcsPathway
-from ..utils import FileUtils, open_documentation, tr
-=======
 from ..definitions.defaults import (
     ONLINE_DEFAULT_PREFIX,
     ICON_PATH,
     USER_DOCUMENTATION_SITE,
 )
-from ..models.base import (
-    DataSourceType,
-    LayerType,
-    NcsPathway,
-    NcsPathwayType,
-    LayerSource,
-)
+from cplus_core.models.base import LayerType, NcsPathway, NcsPathwayType
+from ..models.source import DataSourceType, LayerSource
 from ..utils import FileUtils, open_documentation, tr, log
->>>>>>> e3789161
 
 WidgetUi, _ = loadUiType(
     os.path.join(os.path.dirname(__file__), "../ui/ncs_pathway_editor_dialog.ui")
