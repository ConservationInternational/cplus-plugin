--- conflicted
+++ resolved
@@ -590,19 +590,10 @@
             )
             if not activity_item:
                 continue
-<<<<<<< HEAD
-            activity_item.setCheckState(QtCore.Qt.CheckState.Checked)
-
-        self.spin_min_value.blockSignals(False)
-        self.spin_max_value.blockSignals(False)
-        self._activities_model.blockSignals(False)
-        self.grp_normalization_range.blockSignals(False)
-=======
             check_state = (
-                QtCore.Qt.Checked if raster_component.enabled else QtCore.Qt.Unchecked
+                QtCore.Qt.CheckState.Checked if raster_component.enabled else QtCore.Qt.CheckState.Unchecked
             )
             activity_item.setCheckState(check_state)
->>>>>>> 07f2f8d7
 
         # Update button states based on skip_raster flag
         self._update_create_button_states(collection)
@@ -617,18 +608,12 @@
         if not self._activities_model.rowCount():
             return
 
-        item = self._activities_model.model_component_items()[0]
-<<<<<<< HEAD
-        self.lst_activities.selectionModel().select(
-            item.index(), QtCore.QItemSelectionModel.SelectionFlag.Select
-        )
-=======
         for item in self._activities_model.model_component_items():
-            if item.checkState() == QtCore.Qt.Checked:
+            if item.checkState() == QtCore.Qt.CheckState.Checked:
                 self.lst_activities.selectionModel().select(
-                    item.index(), QtCore.QItemSelectionModel.ClearAndSelect
+                    item.index(), QtCore.QItemSelectionModel.SelectionFlag.ClearAndSelect
                 )
->>>>>>> 07f2f8d7
+                break
 
         # Save selected raster type
         settings_manager.set_value(
