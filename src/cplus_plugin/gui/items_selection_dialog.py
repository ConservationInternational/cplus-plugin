--- conflicted
+++ resolved
@@ -10,12 +10,8 @@
 from qgis.PyQt import QtCore, QtWidgets
 from qgis.PyQt.uic import loadUiType
 
-<<<<<<< HEAD
-from cplus_core.models.base import Activity, PriorityLayer
+from cplus_core.models.base import NcsPathway, PriorityLayer
 
-=======
-from ..models.base import NcsPathway, PriorityLayer
->>>>>>> e3789161
 from ..conf import settings_manager
 from ..utils import log, tr
 
