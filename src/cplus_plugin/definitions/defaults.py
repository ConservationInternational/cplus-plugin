# -*- coding: utf-8 -*-
"""
    Definitions for all defaults settings
"""

import os

PILOT_AREA_EXTENT = {
    "type": "Polygon",
    "coordinates": [-23.960197335, 32.069186664, -25.201606226, 30.743498637],
}

DOCUMENTATION_SITE = "https://kartoza.github.io/cplus-plugin"
USER_DOCUMENTATION_SITE = "https://kartoza.github.io/cplus-plugin/user/cplus_ui_guide"
ABOUT_DOCUMENTATION_SITE = "https://kartoza.github.io/cplus-plugin/about/ci"

OPTIONS_TITLE = "CPLUS"  # Title in the QGIS settings
ICON_PATH = ":/plugins/cplus_plugin/icon.svg"

ADD_LAYER_ICON_PATH = ":/plugins/cplus_plugin/cplus_left_arrow.svg"
REMOVE_LAYER_ICON_PATH = ":/plugins/cplus_plugin/cplus_right_arrow.svg"

DEFAULT_LOGO_PATH = (
    os.path.dirname(os.path.dirname(os.path.realpath(__file__))) + "/logos/ci_logo.png"
)

<<<<<<< HEAD
# Default template file name
TEMPLATE_NAME = "main.qpt"
=======

PRIORITY_LAYERS = [
    {
        "uuid": "c931282f-db2d-4644-9786-6720b3ab206a",
        "name": "Carbon importance herding for health",
        "description": "Placeholder text for herding for health",
        "selected": True,
    },
    {
        "uuid": "f5687ced-af18-4cfc-9bc3-8006e40420b6",
        "name": "Carbon importance eat fresh",
        "description": "Placeholder text for eat fresh",
        "selected": False,
    },
    {
        "uuid": "fef3c7e4-0cdf-477f-823b-a99da42f931e",
        "name": "Biodiversity herding for health",
        "description": "Placeholder text for herding for health",
        "selected": False,
    },
    {
        "uuid": "fce41934-5196-45d5-80bd-96423ff0e74e",
        "name": "Biodiversity eat fresh",
        "description": "Placeholder text for eat fresh",
        "selected": False,
    },
]


PRIORITY_GROUPS = [
    {
        "uuid": "a4f76e6c-9f83-4a9c-b700-fb1ae04860a4",
        "name": "Carbon importance",
        "description": "Placeholder text for carbon importance",
    },
    {
        "uuid": "dcfb3214-4877-441c-b3ef-8228ab6dfad3",
        "name": "Biodiversity",
        "description": "Placeholder text for bio diversity",
    },
    {
        "uuid": "8b9fb419-b6b8-40e8-9438-c82901d18cd9",
        "name": "Livelihood",
        "description": "Placeholder text for livelihood",
    },
    {
        "uuid": "21a30a80-eb49-4c5e-aff6-558123688e09",
        "name": "Climate Resilience",
        "description": "Placeholder text for climate resilience ",
    },
    {
        "uuid": "ae1791c3-93fd-4e8a-8bdf-8f5fced11ade",
        "name": "Ecological infrastructure",
        "description": "Placeholder text for ecological infrastructure",
    },
    {
        "uuid": "8cac9e25-98a8-4eae-a257-14a4ef8995d0",
        "name": "Policy",
        "description": "Placeholder text for policy",
    },
    {
        "uuid": "3a66c845-2f9b-482c-b9a9-bcfca8395ad5",
        "name": "Finance - Years Experience",
        "description": "Placeholder text for years of experience",
    },
    {
        "uuid": "c6dbfe09-b05c-4cfc-8fc0-fb63cfe0ceee",
        "name": "Finance - Market Trends",
        "description": "Placeholder text for market trends",
    },
    {
        "uuid": "3038cce0-3470-4b09-bb2a-f82071fe57fd",
        "name": "Finance - Net Present value",
        "description": "Placeholder text for net present value",
    },
    {
        "uuid": "3b2c7421-f879-48ef-a973-2aa3b1390694",
        "name": "Finance - Carbon",
        "description": "Placeholder text for finance carbon",
    },
]

>>>>>>> 41d84c83

# Path just contains the file name and is relative to {download_folder}/ncs_pathways
DEFAULT_NCS_PATHWAYS = [
    {
        "uuid": "bd381140-64f0-43d0-be6c-50120dd6c174",
        "name": "Animal Management",
        "description": "Placeholder text for animal management",
        "path": "Animal_Management_carbon_norm.tif",
        "layer_type": 0,
    },
    {
        "uuid": "fc36dd06-aea3-4067-9626-2d73916d79b0",
        "name": "Avoided Deforestation",
        "description": "Placeholder text for avoided deforestation",
        "path": "Avoided_Forest_carbon_norm.tif",
        "layer_type": 0,
    },
    {
        "uuid": "f7084946-6617-4c5d-97e8-de21059ca0d2",
        "name": "Avoided Grassland Conversion",
        "description": "Placeholder text for avoided grassland conversion",
        "path": "Avoided_Grassland_carbon_norm.tif",
        "layer_type": 0,
    },
    {
        "uuid": "00db44cf-a2e7-428a-86bb-0afedb9719ec",
        "name": "Avoided Open Woodland Conversion",
        "description": "Placeholder text for avoided open woodland conversion",
        "path": "Avoided_OpenWoodland_NaturalWoodedLand_carbon_norm.tif",
        "layer_type": 0,
    },
    {
        "uuid": "bede344c-9317-4c3f-801c-3117cc76be2c",
        "name": "Forest Restoration",
        "description": "Placeholder text for forest restoration",
        "path": "Restoration_Forest_carbon_norm.tif",
        "layer_type": 0,
    },
    {
        "uuid": "5475dd4a-5efc-4fb4-ae90-68ff4102591e",
        "name": "Grassland Fire Management",
        "description": "Placeholder text for grassland fire management",
        "path": "Fire_Management_Krugerhalf_carbon_norm.tif",
        "layer_type": 0,
    },
    {
        "uuid": "384863e3-08d1-453b-ac5f-94ad6a6aa1fd",
        "name": "Grassland Restoration",
        "description": "Placeholder text for grassland restoration",
        "path": "Restoration_Savanna_carbon_norm.tif",
        "layer_type": 0,
    },
    {
        "uuid": "71de0448-46c4-4163-a124-3d88cdcbba42",
        "name": "Woody Encroachment Control",
        "description": "Placeholder text for woody encroachment control",
        "path": "Woody_Encroachment_norm.tif",
        "layer_type": 0,
    },
]

DEFAULT_IMPLEMENTATION_MODELS = [
    {
        "uuid": "a0b8fd2d-1259-4141-9ad6-d4369cf0dfd4",
        "name": "Herding for Health",
        "description": "Placeholder text for herding for health",
    },
    {
        "uuid": "1c8db48b-717b-451b-a644-3af1bee984ea",
        "name": "Eat Fresh",
        "description": "Placeholder text for eat fresh",
    },
    {
        "uuid": "de9597b2-f082-4299-9620-1da3bad8ab62",
        "name": "Charcoal Naturally",
        "description": "Placeholder text for charcoal naturally",
    },
]<|MERGE_RESOLUTION|>--- conflicted
+++ resolved
@@ -11,8 +11,6 @@
 }
 
 DOCUMENTATION_SITE = "https://kartoza.github.io/cplus-plugin"
-USER_DOCUMENTATION_SITE = "https://kartoza.github.io/cplus-plugin/user/cplus_ui_guide"
-ABOUT_DOCUMENTATION_SITE = "https://kartoza.github.io/cplus-plugin/about/ci"
 
 OPTIONS_TITLE = "CPLUS"  # Title in the QGIS settings
 ICON_PATH = ":/plugins/cplus_plugin/icon.svg"
@@ -24,10 +22,9 @@
     os.path.dirname(os.path.dirname(os.path.realpath(__file__))) + "/logos/ci_logo.png"
 )
 
-<<<<<<< HEAD
 # Default template file name
 TEMPLATE_NAME = "main.qpt"
-=======
+
 
 PRIORITY_LAYERS = [
     {
@@ -110,7 +107,6 @@
     },
 ]
 
->>>>>>> 41d84c83
 
 # Path just contains the file name and is relative to {download_folder}/ncs_pathways
 DEFAULT_NCS_PATHWAYS = [
