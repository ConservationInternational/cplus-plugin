# -*- coding: utf-8 -*-
"""
Definitions for application constants.
"""


NCS_PATHWAY_SEGMENT = "ncs_pathways"
NCS_CARBON_SEGMENT = "ncs_carbon"
<<<<<<< HEAD

# Naming for outputs sub-folder relative to base directory
OUTPUTS_SEGMENT = "outputs"
=======
PRIORITY_LAYERS_SEGMENT = "priority_layers"
>>>>>>> 84ab60b2
<|MERGE_RESOLUTION|>--- conflicted
+++ resolved
@@ -6,10 +6,7 @@
 
 NCS_PATHWAY_SEGMENT = "ncs_pathways"
 NCS_CARBON_SEGMENT = "ncs_carbon"
-<<<<<<< HEAD
+PRIORITY_LAYERS_SEGMENT = "priority_layers"
 
 # Naming for outputs sub-folder relative to base directory
-OUTPUTS_SEGMENT = "outputs"
-=======
-PRIORITY_LAYERS_SEGMENT = "priority_layers"
->>>>>>> 84ab60b2
+OUTPUTS_SEGMENT = "outputs"