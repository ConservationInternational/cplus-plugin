--- conflicted
+++ resolved
@@ -5,10 +5,7 @@
 
 
 NCS_PATHWAY_SEGMENT = "ncs_pathways"
-<<<<<<< HEAD
+NCS_CARBON_SEGMENT = "ncs_carbon"
 
 # Naming for outputs sub-folder relative to base directory
-OUTPUTS_SEGMENT = "outputs"
-=======
-NCS_CARBON_SEGMENT = "ncs_carbon"
->>>>>>> 81cd475d
+OUTPUTS_SEGMENT = "outputs"