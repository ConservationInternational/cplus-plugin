--- conflicted
+++ resolved
@@ -5,8 +5,9 @@
 import typing
 from zipfile import ZipFile
 
+import requests
 from qgis.core import Qgis
-
+from .multipart_upload import upload_part
 from .request import (
     CplusApiRequest,
     JOB_COMPLETED_STATUS,
@@ -18,6 +19,25 @@
 from ..models.base import ScenarioResult
 from ..tasks import ScenarioAnalysisTask
 from ..utils import FileUtils, CustomJsonEncoder, todict
+
+
+def clean_filename(filename):
+    """Creates a safe filename by removing operating system
+    invalid filename characters.
+
+    :param filename: File name
+    :type filename: str
+
+    :returns A clean file name
+    :rtype str
+    """
+    characters = " %:/,\[]<>*?"
+
+    for character in characters:
+        if character in filename:
+            filename = filename.replace(character, "_")
+
+    return filename
 
 
 class ScenarioAnalysisTaskApiClient(ScenarioAnalysisTask):
@@ -222,7 +242,7 @@
         result = self.request.finish_upload_layer(layer_uuid, upload_id, items)
         return result
 
-    def run_parallel_upload(self, upload_dict: dict) -> typing.List[dict]:
+    def run_parallel_upload(self, upload_dict) -> typing.List[typing.Dict]:
         """Upload file concurrently using ThreadPoolExecutor
 
         :param upload_dict: Dictionary with file path as key and component type
@@ -429,6 +449,7 @@
         """
         output = {}
         uuid_to_path = {}
+
         for layer_path, group in items_to_check.items():
             identifier = layer_path.replace(os.sep, "--")
             uploaded_layer_dict = settings_manager.get_layer_mapping(identifier)
@@ -457,16 +478,9 @@
             output[layer_path] = items_to_check[layer_path]
         return output
 
-<<<<<<< HEAD
     def build_scenario_detail_json(self) -> None:
         """Build scenario detail JSON to be sent to CPLUS API"""
 
-=======
-    def build_scenario_detail_json(self):
-        """
-        Build scenario detail JSON to be sent to CPLUS API
-        """
->>>>>>> c0c353d8
         old_scenario_dict = json.loads(
             json.dumps(todict(self.scenario), cls=CustomJsonEncoder)
         )
