import concurrent.futures
import json
import os
import traceback
import typing

import requests
from qgis.core import Qgis
from .multipart_upload import upload_part
from .request import (
    CplusApiRequest,
    JOB_COMPLETED_STATUS,
    JOB_STOPPED_STATUS,
    CHUNK_SIZE,
)
from ..conf import settings_manager, Settings
from ..models.base import Activity, NcsPathway
from ..models.base import ScenarioResult
from ..tasks import ScenarioAnalysisTask
from ..utils import FileUtils, CustomJsonEncoder, todict


def clean_filename(filename):
    """Creates a safe filename by removing operating system
    invalid filename characters.

    :param filename: File name
    :type filename: str

    :returns A clean file name
    :rtype str
    """
    characters = " %:/,\[]<>*?"

    for character in characters:
        if character in filename:
            filename = filename.replace(character, "_")

    return filename


class ScenarioAnalysisTaskApiClient(ScenarioAnalysisTask):
    def __init__(
        self,
        analysis_scenario_name,
        analysis_scenario_description,
        analysis_activities,
        analysis_priority_layers_groups,
        analysis_extent,
        scenario,
    ):
        super().__init__(
            analysis_scenario_name,
            analysis_scenario_description,
            analysis_activities,
            analysis_priority_layers_groups,
            analysis_extent,
            scenario,
        )
        self.total_file_upload_size = 0
        self.total_file_upload_chunks = 0
        self.uploaded_chunks = 0
        self.path_to_layer_mapping = {}
        self.scenario.uuid = None
        self.status_pooling = None
        self.logs = set()
        self.total_file_output = 0
        self.downloaded_output = 0

    def cancel_task(self, exception=None):
        """
        Cancel QGIS task and cancel scenario processing on API.
        """
        self.log_message("CANCELLED")
        if self.status_pooling:
            self.status_pooling.cancelled = True
        super().cancel_task(exception)

    def on_terminated(self):
        """Called when the task is terminated."""
        # check if there is ongoing upload
        # TODO: we may need to check for ongoing upload in current scenario only
        layer_mapping = settings_manager.get_all_layer_mapping()
        for identifier, layer in layer_mapping.items():
            if "upload_id" not in layer:
                continue
            self.log_message(f"Cancelling upload file: {layer['path']} ")
            try:
                self.request.abort_upload_layer(layer["uuid"], layer["upload_id"])
                settings_manager.remove_layer_mapping(identifier)
            except Exception as ex:
                self.log_message(f"Problem aborting upload layer: {ex}")
        self.log_message(f"Cancel scenario {self.scenario.uuid}")
        if self.scenario.uuid:
            self.request.cancel_scenario(self.scenario.uuid)
        super().on_terminated()

    def run(self) -> bool:
        """Run scenario analysis using API."""
        self.request = CplusApiRequest()
        self.scenario_directory = self.get_scenario_directory()
        FileUtils.create_new_dir(self.scenario_directory)

        try:
            self.upload_layers()
        except Exception as e:
            self.log_message(str(e))
            err = f"Problem uploading layer to the server: {e}\n"
            self.log_message(err, info=False)
            self.set_info_message(err, level=Qgis.Critical)
            self.error = e
            self.cancel_task()
            return False
        if self.processing_cancelled:
            return False

        self.build_scenario_detail_json()
        try:
            self.__execute_scenario_analysis()
        except Exception as ex:
            self.log_message(traceback.format_exc(), info=False)
            err = f"Problem executing scenario analysis in the server side: {ex}\n"
            self.log_message(err, info=False)
            self.set_info_message(err, level=Qgis.Critical)
            self.error = ex
            self.cancel_task()
            return False
        return not self.processing_cancelled

    def run_upload(self, file_path, component_type) -> typing.Dict:
        """
        Upload a file as component type to the S3.
        :param file_path: Path of the file to be uploaded
        :param component_type: Input layer type of the upload file (ncs_pathway, ncs_carbon, etc.)
        :return: result, containing UUID of the uploaded file, size, and final filename
        :rtype: typing.Dict
        """

        self.log_message(f"Uploading {file_path} as {component_type}")
        upload_params = self.request.start_upload_layer(file_path, component_type)
        upload_id = upload_params["multipart_upload_id"]
        layer_uuid = upload_params["uuid"]
        upload_urls = upload_params["upload_urls"]
        if self.processing_cancelled:
            return False
        # store temporary layer
        temp_layer = {
            "uuid": layer_uuid,
            "size": os.stat(file_path).st_size,
            "name": os.path.basename(file_path),
            "upload_id": upload_id,
            "path": file_path,
        }
        settings_manager.save_layer_mapping(temp_layer)
        # do upload by chunks
        items = []
        idx = 0
        with open(file_path, "rb") as f:
            while True:
                if self.processing_cancelled:
                    break
                chunk = f.read(CHUNK_SIZE)
                if not chunk:
                    break
                url_item = upload_urls[idx]
                part_item = upload_part(url_item["url"], chunk, url_item["part_number"])
                items.append(part_item)
                self.uploaded_chunks += 1
                self.__update_scenario_status(
                    {
                        "progress_text": f"Uploading layers with concurrent request",
                        "progress": int(
                            (self.uploaded_chunks / self.total_file_upload_chunks) * 100
                        ),
                    }
                )
                idx += 1
        # finish upload
        result = {"uuid": None}
        if self.processing_cancelled:
            return result

        result = self.request.finish_upload_layer(layer_uuid, upload_id, items)
        return result

    def run_parallel_upload(self, upload_dict) -> typing.List[typing.Dict]:
        """
        Upload file concurrently using ThreadPoolExecutor
        :param upload_dict: Dictionary with file path as key and component type
        (ncs_pathway, ncs_carbon, etc.) as value.
        :return: final_result, a list of dictionary containing UUID of the uploaded
        file, size, and final filename
        :rtype: List
        """

        file_paths = list(upload_dict.keys())
        component_types = list(upload_dict.values())

        final_result = []
        with concurrent.futures.ThreadPoolExecutor(
            max_workers=3 if os.cpu_count() > 3 else 1
        ) as executor:
            final_result.extend(
                list(executor.map(self.run_upload, file_paths, component_types))
            )
        return list(final_result)

    def upload_layers(self):
        """
        Check whether layer has been uploaded. If not, then upload it to S3.
        The mapping between local file path and remote layer will then be
        added to QGIS settings.
        """

        files_to_upload = {}

        self.__update_scenario_status(
            {"progress_text": "Checking layers to be uploaded", "progress": 0}
        )
        masking_layers = self.get_masking_layers()

        # 2 comes from sieve_mask_layer and snap layer
        check_counts = len(self.analysis_activities) + 2 + len(masking_layers)
        items_to_check = {}

        activity_pwl_uuids = set()
        for idx, activity in enumerate(self.analysis_activities):
            for pathway in activity.pathways:
                if pathway:
                    if pathway.path and os.path.exists(pathway.path):
                        items_to_check[pathway.path] = "ncs_pathway"

                    for carbon_path in pathway.carbon_paths:
                        if os.path.exists(carbon_path):
                            items_to_check[carbon_path] = "ncs_carbon"

            for priority_layer in activity.priority_layers:
                if priority_layer:
                    activity_pwl_uuids.add(priority_layer['uuid'])

            self.__update_scenario_status(
                {
                    "progress_text": "Checking Activity layers to be uploaded",
                    "progress": (idx + 1 / check_counts) * 100,
                }
            )

        sieve_enabled = self.get_settings_value(
            Settings.SIEVE_ENABLED, default=False, setting_type=bool
        )

        priority_layers = settings_manager.get_priority_layers()
        for priority_layer in priority_layers:
            if priority_layer['uuid'] in activity_pwl_uuids and os.path.exists(priority_layer['path']):
                for group in priority_layer['groups']:
                    if int(group['value']) > 0:
                        items_to_check[priority_layer["path"]] = "priority_layer"
                        break

        if sieve_enabled:
            sieve_mask_layer = self.get_settings_value(
                Settings.SIEVE_MASK_PATH, default=""
            )

            if sieve_mask_layer:
                items_to_check[sieve_mask_layer] = "sieve_mask_layer"
            self.__update_scenario_status(
                {
                    "progress_text": "Checking layers to be uploaded",
                    "progress": (3 / check_counts) * 100,
                }
            )

            snapping_enabled = self.get_settings_value(
                Settings.SNAPPING_ENABLED, default=False, setting_type=bool
            )
            if snapping_enabled:
                reference_layer = self.get_settings_value(
                    Settings.SNAP_LAYER, default=""
                )
                if reference_layer:
                    items_to_check[reference_layer] = "snap_layer"
            self.__update_scenario_status(
                {
                    "progress_text": "Checking layers to be uploaded",
                    "progress": (4 / check_counts) * 100,
                }
            )
        else:
            self.__update_scenario_status(
                {
                    "progress_text": "Checking layers to be uploaded",
                    "progress": (4 / check_counts) * 100,
                }
            )

        for idx, masking_layer in enumerate(masking_layers):
            items_to_check[masking_layer] = "mask_layer"

            self.__update_scenario_status(
                {
                    "progress_text": "Checking layers to be uploaded",
                    "progress": (idx + 5 / check_counts) * 100,
                }
            )

        files_to_upload.update(self.check_layer_uploaded(items_to_check))

        if self.processing_cancelled:
            return False

        self.total_file_upload_size = sum(os.stat(fp).st_size for fp in files_to_upload)
        self.total_file_upload_chunks = self.total_file_upload_size / CHUNK_SIZE
        final_results = self.run_parallel_upload(files_to_upload)

        if self.processing_cancelled:
            return False

        new_uploaded_layer = {}

        if len(files_to_upload) == 0:
            self.__update_scenario_status(
                {"progress_text": "All layers have been uploaded", "progress": 100}
            )
        else:
            for file_path in files_to_upload:
                filename_without_ext = ".".join(
                    os.path.basename(file_path).split(".")[0:-1]
                )
                for res in final_results:
                    if res["uuid"] is None:
                        continue
                    if res["name"].startswith(filename_without_ext):
                        res["path"] = file_path
                        new_uploaded_layer[file_path] = res
                        break
            self.__update_scenario_status(
                {"progress_text": "All layers have been uploaded", "progress": 100}
            )

        for uploaded_layer in new_uploaded_layer.values():
            identifier = uploaded_layer["path"].replace(os.sep, "--")
            self.path_to_layer_mapping[uploaded_layer["path"]] = uploaded_layer
            settings_manager.save_layer_mapping(uploaded_layer, identifier)

    def check_layer_uploaded(self, items_to_check: dict) -> dict:
        """
        Check whether a layer has been uploaded to CPLUS API
        :param items_to_check: Dictionary with file path as key and group as value
        """
        output = {}
        uuid_to_path = {}

        for layer_path, group in items_to_check.items():
            identifier = layer_path.replace(os.sep, "--")
            uploaded_layer_dict = settings_manager.get_layer_mapping(identifier)
            if uploaded_layer_dict:
                if "upload_id" in uploaded_layer_dict:
                    # if upload_id exists, then upload is not finished
                    output[layer_path] = False
                if layer_path == uploaded_layer_dict["path"]:
                    uuid_to_path[uploaded_layer_dict["uuid"]] = layer_path
                    self.path_to_layer_mapping[layer_path] = uploaded_layer_dict
            else:
                output[layer_path] = items_to_check[layer_path]
        layer_check_result = self.request.check_layer(list(uuid_to_path))
        for layer_uuid in (
            layer_check_result["unavailable"] + layer_check_result["invalid"]
        ):
            layer_path = uuid_to_path[layer_uuid]
            output[layer_path] = items_to_check[layer_path]
        return output

    def build_scenario_detail_json(self):
        """
        Build scenario detail JSON to be sent to CPLUS API
        """

        old_scenario_dict = json.loads(
            json.dumps(todict(self.scenario), cls=CustomJsonEncoder)
        )
        sieve_enabled = self.get_settings_value(
            Settings.SIEVE_ENABLED, default=False, setting_type=bool
        )
        sieve_threshold = float(
            self.get_settings_value(Settings.SIEVE_THRESHOLD, default=10.0)
        )
        sieve_mask_path = (
            self.get_settings_value(Settings.SIEVE_MASK_PATH, default="")
            if sieve_enabled
            else ""
        )
        snapping_enabled = (
            self.get_settings_value(
                Settings.SNAPPING_ENABLED, default=False, setting_type=bool
            )
            if sieve_enabled
            else False
        )
        snap_layer_path = (
            self.get_settings_value(Settings.SNAP_LAYER, default="", setting_type=str)
            if snapping_enabled
            else ""
        )
        suitability_index = float(
            self.get_settings_value(Settings.PATHWAY_SUITABILITY_INDEX, default=0)
        )
        carbon_coefficient = float(
            self.get_settings_value(Settings.CARBON_COEFFICIENT, default=0.0)
        )
        snap_rescale = self.get_settings_value(
            Settings.RESCALE_VALUES, default=False, setting_type=bool
        )
        resampling_method = self.get_settings_value(
            Settings.RESAMPLING_METHOD, default=0
        )
        ncs_with_carbon = self.get_settings_value(
            Settings.NCS_WITH_CARBON, default=False, setting_type=bool
        )
        landuse_project = self.get_settings_value(
            Settings.LANDUSE_PROJECT, default=True, setting_type=bool
        )
        landuse_normalized = self.get_settings_value(
            Settings.LANDUSE_NORMALIZED, default=True, setting_type=bool
        )
        landuse_weighted = self.get_settings_value(
            Settings.LANDUSE_WEIGHTED, default=True, setting_type=bool
        )
        highest_position = self.get_settings_value(
            Settings.HIGHEST_POSITION, default=True, setting_type=bool
        )

        masking_layers = self.get_masking_layers()
        mask_layer_uuids = [
            obj["uuid"]
            for fp, obj in self.path_to_layer_mapping.items()
            if fp in masking_layers
        ]

        sieve_mask_uuid = (
            self.path_to_layer_mapping.get(sieve_mask_path, "")["uuid"]
            if sieve_mask_path
            else ""
        )
        snap_layer_uuid = (
            self.path_to_layer_mapping.get(snap_layer_path, "")["uuid"]
            if snap_layer_path
            else ""
        )

        for activity in old_scenario_dict["activities"]:
            activity["layer_type"] = 0
            for pathway in activity["pathways"]:
                if pathway:
                    if pathway["path"] and os.path.exists(pathway["path"]):
                        if self.path_to_layer_mapping.get(pathway["path"], None):
                            pathway["uuid"] = self.path_to_layer_mapping.get(
                                pathway["path"]
                            )["uuid"]
                            pathway["layer_uuid"] = pathway["uuid"]
                            pathway["layer_type"] = 0

                    carbon_uuids = []
                    for carbon_path in pathway["carbon_paths"]:
                        if os.path.exists(carbon_path):
                            if self.path_to_layer_mapping.get(carbon_path, None):
<<<<<<< HEAD
                                carbon_uuids.append(self.path_to_layer_mapping.get(carbon_path)['uuid'])
=======
                                carbon_uuids.append(
                                    self.path_to_layer_mapping.get(carbon_path)["uuid"]
                                )
>>>>>>> 7b15d228
                    pathway["carbon_uuids"] = carbon_uuids
            new_priority_layers = []
            for priority_layer in activity["priority_layers"]:
                if priority_layer:
                    new_priority_layers.append(priority_layer)
            activity["priority_layers"] = new_priority_layers

        priority_layers = settings_manager.get_priority_layers()
        for priority_layer in priority_layers:
            if priority_layer['path'] in self.path_to_layer_mapping:
                priority_layer['layer_uuid'] = self.path_to_layer_mapping[priority_layer['path']]['uuid']
            else:
                priority_layer['layer_uuid'] = ''

        self.scenario_detail = {
            "scenario_name": old_scenario_dict["name"],
            "scenario_desc": old_scenario_dict["description"],
            "snapping_enabled": snapping_enabled if sieve_enabled else False,
            "snap_layer": snap_layer_path,
            "snap_layer_uuid": snap_layer_uuid,
            "pathway_suitability_index": suitability_index,
            "carbon_coefficient": carbon_coefficient,
            "snap_rescale": snap_rescale,
            "snap_method": resampling_method,
            "sieve_enabled": sieve_enabled,
            "sieve_threshold": sieve_threshold,
            "sieve_mask_path": sieve_mask_path,
            "sieve_mask_uuid": sieve_mask_uuid,
            "ncs_with_carbon": ncs_with_carbon,
            "landuse_project": landuse_project,
            "landuse_normalized": landuse_normalized,
            "landuse_weighted": landuse_weighted,
            "highest_position": highest_position,
            "mask_path": ", ".join(masking_layers),
            "mask_layer_uuids": mask_layer_uuids,
            "extent": old_scenario_dict["extent"]["bbox"],
            "priority_layer_groups": old_scenario_dict.get("priority_layer_groups", []),
            "priority_layers": json.loads(json.dumps(priority_layers, cls=CustomJsonEncoder)),
            "activities": json.loads(json.dumps(old_scenario_dict["activities"], cls=CustomJsonEncoder)),
        }

    def __execute_scenario_analysis(self):
        """
        Execute scenario analysis
        """
        # submit scenario detail to the API
        self.__update_scenario_status(
            {"progress_text": "Submit and execute Scenario to CPLUS API", "progress": 0}
        )
        scenario_uuid = self.request.submit_scenario_detail(self.scenario_detail)
        self.scenario.uuid = scenario_uuid

        # execute scenario detail
        self.request.execute_scenario(scenario_uuid)

        if self.processing_cancelled:
            return

        # fetch status by interval
        self.status_pooling = self.request.fetch_scenario_status(scenario_uuid)
        self.status_pooling.on_response_fetched = self.__update_scenario_status
        status_response = self.status_pooling.results()

        if self.processing_cancelled:
            return

        # if success, fetch output list
        scenario_status = status_response.get("status", "")
        self.new_scenario_detail = self.request.fetch_scenario_detail(scenario_uuid)

        if scenario_status == JOB_COMPLETED_STATUS:
            self.__retrieve_scenario_outputs(scenario_uuid)
        elif scenario_status == JOB_STOPPED_STATUS:
            scenario_error = status_response.get("errors", "Unknown error")
            raise Exception(scenario_error)

    def __update_scenario_status(self, response):
        """
        Update processing status in QGIS modal.
        """
        self.set_status_message(response.get("progress_text", ""))
        self.update_progress(response.get("progress", 0))
        if "logs" in response:
            new_logs = set(response.get("logs"))
            updated_logs = new_logs - self.logs
            for log in updated_logs:
                self.log_message(log)
            self.logs = new_logs

    def __create_activity(self, activity: dict, download_dict: list):
        """
        Create activity object from activity dictionary and downloaded
        file dictionary
        :param activity: activity dictionary
        :download_dict: downloaded file dictionary
        """
        ncs_pathways = []
        for pathway in activity["pathways"]:
            if "layer_uuid" in pathway:
                del pathway["layer_uuid"]
            if "carbon_uuids" in pathway:
                del pathway["carbon_uuids"]
            pathway_filename = os.path.basename(pathway["path"])
            if pathway_filename in download_dict:
                pathway["path"] = download_dict[pathway_filename]
                ncs_pathways.append(NcsPathway(**pathway))
        activity["pathways"] = ncs_pathways
        activity_filename = os.path.basename(activity["path"])
        if activity_filename in download_dict:
            activity["path"] = download_dict[activity_filename]
        activity_obj = Activity(**activity)
        return activity_obj

    def __set_scenario(self, output_list, download_paths):
        """
        Set scenario object based on output list and downloaded file paths
        to be used in generating report
        :param output_list: List of output from CPLUS API
        :download_paths: List of downloaded file paths
        """
        output_fnames = []
        for output in output_list["results"]:
            if "_cleaned" in output["filename"]:
                output_fnames.append(output["filename"])

        weighted_activities = []
        activities = []

        download_dict = {os.path.basename(d): d for d in download_paths}

        for activity in self.new_scenario_detail["updated_detail"]["activities"]:
            activities.append(self.__create_activity(activity, download_dict))
        for activity in self.new_scenario_detail["updated_detail"][
            "weighted_activities"
        ]:
            weighted_activities.append(self.__create_activity(activity, download_dict))

        self.analysis_weighted_activities = weighted_activities
        self.analysis_activities = activities
        self.scenario.activities = activities
        self.scenario.weighted_activities = weighted_activities
        self.scenario.priority_layer_groups = self.new_scenario_detail[
            "updated_detail"
        ]["priority_layer_groups"]

    def download_file(self, url, local_filename):
        parent_dir = os.path.dirname(local_filename)
        if not os.path.exists(parent_dir):
            os.makedirs(parent_dir)
        with requests.get(url, stream=True) as r:
            r.raise_for_status()
            with open(local_filename, "wb") as f:
                for chunk in r.iter_content(chunk_size=8192):
                    if chunk:
                        f.write(chunk)
        self.downloaded_output += 1
        self.__update_scenario_status(
            {
                "progress_text": f"Downloading output files",
                "progress": int((self.downloaded_output / self.total_file_output) * 90)
                + 5,
            }
        )

    def __retrieve_scenario_outputs(self, scenario_uuid):
        """
        Set scenario output object based on scenario UUID
        to be used in generating report
        """
        self.__update_scenario_status(
            {"progress_text": "Downloading output files", "progress": 0}
        )
        output_list = self.request.fetch_scenario_output_list(scenario_uuid)
        self.__update_scenario_status(
            {"progress_text": "Downloading output files", "progress": 5}
        )
        self.total_file_output = len(output_list["results"])
        self.downloaded_output = 0
        urls_to_download = []
        download_paths = []
        for output in output_list["results"]:
            urls_to_download.append(output["url"])
            if output["is_final_output"]:
                download_path = os.path.join(
                    self.scenario_directory, output["filename"]
                )
                final_output_path = download_path
                self.output = output["output_meta"]
                self.output["OUTPUT"] = final_output_path
            else:
                download_path = os.path.join(
                    self.scenario_directory, output["group"], output["filename"]
                )
            download_paths.append(download_path)

        with concurrent.futures.ThreadPoolExecutor(
            max_workers=3 if os.cpu_count() > 3 else 1
        ) as executor:
            executor.map(self.download_file, urls_to_download, download_paths)

        self.__set_scenario(output_list, download_paths)

        self.scenario_result = ScenarioResult(
            scenario=self.scenario,
            scenario_directory=self.scenario_directory,
            analysis_output=self.output,
        )

        self.analysis_priority_layers_groups
        self.__update_scenario_status(
            {"progress_text": "Finished downloading output files", "progress": 100}
        )<|MERGE_RESOLUTION|>--- conflicted
+++ resolved
@@ -464,19 +464,13 @@
                     for carbon_path in pathway["carbon_paths"]:
                         if os.path.exists(carbon_path):
                             if self.path_to_layer_mapping.get(carbon_path, None):
-<<<<<<< HEAD
-                                carbon_uuids.append(self.path_to_layer_mapping.get(carbon_path)['uuid'])
-=======
                                 carbon_uuids.append(
                                     self.path_to_layer_mapping.get(carbon_path)["uuid"]
                                 )
->>>>>>> 7b15d228
                     pathway["carbon_uuids"] = carbon_uuids
-            new_priority_layers = []
-            for priority_layer in activity["priority_layers"]:
-                if priority_layer:
-                    new_priority_layers.append(priority_layer)
-            activity["priority_layers"] = new_priority_layers
+            activity["priority_layers"] = [
+                p for p in activity["priority_layers"] if p
+            ]
 
         priority_layers = settings_manager.get_priority_layers()
         for priority_layer in priority_layers:
