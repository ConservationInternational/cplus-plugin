--- conflicted
+++ resolved
@@ -50,31 +50,8 @@
     :type extent_box: list of float
     """
 
-<<<<<<< HEAD
     def __init__(self, task_config: TaskConfig, extent_box):
         super().__init__(task_config)
-=======
-    def __init__(
-        self,
-        analysis_scenario_name: str,
-        analysis_scenario_description: str,
-        analysis_activities: typing.List[Activity],
-        analysis_priority_layers_groups: typing.List[dict],
-        analysis_extent: typing.List[float],
-        scenario: Scenario,
-        extent_box,
-        clip_to_studyarea: bool = False,
-    ):
-        super(ScenarioAnalysisTaskApiClient, self).__init__(
-            analysis_scenario_name,
-            analysis_scenario_description,
-            analysis_activities,
-            analysis_priority_layers_groups,
-            analysis_extent,
-            scenario,
-            clip_to_studyarea,
-        )
->>>>>>> e3789161
         self.total_file_upload_size = 0
         self.total_file_upload_chunks = 0
         self.uploaded_chunks = 0
