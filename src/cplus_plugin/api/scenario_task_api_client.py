--- conflicted
+++ resolved
@@ -81,9 +81,6 @@
 
     def on_terminated(self):
         """Called when the task is terminated."""
-<<<<<<< HEAD
-
-        self.log_message(f"HIDE TASK: {self.hide_task}")
 
         if not self.hide_task:
             # check if there is ongoing upload
@@ -105,26 +102,6 @@
                 self.request.cancel_scenario(self.scenario.uuid)
                 settings_manager.delete_online_task()
         super().on_terminated(hide=self.hide_task)
-=======
-        # check if there is ongoing upload
-        layer_mapping = settings_manager.get_all_layer_mapping()
-        for identifier, layer in layer_mapping.items():
-            if "upload_id" not in layer:
-                continue
-            self.log_message(f"Cancelling upload file: {layer['path']} ")
-            try:
-                self.request.abort_upload_layer(layer["uuid"], layer["upload_id"])
-                settings_manager.remove_layer_mapping(identifier)
-            except Exception as ex:
-                self.log_message(f"Problem aborting upload layer: {ex}")
-        self.log_message(f"Cancel scenario {self.scenario_api_uuid}")
-        if self.scenario_api_uuid and self.scenario_status not in [
-            JOB_COMPLETED_STATUS,
-            JOB_STOPPED_STATUS,
-        ]:
-            self.request.cancel_scenario(self.scenario_api_uuid)
-        super().on_terminated()
->>>>>>> 0ac71ae7
 
     def run(self) -> bool:
         """Run scenario analysis using API."""
@@ -593,12 +570,8 @@
             {"progress_text": "Submit and execute Scenario to CPLUS API", "progress": 0}
         )
         scenario_uuid = self.request.submit_scenario_detail(self.scenario_detail)
-<<<<<<< HEAD
-        self.scenario.uuid = scenario_uuid
+        self.scenario_api_uuid = scenario_uuid
         self.__save_online_task()
-=======
-        self.scenario_api_uuid = scenario_uuid
->>>>>>> 0ac71ae7
 
         # execute scenario detail
         self.request.execute_scenario(scenario_uuid)
