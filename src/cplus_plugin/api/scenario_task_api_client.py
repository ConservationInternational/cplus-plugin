--- conflicted
+++ resolved
@@ -13,17 +13,10 @@
     JOB_STOPPED_STATUS,
     CHUNK_SIZE,
 )
-<<<<<<< HEAD
-from ..conf import settings_manager, Settings
-from cplus_core.models.base import Activity, NcsPathway, Scenario
-from cplus_core.models.base import ScenarioResult
-from cplus_core.analysis import ScenarioAnalysisTask, TaskConfig
-=======
 from ..api.base import BaseFetchScenarioOutput
 from ..conf import settings_manager, Settings
-from ..models.base import Activity, NcsPathway, Scenario
-from ..tasks import ScenarioAnalysisTask
->>>>>>> 36ad89a7
+from cplus_core.models.base import Activity, NcsPathway
+from cplus_core.analysis import ScenarioAnalysisTask, TaskConfig
 from ..utils import FileUtils, CustomJsonEncoder, todict
 
 
