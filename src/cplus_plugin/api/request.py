import datetime
import io
import json
import math
import os
import time
import typing
import uuid

from qgis import processing
from qgis.PyQt import QtCore
from qgis.PyQt.QtNetwork import QNetworkRequest, QNetworkReply
from qgis.core import (
    QgsNetworkAccessManager,
    QgsNetworkReplyContent,
    QgsProcessingFeedback,
)

from ..models.base import Scenario, SpatialExtent, Activity
<<<<<<< HEAD

=======
>>>>>>> cd4eb7f2
from ..conf import settings_manager, Settings
from ..definitions.defaults import BASE_API_URL
from ..trends_earth import auth
from ..trends_earth.constants import API_URL as TRENDS_EARTH_API_URL
from ..utils import log, get_layer_type, CustomJsonEncoder

JOB_COMPLETED_STATUS = "Completed"
JOB_CANCELLED_STATUS = "Cancelled"
JOB_RUNNING_STATUS = "Running"
JOB_STOPPED_STATUS = "Stopped"
CHUNK_SIZE = 100 * 1024 * 1024


def debug_log(message: str, data: dict = {}):
    """Log message when DEBUG is enabled.

    :param message: message
    :type message: str

    :param data: payload, defaults to {}
    :type data: dict, optional
    """
    if not settings_manager.get_value(Settings.DEBUG):
        return
    log(message)
    if data:
        log(json.dumps(data))


class CplusApiRequestError(Exception):
    """Error class for Cplus API Request.

    :param message: Error message
    :type message: str
    """

    def __init__(self, message):
        """Constructor for CplusApiRequestError"""
        if isinstance(message, dict):
            message = json.dumps(message)
        elif isinstance(message, list):
            message = ", ".join(message)
        log(message, info=False)
        self.message = message
        super().__init__(self.message)


class CplusApiPooling:
    """Fetch/Post url with pooling."""

    DEFAULT_LIMIT = 3600  # Check result maximum 3600 times
    DEFAULT_INTERVAL = 1  # Interval of check results
    FINAL_STATUS_LIST = [JOB_COMPLETED_STATUS, JOB_CANCELLED_STATUS, JOB_STOPPED_STATUS]

    def __init__(
        self,
        context,
        url,
        headers={},
        method="GET",
        data=None,
        max_limit=None,
        interval=None,
        on_response_fetched=None,
    ):
        """Create Cplus API Pooling for fetching status.

        :param context: context object for making the API request
        :type context: BaseApiClient

        :param url: URL for pooling the status
        :type url: str

        :param headers: header dictionary, defaults to {}
        :type headers: dict, optional

        :param method: API method, defaults to "GET"
        :type method: str, optional

        :param data: payload for POST method, defaults to None
        :type data: dict, optional

        :param max_limit: maximum retries when pooling, defaults to None
        :type max_limit: int, optional

        :param interval: interval for pooling, defaults to None
        :type interval: int, optional

        :param on_response_fetched: callback when response is fetched, defaults to None
        :type on_response_fetched: any, optional
        """
        self.context = context
        self.url = url
        self.headers = headers
        self.current_repeat = 0
        self.method = method
        self.data = data
        self.limit = max_limit or self.DEFAULT_LIMIT
        self.interval = interval or self.DEFAULT_INTERVAL
        self.on_response_fetched = on_response_fetched
        self.cancelled = False

    def __call_api(self) -> typing.Tuple[dict, int]:
        """Trigger the api call to fetch the status.

        :return: tuple of response dictionary and HTTP status code
        :rtype: typing.Tuple[dict, int]
        """
        if self.method == "GET":
            return self.context.get(self.url)
        return self.context.post(self.url, self.data)

    def results(self) -> dict:
        """Fetch the results from API every X seconds and stop when status is in the final status list.

        :raises CplusApiRequestError: raisess when max limit is reached or server returns non 200 status code.

        :return: response dictionary
        :rtype: dict
        """
        if self.cancelled:
            return {"status": JOB_CANCELLED_STATUS}
        if self.limit != -1 and self.current_repeat >= self.limit:
            raise CplusApiRequestError("Request Timeout when fetching status!")
        self.current_repeat += 1
        try:
            response, status_code = self.__call_api()
            if status_code != 200:
                error_detail = response.get("detail", "Unknown Error!")
                raise CplusApiRequestError(f"{status_code} - {error_detail}")
            if self.on_response_fetched:
                self.on_response_fetched(response)
            if response["status"] in self.FINAL_STATUS_LIST:
                return response
            else:
                time.sleep(self.interval)
                return self.results()
        except Exception as ex:
            log(f"Error when fetching results {ex}", info=False)
            time.sleep(self.interval)
            return self.results()


class TrendsApiUrl:
    """Trends API Urls."""

    def __init__(self) -> None:
        self.base_url = TRENDS_EARTH_API_URL

    @property
    def auth(self):
        return f"{self.base_url}/auth"


class CplusApiUrl:
    """Class for Cplus API Urls."""

    def __init__(self):
        self.base_url = self.get_base_api_url()

    def get_base_api_url(self) -> str:
        """Returns the base API URL.

        :return: Base API URL
        :rtype: str
        """

        debug = settings_manager.get_value(Settings.DEBUG, False, bool)
        if debug:
            return settings_manager.get_value(Settings.BASE_API_URL)
        else:
            return BASE_API_URL

    def layer_detail(self, layer_uuid) -> str:
        """Cplus API URL to get layer detail

        :param layer_uuid: Layer UUID
        :type layer_uuid: str

        :return: Cplus API URL for layer detail
        :rtype: str
        """
        return f"{self.base_url}/layer/{layer_uuid}/"

    def layer_check(self) -> str:
        """Cplus API URL for checking layer validity

<<<<<<< HEAD
        @property
        def headers(self):
            return {
                "Authorization": f"Bearer {self._api_token}",
            }

            :return: Cplus API URL for layer check
            :rtype: str
=======
        :return: Cplus API URL for layer check
        :rtype: str
>>>>>>> cd4eb7f2
        """
        return f"{self.base_url}/layer/check/?id_type=layer_uuid"

    def layer_upload_start(self) -> str:
        """Cplus API URL for starting layer upload


        :return: Cplus API URL for layer upload start
        :rtype: str
        """
        return f"{self.base_url}/layer/upload/start/"

    def layer_upload_finish(self, layer_uuid) -> str:
        """Cplus API URL for finishing layer upload

        :param layer_uuid: Layer UUID
        :type layer_uuid: str

        :return: Cplus API URL for layer upload finish
        :rtype: str
        """
        return f"{self.base_url}/layer/upload/{layer_uuid}/finish/"

    def layer_upload_abort(self, layer_uuid) -> str:
        """Cplus API URL for aborting layer upload

        :param layer_uuid: Layer UUID
        :type layer_uuid: str

        :return: Cplus API URL for layer upload abort
        :rtype: str
        """
        return f"{self.base_url}/layer/upload/{layer_uuid}/abort/"

    def layer_default_list(self):
        return f"{self.base_url}/layer/default/"

    def scenario_submit(self, plugin_version=None) -> str:
        """Cplus API URL for submitting scenario JSON

        :param plugin_version: Version of the Cplus Plugin
        :type plugin_version: str

        :return: Cplus API URL for scenario submission
        :rtype: str
        """
        url = f"{self.base_url}/scenario/submit/"
        if plugin_version:
            url += f"?plugin_version={plugin_version}"
        return url

    def scenario_execute(self, scenario_uuid) -> str:
        """Cplus API URL for executing scenario

        :param scenario_uuid: Scenario UUID
        :type scenario_uuid: str

        :return: Cplus API URL for scenario execution
        :rtype: str
        """
        return f"{self.base_url}/scenario/{scenario_uuid}/execute/"

    def scenario_status(self, scenario_uuid) -> str:
        """Cplus API URL for getting scenario status

        :param scenario_uuid: Scenario UUID
        :type scenario_uuid: str

        :return: Cplus API URL for scenario status
        :rtype: str
        """
        return f"{self.base_url}/scenario/{scenario_uuid}/status/"

    def scenario_cancel(self, scenario_uuid) -> str:
        """Cplus API URL for cancelling scenario execution

        :param scenario_uuid: Scenario UUID
        :type scenario_uuid: str

        :return: Cplus API URL for cancelling scenario execution
        :rtype: str
        """
        return f"{self.base_url}/scenario/{scenario_uuid}/cancel/"

    def scenario_history_list(self, page=1, page_size=10, filters={}):
        params = f"page={page}&page_size={page_size}"
        for key, filter in filters.items():
            params = params + f"&{key}={filter}"
        return f"{self.base_url}/scenario/history/?{params}"

    def scenario_detail(self, scenario_uuid) -> str:
        """Cplus API URL for getting scenario detal

        :param scenario_uuid: Scenario UUID
        :type scenario_uuid: str

        :return: Cplus API URL for getting scenario detail
        :rtype: str
        """
        return f"{self.base_url}/scenario/{scenario_uuid}/detail/"

<<<<<<< HEAD
    def scenario_history_list(self, page=1, page_size=10, filters={}):
        params = f"page={page}&page_size={page_size}"
        for key, filter in filters.items():
            params = params + f"&{key}={filter}"
        return f"{self.base_url}/scenario/history/?{params}"

=======
>>>>>>> cd4eb7f2
    def scenario_delete(self, scenario_uuid):
        return f"{self.base_url}/scenario/{scenario_uuid}/detail/"

    def scenario_output_list(self, scenario_uuid) -> str:
        """Cplus API URL for listing scenario output

        :param scenario_uuid: Scenario UUID
        :type scenario_uuid: str

        :return: Cplus API URL for scenario output list
        :rtype: str
        """
        return (
            f"{self.base_url}/scenario_output/{scenario_uuid}/"
            "list/?page=1&page_size=100"
        )


class CplusApiRequest:
    """Class to send request to Cplus API."""

    page_size = 50

    def __init__(self) -> None:
        super().__init__()
        self.urls = CplusApiUrl()
        self.trends_urls = TrendsApiUrl()
        self._api_token = None
        self.token_exp = None

    def _get_raw_header_value(self, value: str) -> QtCore.QByteArray:
        """Get byte array of header name or value.

        :param value: header name/value
        :type value: str

        :return: bytes array of string value
        :rtype: QtCore.QByteArray
        """
        return QtCore.QByteArray(bytes(value, encoding="utf-8"))

    def _generate_request(self, url: str, headers: dict = {}) -> QNetworkRequest:
        """Generate request from url and set headers in the request.

        :param url: URL in request
        :type url: str

        :param headers: header dictionary, defaults to {}
        :type headers: dict, optional

        :return: request object
        :rtype: QNetworkRequest
        """
        request = QNetworkRequest(QtCore.QUrl(url))
        self._set_headers(request, headers)
        return request

    def _set_headers(self, request: QNetworkRequest, headers: dict = {}):
        """Set headers into a request object.

        :param request: request object
        :type request: QNetworkRequest

        :param headers: header dictionary, defaults to {}
        :type headers: dict, optional
        """
        for key, value in headers.items():
            request.setRawHeader(
                self._get_raw_header_value(key),
                self._get_raw_header_value(value),
            )

    def _read_json_response(
        self, reply: typing.Union[QNetworkReply, QgsNetworkReplyContent]
    ) -> dict:
        """Parse json response from reply object.

        :param reply: reply object
        :type reply: QNetworkReply

        :return: dictionary of the response, empty if failed to parse
        :rtype: dict
        """
        response = {}
        try:
            if isinstance(reply, QNetworkReply):
                ret = reply.readAll().data().decode("utf-8")
                response = json.loads(ret)
            elif isinstance(reply, QgsNetworkReplyContent):
                ret = reply.content()
                response = json.load(io.BytesIO(ret))
            else:
                err_msg = "Unknown object type: {}.".format(str(reply))
                debug_log(err_msg)
        except Exception as ex:
            log(f"Error parsing API response {ex}")
        debug_log(f"Response: {response}")
        return response

    def _handle_response(
        self, url: str, reply: typing.Union[QNetworkReply, QgsNetworkReplyContent]
    ) -> typing.Tuple[dict, int]:
        """Handle response from a request.

        :param url: URL from the request
        :type url: str

        :param reply: reply object
        :type reply: QNetworkReply

        :raises CplusApiRequestError: raises when there is Network Error

        :return: tuple of response dictionary and HTTP status code
        :rtype: typing.Tuple[dict, int]
        """
        json_response = {}
        http_status = None
        # Check for network errors
        if reply.error() == QNetworkReply.NoError:
            # Check the HTTP status code
            http_status = reply.attribute(QNetworkRequest.HttpStatusCodeAttribute)
            if http_status is not None and 200 <= http_status < 300:
                if http_status == 204:
                    json_response = {}
                else:
                    json_response = self._read_json_response(reply)
            else:
                log(f"HTTP Error: {http_status} from request {url}")
                json_response = self._read_json_response(reply)
            if isinstance(reply, QNetworkReply):
                reply.deleteLater()
        else:
            # log the error string
            log(f"Network Error: {reply.errorString()} from request {url}")
            if isinstance(reply, QNetworkReply):
                reply.deleteLater()
            raise CplusApiRequestError(f"Network error: {reply.errorString()}")
        http_status = http_status if http_status is not None else 500
        debug_log(f"Status-Code: {http_status}")
        return json_response, http_status

    def _make_request(self, reply: QNetworkReply):
        """Make request in the event loop.

        :param reply: reply object
        :type reply: QNetworkReply
        """
        debug_log(f"URL: {reply.request().url()}")
        # Create an event loop
        event_loop = QtCore.QEventLoop()
        # Connect the reply's finished signal to the event loop's quit slot
        reply.finished.connect(event_loop.quit)
        # Start the event loop, waiting for the request to complete
        event_loop.exec_()

    def _get_request_payload(self, data: typing.Union[dict, list]) -> QtCore.QByteArray:
        """Get byte array of json request payload.

        :param data: request payload
        :type data: typing.Union[dict, list]

        :return: byte array object
        :rtype: QtCore.QByteArray
        """
        return QtCore.QByteArray(
            json.dumps(data, cls=CustomJsonEncoder).encode("utf-8")
        )

    def get(self, url: str, headers: dict = {}) -> typing.Tuple[dict, int]:
        """Trigger a GET request.

        :param url: Cplus API URL
        :type url: str

        :param headers: header dictionary, defaults to {}
        :type headers: dict

        :return: tuple of response dictionary and HTTP status code
        :rtype: typing.Tuple[dict, int]
        """
        nam = QgsNetworkAccessManager.instance()
        headers = headers or self._default_headers()
        request = self._generate_request(url, headers)
        reply = nam.blockingGet(request, forceRefresh=True)
        return self._handle_response(url, reply)

    def post(
        self, url: str, data: typing.Union[dict, list], headers: dict = {}
    ) -> typing.Tuple[dict, int]:
        """Trigger a POST request.

        :param url: Cplus API URL
        :type url: str

        :param data: API payload
        :type data: typing.Union[dict, list]

        :param headers: header dictionary, defaults to {}
        :type headers: dict

        :return: tuple of response dictionary and HTTP status code
        :rtype: typing.Tuple[dict, int]
        """
        nam = QgsNetworkAccessManager.instance()
        headers = headers or self._default_headers()
        request = self._generate_request(url, headers)
        json_data = self._get_request_payload(data)
        reply = nam.blockingPost(request, json_data)
        return self._handle_response(url, reply)

    def put(
        self, url: str, data: typing.Union[dict, list], headers: dict = {}
    ) -> typing.Tuple[dict, int]:
        """Trigger a PUT request.

        :param url: Cplus API URL
        :type url: str

        :param data: API payload
        :type data: typing.Union[dict, list]

        :param headers: header dictionary, defaults to {}
        :type headers: dict

        :return: tuple of response dictionary and HTTP status code
        :rtype: typing.Tuple[dict, int]
        """
        nam = QgsNetworkAccessManager.instance()
        headers = headers or self._default_headers()
        request = self._generate_request(url, headers)
        json_data = self._get_request_payload(data)
        reply = nam.put(request, json_data)
        self._make_request(reply)
        return self._handle_response(url, reply)

    def delete(self, url: str, headers: dict = {}) -> typing.Tuple[dict, int]:
        """Trigger a DELETE request.

        :param url: Cplus API URL
        :type url: str

        :param headers: header dictionary, defaults to {}
        :type headers: dict

        :return: tuple of response dictionary and HTTP status code
        :rtype: typing.Tuple[dict, int]
        """
        nam = QgsNetworkAccessManager.instance()
        headers = headers or self._default_headers()
        request = self._generate_request(url, headers)
        reply = nam.deleteResource(request)
        self._make_request(reply)
        return self._handle_response(url, reply)

    def _on_download_error(self, filename: str, error):
        """Callback when there is an error in download file.

        :param filename: filename of the downloaded file
        :type filename: str

        :param error: exception
        :type error: any

        :raises CplusApiRequestError: error
        """
        log(f"Error while downloading file to {filename}: {error}")
        raise CplusApiRequestError(f"Unable to start download of {filename}, {error}")

    def _on_download_finished(self, filename: str):
        """Callback when download file is finished

        :param filename: filename of the downloaded file
        :type filename: str
        """
        log(f"Finished downloading file to {filename}")

    def download_file(self, url: str, file_path: str, on_download_progress):
        """Download a file from url and save into output file in file_path.

        :param url: Download URL
        :type url: str

        :param file_path: Path to the output file
        :type file_path: str

        :param on_download_progress: callback for download progress signal
        :type on_download_progress: any
        """

        feedback = QgsProcessingFeedback()
        params = {"URL": url, "OUTPUT": file_path}
        feedback.progressChanged.connect(on_download_progress)

        processing.run("qgis:filedownloader", params, feedback=feedback)

    def _do_upload_file_part(
        self, url: str, chunk: typing.Union[bytes, bytearray], file_part_number: int
    ) -> dict:
        """Trigger a PUT request to upload a chunk file to the url.

        :param url: Upload URL
        :type url: str

        :param chunk: File chunk to be uploaded
        :type chunk: bytes or bytearray

        :param file_part_number: File part number
        :type file_part_number: int

        :raises Exception: raises when there is Network Error
        :return: Dictionary of part_number and etag

        :rtype: dict
        """
        nam = QgsNetworkAccessManager.instance()
        request = QNetworkRequest(QtCore.QUrl(url))
        request.setHeader(QNetworkRequest.ContentTypeHeader, "application/octet-stream")
        request.setHeader(QNetworkRequest.ContentLengthHeader, len(chunk))
        if url.startswith("http://"):
            # add header for minio host in local env
            request.setRawHeader(
                self._get_raw_header_value("Host"),
                self._get_raw_header_value("minio:9000"),
            )
        reply = nam.put(request, chunk)
        self._make_request(reply)
        response = {}
        if reply.error() == QNetworkReply.NoError:
            etag = reply.rawHeader(b"ETag")
            response = {
                "part_number": file_part_number,
                "etag": etag.data().decode("utf-8"),
            }
            debug_log("Upload chunk finished:", response)
            reply.deleteLater()
        else:
            reply.deleteLater()
            raise Exception(f"Network Error: {reply.errorString()}")
        return response

    def upload_file_part(
        self,
        url: str,
        chunk: typing.Union[bytes, bytearray],
        file_part_number: int,
        max_retries=5,
    ) -> dict:
        """Do upload of a file part using exponential backoff.

        :param url: Upload URL
        :type url: str

        :param chunk: File chunk to be uploaded
        :type chunk: typing.Union[bytes, bytearray]

        :param file_part_number: File part number
        :type file_part_number: int

        :param max_retries: Maximum retries in exponential backoff, defaults to 5
        :type max_retries: int, optional

        :return: Dictionary of part_number and etag
        :rtype: dict
        """
        retries = 0
        while retries < max_retries:
            try:
                return self._do_upload_file_part(url, chunk, file_part_number)
            except Exception as e:
                log(f"Request failed: {e}")
                retries += 1
                if retries < max_retries:
                    # Calculate the exponential backoff delay
                    delay = 2**retries
                    log(f"Retrying in {delay} seconds...")
                    time.sleep(delay)
                else:
                    log("Max retries exceeded.")
                    raise
        return None

    def _default_headers(self) -> dict:
        """Get default headers for Cplus API requests.

        :return: header dictionary
        :rtype: dict
        """
        return {
            "Authorization": f"Bearer {self.api_token}",
            "Content-Type": "application/json",
        }

    def _is_valid_token(self) -> bool:
        """Check if api token exists and valid before its expiry

        :return: True if valid token
        :rtype: bool
        """
        return (
            self._api_token is not None
            and self.token_exp > datetime.datetime.now() + datetime.timedelta(hours=1)
        )

    @property
    def api_token(self) -> str:
        """Property to return an api token from Trends Earth Authentication.

        :raises CplusApiRequestError: Raises when authentication is failed
        :return: API Token
        :rtype: str
        """
        if self._is_valid_token():
            return self._api_token
        # fetch token from Trends Earth API
        auth_config = auth.get_auth_config(auth.TE_API_AUTH_SETUP, warn=None)
        if (
            not auth_config
            or not auth_config.config("username")
            or not auth_config.config("password")
        ):
            log("API unable to login - setup auth configuration before using")
            return
        payload = {
            "email": auth_config.config("username"),
            "password": auth_config.config("password"),
        }
        response, status_code = self.post(
            self.trends_urls.auth, payload, {"Content-Type": "application/json"}
        )
        if status_code != 200:
            detail = response.get("description", "Unknwon Error!")
            raise CplusApiRequestError(
                "Error authenticating to Trends Earth API: " f"{status_code} - {detail}"
            )
        access_token = response.get("access_token", None)
        if access_token is None:
            raise CplusApiRequestError(
                "Error authenticating to Trends Earth API: " "missing access_token!"
            )
        self._api_token = access_token
        self.token_exp = datetime.datetime.now() + datetime.timedelta(days=1)
        return access_token

    def get_layer_detail(self, layer_uuid) -> dict:
        """Request for getting layer detail

        :param layer_uuid: Layer UUID
        :type layer_uuid: str

        :return: Layer detail
        :rtype: dict
        """
        result, _ = self.get(self.urls.layer_detail(layer_uuid))
        return result

    def check_layer(self, payload) -> dict:
        """Request for checking layer validity

        :param payload: List of Layer UUID
        :type payload: list

        :return: dict consisting of which Layer UUIDs are available,
            unavailable, or invalid
        :rtype: dict
        """
        result, _ = self.post(self.urls.layer_check(), payload)
        return result

    def start_upload_layer(self, file_path: str, component_type: str) -> dict:
        """Request for starting layer upload

        :param file_path: Path of the file to be uploaded
        :type file_path: str

        :param component_type: Layer component type, e.g. "ncs_pathway"
        :type component_type: str

        :raises CplusApiRequestError: If the request is failing

        :return: Dictionary of the layer to be uploaded
        :rtype: dict
        """
        file_size = os.stat(file_path).st_size
        payload = {
            "layer_type": get_layer_type(file_path),
            "component_type": component_type,
            "privacy_type": "private",
            "name": os.path.basename(file_path),
            "size": file_size,
            "number_of_parts": math.ceil(file_size / CHUNK_SIZE),
        }
        result, status_code = self.post(self.urls.layer_upload_start(), payload)
        if status_code != 201:
            raise CplusApiRequestError(result.get("detail", ""))
        return result

    def finish_upload_layer(
        self,
        layer_uuid: str,
        upload_id: typing.Union[str, None],
        items: typing.Union[typing.List[dict], None],
    ) -> dict:
        """Request for finishing layer upload

        :param layer_uuid: UUID of the uploaded layer
        :type layer_uuid: str

        :param upload_id: Upload ID of the multipart upload, optional,
            defaults to None
        :type upload_id: str

        :param items: List of uploaded items for multipart upload, optional,
            defaults to None
        :type items: typing.Union[typing.List[dict], None]

        :return: Dictionary containing the UUID, name, size of the upload file
        :rtype: dict
        """
        payload = {}
        if upload_id:
            payload["multipart_upload_id"] = upload_id
        if items:
            payload["items"] = items
        result, _ = self.post(self.urls.layer_upload_finish(layer_uuid), payload)
        return result

    def abort_upload_layer(self, layer_uuid: str, upload_id: str) -> bool:
        """Aborting layer upload

        :param layer_uuid: UUID of a Layer that is currently being uploaded
        :type layer_uuid: str

        :param upload_id: Multipart Upload ID
        :type upload_id: str

        :raises CplusApiRequestError: If the abort is failed

        :return: True if upload is successfully aborted
        :rtype: bool
        """
        payload = {"multipart_upload_id": upload_id, "items": []}
        result, status_code = self.post(
            self.urls.layer_upload_abort(layer_uuid), payload
        )
        if status_code != 204:
            raise CplusApiRequestError(result.get("detail", ""))
        return True

    def submit_scenario_detail(self, scenario_detail: dict) -> str:
        """Submitting scenario JSON to Cplus API

        :param scenario_detail: Scenario detail
        :type scenario_detail: dict

        :raises CplusApiRequestError: If the failed to submit scenario

        :return: Scenario UUID
        :rtype: str
        """
        result, status_code = self.post(self.urls.scenario_submit(), scenario_detail)
        if status_code != 201:
            raise CplusApiRequestError(result.get("detail", ""))
        return result["uuid"]

    def execute_scenario(self, scenario_uuid: str) -> bool:
        """Executing scenario in Cplus API

        :param scenario_uuid: Scenario UUID
        :type scenario_uuid: str

        :raises CplusApiRequestError: If the failed to execute scenario

        :return: True if the scenario was successfully executed
        :rtype: bool
        """
        result, status_code = self.get(self.urls.scenario_execute(scenario_uuid))
        if status_code != 201:
            raise CplusApiRequestError(result.get("detail", ""))
        return True

    def fetch_scenario_status(self, scenario_uuid) -> CplusApiPooling:
        """Fetching scenario status

        :param scenario_uuid: Scenario UUID
        :type scenario_uuid: str

        :return: CplusApiPooling object
        :rtype: CplusApiPooling
        """
        url = self.urls.scenario_status(scenario_uuid)
        return CplusApiPooling(self, url)

    def cancel_scenario(self, scenario_uuid: str) -> bool:
        """Cancel scenario execution

        :param scenario_uuid: Scenario UUID
        :type scenario_uuid: str

        :raises CplusApiRequestError: If the failed to cancel scenario

        :return: True if the scenario was successfully cancelled
        :rtype: bool
        """
        result, status_code = self.get(self.urls.scenario_cancel(scenario_uuid))
        if status_code != 200:
            raise CplusApiRequestError(result.get("detail", ""))
        return True

    def fetch_scenario_output_list(self, scenario_uuid) -> typing.List[dict]:
        """List scenario output

        :param scenario_uuid: Scenario UUID
        :type scenario_uuid: str

        :raises CplusApiRequestError: If the failed to list scenario output

        :return: List of scenario output:
        :rtype: typing.List[dict]
        """
        result, status_code = self.get(self.urls.scenario_output_list(scenario_uuid))
        if status_code != 200:
            raise CplusApiRequestError(result.get("detail", ""))
        return result

    def fetch_scenario_detail(self, scenario_uuid: str) -> dict:
        """Fetch scenario detail

        :param scenario_uuid: Scenario UUID
        :type scenario_uuid: str

        :raises CplusApiRequestError: If the failed to list scenario output

        :return: Scenario detail
        :rtype: dict
        """
        result, status_code = self.get(self.urls.scenario_detail(scenario_uuid))
        if status_code != 200:
            raise CplusApiRequestError(result.get("detail", ""))
        return result

<<<<<<< HEAD
    def fetch_scenario_history(self, page=1, page_size=10):
=======
    def fetch_default_layer_list(self) -> dict:
        """Fetch available default layers from Server.

        :raises CplusApiRequestError: when response code is non-2xx
        :return: Layer List
        :rtype: dict
        """
        result, status_code = self.get(self.urls.layer_default_list())
        if status_code != 200:
            raise CplusApiRequestError(result.get("detail", ""))
        data = {}
        for layer in result:
            component_type = layer.get("component_type", "")
            out_layer = {
                "type": component_type,
                "layer_uuid": layer.get("uuid"),
                "name": layer.get("filename"),
                "size": layer.get("size"),
                "layer_type": layer.get("layer_type"),
                "metadata": layer.get("metadata", {}),
            }
            if component_type in data:
                data[component_type].append(out_layer)
            else:
                data[component_type] = [out_layer]
        return data

    def build_scenario_from_scenario_json(self, scenario_json):
        """Build scenario object from scenario JSON.

        :param scenario_json: scenario json dict
        :type scenario_json: dict

        :return: Scenario object
        :rtype: Scenario
        """
        detail = scenario_json["detail"]
        extent = []
        if "extent_project" in detail:
            extent = detail.get("extent_project", [])
        else:
            extent = detail.get("extent", [])

        scenario = Scenario(
            uuid=uuid.uuid4(),
            name=detail.get("scenario_name", ""),
            description=detail.get("scenario_desc", ""),
            extent=SpatialExtent(bbox=extent),
            server_uuid=uuid.UUID(scenario_json["uuid"]),
            activities=[
                Activity.from_dict(activity) for activity in detail["activities"]
            ],
            weighted_activities=[],
            priority_layer_groups=detail["priority_layer_groups"],
        )
        return scenario

    def fetch_scenario_history(self, page=1, page_size=10, status="Completed"):
>>>>>>> cd4eb7f2
        """Fetch scenario history from server.

        :param page: page number, defaults to 1
        :type page: int, optional

        :param page_size: page size to fetch, defaults to 10
        :type page_size: int, optional

        :raises CplusApiRequestError: Raises when server return non-2xx code

        :return: List of Scenario object
        :rtype: List[Scenario]
        """
<<<<<<< HEAD
        filters = {"status": "Completed"}
=======
        filters = {"status": status}
>>>>>>> cd4eb7f2
        result, status_code = self.get(
            self.urls.scenario_history_list(page, page_size, filters)
        )
        if status_code != 200:
            raise CplusApiRequestError(result.get("detail", ""))
        scenario_results = []
        for item in result["results"]:
            detail = item["detail"]
            extent = []
            if "extent_project" in detail:
                extent = detail.get("extent_project", [])
            else:
                extent = detail.get("extent", [])
            scenario_results.append(
                Scenario(
                    uuid=uuid.uuid4(),
                    name=detail.get("scenario_name", ""),
                    description=detail.get("scenario_desc", ""),
                    extent=SpatialExtent(bbox=extent),
                    server_uuid=uuid.UUID(item["uuid"]),
                    activities=[
                        Activity.from_dict(activity)
                        for activity in detail["activities"]
                    ],
                    weighted_activities=[],
                    priority_layer_groups=detail["priority_layer_groups"],
                )
            )
        return scenario_results

    def delete_scenario(self, scenario_uuid):
        """Delete scenario history from server.

        :param scenario_uuid: Server's scenario UUID
        :type scenario_uuid: str

        :raises CplusApiRequestError: Raises when server return non-204 code

        :return: No content
        :rtype: dictionary
        """
<<<<<<< HEAD
        result, status_code = self.delete(self.urls.scenario_delete(scenario_uuid))
        if status_code != 204:
            raise CplusApiRequestError(result.get("detail", ""))
        return result
=======
        response = self.delete(self.urls.scenario_delete(scenario_uuid))
        if response.status_code != 204:
            result = response.json()
            raise CplusApiRequestError(result.get("detail", ""))
>>>>>>> cd4eb7f2
<|MERGE_RESOLUTION|>--- conflicted
+++ resolved
@@ -17,10 +17,6 @@
 )
 
 from ..models.base import Scenario, SpatialExtent, Activity
-<<<<<<< HEAD
-
-=======
->>>>>>> cd4eb7f2
 from ..conf import settings_manager, Settings
 from ..definitions.defaults import BASE_API_URL
 from ..trends_earth import auth
@@ -195,7 +191,7 @@
             return BASE_API_URL
 
     def layer_detail(self, layer_uuid) -> str:
-        """Cplus API URL to get layer detail
+        """Cplus API URL to get layer detail.
 
         :param layer_uuid: Layer UUID
         :type layer_uuid: str
@@ -206,26 +202,15 @@
         return f"{self.base_url}/layer/{layer_uuid}/"
 
     def layer_check(self) -> str:
-        """Cplus API URL for checking layer validity
-
-<<<<<<< HEAD
-        @property
-        def headers(self):
-            return {
-                "Authorization": f"Bearer {self._api_token}",
-            }
-
-            :return: Cplus API URL for layer check
-            :rtype: str
-=======
+        """Cplus API URL for checking layer validity.
+
         :return: Cplus API URL for layer check
         :rtype: str
->>>>>>> cd4eb7f2
         """
         return f"{self.base_url}/layer/check/?id_type=layer_uuid"
 
     def layer_upload_start(self) -> str:
-        """Cplus API URL for starting layer upload
+        """Cplus API URL for starting layer upload.
 
 
         :return: Cplus API URL for layer upload start
@@ -234,7 +219,7 @@
         return f"{self.base_url}/layer/upload/start/"
 
     def layer_upload_finish(self, layer_uuid) -> str:
-        """Cplus API URL for finishing layer upload
+        """Cplus API URL for finishing layer upload.
 
         :param layer_uuid: Layer UUID
         :type layer_uuid: str
@@ -245,7 +230,7 @@
         return f"{self.base_url}/layer/upload/{layer_uuid}/finish/"
 
     def layer_upload_abort(self, layer_uuid) -> str:
-        """Cplus API URL for aborting layer upload
+        """Cplus API URL for aborting layer upload.
 
         :param layer_uuid: Layer UUID
         :type layer_uuid: str
@@ -259,7 +244,7 @@
         return f"{self.base_url}/layer/default/"
 
     def scenario_submit(self, plugin_version=None) -> str:
-        """Cplus API URL for submitting scenario JSON
+        """Cplus API URL for submitting scenario JSON.
 
         :param plugin_version: Version of the Cplus Plugin
         :type plugin_version: str
@@ -273,7 +258,7 @@
         return url
 
     def scenario_execute(self, scenario_uuid) -> str:
-        """Cplus API URL for executing scenario
+        """Cplus API URL for executing scenario.
 
         :param scenario_uuid: Scenario UUID
         :type scenario_uuid: str
@@ -284,7 +269,7 @@
         return f"{self.base_url}/scenario/{scenario_uuid}/execute/"
 
     def scenario_status(self, scenario_uuid) -> str:
-        """Cplus API URL for getting scenario status
+        """Cplus API URL for getting scenario status.
 
         :param scenario_uuid: Scenario UUID
         :type scenario_uuid: str
@@ -295,7 +280,7 @@
         return f"{self.base_url}/scenario/{scenario_uuid}/status/"
 
     def scenario_cancel(self, scenario_uuid) -> str:
-        """Cplus API URL for cancelling scenario execution
+        """Cplus API URL for cancelling scenario execution.
 
         :param scenario_uuid: Scenario UUID
         :type scenario_uuid: str
@@ -312,7 +297,7 @@
         return f"{self.base_url}/scenario/history/?{params}"
 
     def scenario_detail(self, scenario_uuid) -> str:
-        """Cplus API URL for getting scenario detal
+        """Cplus API URL for getting scenario detail.
 
         :param scenario_uuid: Scenario UUID
         :type scenario_uuid: str
@@ -322,20 +307,19 @@
         """
         return f"{self.base_url}/scenario/{scenario_uuid}/detail/"
 
-<<<<<<< HEAD
-    def scenario_history_list(self, page=1, page_size=10, filters={}):
-        params = f"page={page}&page_size={page_size}"
-        for key, filter in filters.items():
-            params = params + f"&{key}={filter}"
-        return f"{self.base_url}/scenario/history/?{params}"
-
-=======
->>>>>>> cd4eb7f2
     def scenario_delete(self, scenario_uuid):
+        """Cplus API URL for deleting a scenario.
+
+        :param scenario_uuid: Scenario UUID
+        :type scenario_uuid: str
+
+        :return: Cplus API URL for deleting a scenario
+        :rtype: str
+        """
         return f"{self.base_url}/scenario/{scenario_uuid}/detail/"
 
     def scenario_output_list(self, scenario_uuid) -> str:
-        """Cplus API URL for listing scenario output
+        """Cplus API URL for listing scenario output.
 
         :param scenario_uuid: Scenario UUID
         :type scenario_uuid: str
@@ -600,7 +584,7 @@
         raise CplusApiRequestError(f"Unable to start download of {filename}, {error}")
 
     def _on_download_finished(self, filename: str):
-        """Callback when download file is finished
+        """Callback when download file is finished.
 
         :param filename: filename of the downloaded file
         :type filename: str
@@ -724,7 +708,7 @@
         }
 
     def _is_valid_token(self) -> bool:
-        """Check if api token exists and valid before its expiry
+        """Check if api token exists and valid before its expiry.
 
         :return: True if valid token
         :rtype: bool
@@ -775,7 +759,7 @@
         return access_token
 
     def get_layer_detail(self, layer_uuid) -> dict:
-        """Request for getting layer detail
+        """Request for getting layer detail.
 
         :param layer_uuid: Layer UUID
         :type layer_uuid: str
@@ -787,7 +771,7 @@
         return result
 
     def check_layer(self, payload) -> dict:
-        """Request for checking layer validity
+        """Request for checking layer validity.
 
         :param payload: List of Layer UUID
         :type payload: list
@@ -800,7 +784,7 @@
         return result
 
     def start_upload_layer(self, file_path: str, component_type: str) -> dict:
-        """Request for starting layer upload
+        """Request for starting layer upload.
 
         :param file_path: Path of the file to be uploaded
         :type file_path: str
@@ -833,7 +817,7 @@
         upload_id: typing.Union[str, None],
         items: typing.Union[typing.List[dict], None],
     ) -> dict:
-        """Request for finishing layer upload
+        """Request for finishing layer upload.
 
         :param layer_uuid: UUID of the uploaded layer
         :type layer_uuid: str
@@ -858,7 +842,7 @@
         return result
 
     def abort_upload_layer(self, layer_uuid: str, upload_id: str) -> bool:
-        """Aborting layer upload
+        """Aborting layer upload.
 
         :param layer_uuid: UUID of a Layer that is currently being uploaded
         :type layer_uuid: str
@@ -880,7 +864,7 @@
         return True
 
     def submit_scenario_detail(self, scenario_detail: dict) -> str:
-        """Submitting scenario JSON to Cplus API
+        """Submitting scenario JSON to Cplus API.
 
         :param scenario_detail: Scenario detail
         :type scenario_detail: dict
@@ -896,7 +880,7 @@
         return result["uuid"]
 
     def execute_scenario(self, scenario_uuid: str) -> bool:
-        """Executing scenario in Cplus API
+        """Executing scenario in Cplus API.
 
         :param scenario_uuid: Scenario UUID
         :type scenario_uuid: str
@@ -912,7 +896,7 @@
         return True
 
     def fetch_scenario_status(self, scenario_uuid) -> CplusApiPooling:
-        """Fetching scenario status
+        """Fetching scenario status.
 
         :param scenario_uuid: Scenario UUID
         :type scenario_uuid: str
@@ -924,7 +908,7 @@
         return CplusApiPooling(self, url)
 
     def cancel_scenario(self, scenario_uuid: str) -> bool:
-        """Cancel scenario execution
+        """Cancel scenario execution.
 
         :param scenario_uuid: Scenario UUID
         :type scenario_uuid: str
@@ -940,7 +924,7 @@
         return True
 
     def fetch_scenario_output_list(self, scenario_uuid) -> typing.List[dict]:
-        """List scenario output
+        """List scenario output.
 
         :param scenario_uuid: Scenario UUID
         :type scenario_uuid: str
@@ -956,7 +940,7 @@
         return result
 
     def fetch_scenario_detail(self, scenario_uuid: str) -> dict:
-        """Fetch scenario detail
+        """Fetch scenario detail.
 
         :param scenario_uuid: Scenario UUID
         :type scenario_uuid: str
@@ -971,9 +955,6 @@
             raise CplusApiRequestError(result.get("detail", ""))
         return result
 
-<<<<<<< HEAD
-    def fetch_scenario_history(self, page=1, page_size=10):
-=======
     def fetch_default_layer_list(self) -> dict:
         """Fetch available default layers from Server.
 
@@ -1032,7 +1013,6 @@
         return scenario
 
     def fetch_scenario_history(self, page=1, page_size=10, status="Completed"):
->>>>>>> cd4eb7f2
         """Fetch scenario history from server.
 
         :param page: page number, defaults to 1
@@ -1046,11 +1026,7 @@
         :return: List of Scenario object
         :rtype: List[Scenario]
         """
-<<<<<<< HEAD
-        filters = {"status": "Completed"}
-=======
         filters = {"status": status}
->>>>>>> cd4eb7f2
         result, status_code = self.get(
             self.urls.scenario_history_list(page, page_size, filters)
         )
@@ -1092,14 +1068,7 @@
         :return: No content
         :rtype: dictionary
         """
-<<<<<<< HEAD
         result, status_code = self.delete(self.urls.scenario_delete(scenario_uuid))
         if status_code != 204:
             raise CplusApiRequestError(result.get("detail", ""))
-        return result
-=======
-        response = self.delete(self.urls.scenario_delete(scenario_uuid))
-        if response.status_code != 204:
-            result = response.json()
-            raise CplusApiRequestError(result.get("detail", ""))
->>>>>>> cd4eb7f2
+        return result