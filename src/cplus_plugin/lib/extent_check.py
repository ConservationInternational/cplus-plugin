# -*- coding: utf-8 -*-
"""
Checks if a given extent is within the pilot area of interest.
"""

from qgis.core import (
    QgsCoordinateReferenceSystem,
    QgsCoordinateTransform,
    QgsProject,
    QgsRectangle,
)

from ..definitions.defaults import DEFAULT_CRS_ID, PILOT_AREA_EXTENT


def extent_within_pilot(
    new_extent: QgsRectangle, source_crs: QgsCoordinateReferenceSystem = None
) -> bool:
    """Checks if the extent is within the pilot area.

    :param new_extent: Extent to check if within the pilot area.
    :type new_extent: QgsRectangle

    :param source_crs: Source coordinate reference system, if not specified then
    it will default to the project reference system. It reproject to WGS84
    which is what is used for the pilot extent.
    :type source_crs: QgsCoordinateReferenceSystem

    :returns: True if the current map canvas extent is within the
    pilot area, else False.
    :rtype: bool
    """
    if source_crs is None:
        source_crs = QgsProject.instance().crs()

    extent_list = PILOT_AREA_EXTENT["coordinates"]
    pilot_extent = QgsRectangle(
        extent_list[0], extent_list[2], extent_list[1], extent_list[3]
    )

    print(pilot_extent.toString())
    print(new_extent.toString())

    default_crs = QgsCoordinateReferenceSystem.fromEpsgId(DEFAULT_CRS_ID)
<<<<<<< HEAD
    project_crs = QgsProject.instance().crs()

    if default_crs != project_crs:
        print("Projections are different")
=======
    if default_crs != source_crs:
>>>>>>> d6476316
        coordinate_xform = QgsCoordinateTransform(
            source_crs, default_crs, QgsProject.instance()
        )
        new_extent = coordinate_xform.transformBoundingBox(new_extent)

    return pilot_extent.contains(new_extent)<|MERGE_RESOLUTION|>--- conflicted
+++ resolved
@@ -38,18 +38,8 @@
         extent_list[0], extent_list[2], extent_list[1], extent_list[3]
     )
 
-    print(pilot_extent.toString())
-    print(new_extent.toString())
-
     default_crs = QgsCoordinateReferenceSystem.fromEpsgId(DEFAULT_CRS_ID)
-<<<<<<< HEAD
-    project_crs = QgsProject.instance().crs()
-
-    if default_crs != project_crs:
-        print("Projections are different")
-=======
     if default_crs != source_crs:
->>>>>>> d6476316
         coordinate_xform = QgsCoordinateTransform(
             source_crs, default_crs, QgsProject.instance()
         )
