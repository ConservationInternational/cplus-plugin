--- conflicted
+++ resolved
@@ -114,35 +114,31 @@
 - Click on the `Edit` icon to edit the layer.
 - Click on the `Minus` icon to remove the layer.
 
-<<<<<<< HEAD
+#### Irrecoverable Carbon Reference Layer
+
+The `Irrecoverable Carbon` layer is used in a calculation with the protect pathways to calculate the total irrecoverable carbon per activity.
+
+**Local Path**
+
+To use the `Local path` you are required to click on the 1️⃣ `Local path` radio button, after this enter the local path of the irrecoverable carbon layer in the 2️⃣ `Input field` manually or click on the 3️⃣ `Three dots` to select the file from the system.
+
+![Irrecoverable Carbon 1](./img/settings-21.png)
+
+**Online Source**
+
+To use the `Online source`, you are required to click on the 1️⃣ `Online source` radio button. After that, enter the source URL in the 2️⃣ `URL` field and provide the location and name of the source in the 3️⃣ `Save as` field manually, or click on the 4️⃣ `Three dots` to select the location from the file explorer. After filling in the details, click on the 5️⃣ `Start download` button to download the Irrecoverable Carbon layer. You can track the download progress in the 6️⃣ `Download progress` field. There are three phases in the download process: `Download not started`, `Download ongoing`, and `Download successful`.
+
+![Irrecoverable Carbon 2](./img/settings-22.png)
+
+If the `Irrecoverable Carbon` is not fount then you will receive the following error.
+
+![Error](./img/settings-24.png)
+
+* If the download process is interrupted, you will encounter an error message.
+
+    ![Download Error](./img/settings-23.png)
+
 #### Trends.Earth Account Information
-=======
-**Irrecoverable Carbon Reference Layer:** 
-
-The `Irrecoverable Carbon` layer is used in a calculation with the protect pathways to calculate the total irrecoverable carbon per activity.
-
-**Local Path**
-
-To use the `Local path` you are required to click on the 1️⃣ `Local path` radio button, after this enter the local path of the irrecoverable carbon layer in the 2️⃣ `Input field` manually or click on the 3️⃣ `Three dots` to select the file from the system.
-
-![Irrecoverable Carbon 1](./img/settings-21.png)
-
-**Online Source**
-
-To use the `Online source`, you are required to click on the 1️⃣ `Online source` radio button. After that, enter the source URL in the 2️⃣ `URL` field and provide the location and name of the source in the 3️⃣ `Save as` field manually, or click on the 4️⃣ `Three dots` to select the location from the file explorer. After filling in the details, click on the 5️⃣ `Start download` button to download the Irrecoverable Carbon layer. You can track the download progress in the 6️⃣ `Download progress` field. There are three phases in the download process: `Download not started`, `Download ongoing`, and `Download successful`.
-
-![Irrecoverable Carbon 2](./img/settings-22.png)
-
-If the `Irrecoverable Carbon` is not fount then you will receive the following error.
-
-![Error](./img/settings-24.png)
-
-* If the download process is interrupted, you will encounter an error message.
-
-    ![Download Error](./img/settings-23.png)
-
-**Trends.Earth Account Information:**
->>>>>>> 25a75677
 
 >NOTE: User need to register and login with a Trends.Earth account to use the online API for processing with CPLUS.
 
