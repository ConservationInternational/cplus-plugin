--- conflicted
+++ resolved
@@ -19,12 +19,7 @@
   - Developer:
       - Setup: developer/setup.md
       - Architecture: developer/architecture.md
-      - Workflows: developer/workflows.md
       - Documentation: developer/documentation.md
-<<<<<<< HEAD
-      - Code automatic documentation: developer/code_auto_docs.md
-  - DevOps: devops/devops.md
-=======
       - API:
           - Core:
             - Main: developer/api/api_main.md
@@ -43,7 +38,6 @@
             - NCS Pathway editor: developer/api/api_ncs_pathway_editor.md
             - Priority group: developer/api/api_priority_group.md
             - Progress dialog: developer/api/api_progress_dialog.md
->>>>>>> 760c3a57
   - About:
       - Conservation International: about/ci.md
       - Kartoza: about/kartoza.md
@@ -60,6 +54,7 @@
             - https://docs.python.org/3/objects.inv
             - https://mkdocstrings.github.io/autorefs/objects.inv
           options:
+            docstring_style: sphinx
             separate_signature: true
             merge_init_into_class: true
             docstring_options:
