site_name: CPLUS QGIS plugin

repo_name: 'ConservationInternational/cplus-plugin'
repo_url: 'https://github.com/ConservationInternational/cplus-plugin'

site_description: CPLUS
site_author: Kartoza

nav:
  - Home: index.md
  - Users:
      - user/index.md
      - Quick Start: user/quickstart/index.md
      - Guide:
                - user/guide/index.md
                - Complete Steps and Report: user/guide/complete-steps-and-report.md
                - Preparing Data: user/guide/preparing-data.md
                - Settings: user/guide/settings.md
                - Step 1: user/guide/step-1.md
                - Step 2: user/guide/step-2.md
                - Step 3: user/guide/step-3.md
                - Step 4: user/guide/step-4.md
                - Logs: user/guide/logs.md
      - Manual:
                - user/manual/index.md
                - Calculation and Formula: user/manual/calculation-and-formula.md
                - Step 1: user/manual/step-1.md
                - Step 2: user/manual/step-2.md
                - Step 3: user/manual/step-3.md
                - Step 4: user/manual/step-4.md
                - Logs: user/manual/logs.md
                - Settings: user/manual/settings.md
                - Scenario File: user/manual/scenario-file.md
  - Administrators:
      - administrator/index.md
      - Guide: administrator/guide/index.md
      - Repository: administrator/repository/index.md
  - Developers:
      - developer/index.md
      - Setup: developer/setup/index.md
      - Architecture: developer/architecture/index.md
      - Documentation: developer/documentation/index.md
      - API:
          - Core:
            - Main: developer/api/core/api_main.md
            - Configuration: developer/api/core/api_conf.md
            - Processing: developer/api/core/api_tasks.md
            - Settings: developer/api/core/api_settings.md
            - Utilities: developer/api/core/api_utils.md
            - Financials: developer/api/core/api_financials.md
            - Carbon: developer/api/core/api_carbon.md
            - Reports:
                - Comparison Table: developer/api/core/api_report_scenario_comparison_table.md
                - Generator: developer/api/core/api_reports_generator.md
                - Layout items: developer/api/core/api_reports_layout_items.md
                - Manager: developer/api/core/api_reports_manager.md
                - Variables: developer/api/core/api_reports_variables.md
                - Metrics: developer/api/core/api_reports_metrics.md
            - Validation:
                - Configurations: developer/api/core/api_validation_configs.md
                - Feedback: developer/api/core/api_validation_feedback.md
                - Manager: developer/api/core/api_validation_manager.md
                - Validators: developer/api/core/api_validation_validators.md
          - Models:
            - Model base: developer/api/models/api_base.md
            - Helpers: developer/api/models/api_helpers.md
            - Report: developer/api/models/api_report.md
            - Financials: developer/api/models/api_financials.md
            - Validation: developer/api/models/api_validation.md
          - GUI:
            - GUI main: developer/api/gui/api_gui_main.md
            - Carbon item model: developer/api/gui/api_carbon_layer_model.md
            - Component item model: developer/api/gui/api_component_items.md
            - Implementation model editor: developer/api/gui/api_activity_editor_dialog.md
            - Implementation model widget: developer/api/gui/api_activity_widget.md
            - Items selection dialog: developer/api/gui/api_items_selection_dialog.md
            - Map repeat item widget: developer/api/gui/api_map_repeat_item_widget.md
            - Model component widget: developer/api/gui/api_model_component_widget.md
            - NCS Pathway editor: developer/api/gui/api_ncs_pathway_editor.md
            - Pixel Values editor: developer/api/gui/api_pixel_value_editor.md
            - Priority layer dialog: developer/api/gui/api_priority_layer.md
            - Priority group: developer/api/gui/api_priority_group.md
            - Progress dialog: developer/api/gui/api_progress_dialog.md
            - Financials:
                - NPV PWL manager: developer/api/gui/api_npv_manager_dialog.md
                - NPV progress dialog: developer/api/gui/api_npv_progress_dialog.md
                - NPV view model: developer/api/gui/api_npv_financial_model.md
            - Validation:
                - Inspector dialog: developer/api/gui/api_validation_inspector_dialog.md
                - Progress dialog: developer/api/gui/api_validation_progress_dialog.md
                - Tree items: developer/api/gui/api_validation_result_items.md
            - Metrics:
                - Builder Dialog: developer/api/gui/api_metrics_builder_dialog.md
                - Builder Model: developer/api/gui/api_metrics_builder_model.md
  - About:
      - Conservation International: about/ci.md
      - Kartoza: about/kartoza.md
      - License: about/license.md

plugins:
  - search
  - autorefs
  - git-revision-date-localized
  - mkdocs-video
  - mkdocstrings:
      handlers:
        python:
          import:
            - https://docs.python.org/3/objects.inv
            - https://mkdocstrings.github.io/autorefs/objects.inv
          options:
            docstring_style: sphinx
            separate_signature: true
            merge_init_into_class: true
            docstring_options:
<<<<<<< HEAD
            #  ignore_init_summary: true
=======
            # ignore_init_summary: true
>>>>>>> 91489beb

theme:
  name: material
  logo: about/img/cplus_logo_white_background.svg
  features:
    - navigation.tabs
    - navigation.sections
    # - navigation.expand
    - navigation.indexes
    - navigation.instant
    - navigation.tabs.sticky
    - navigation.tracking
    # - toc.integrate
    - toc.follow
    - navigation.top
    - search.suggest
    - search.highlight
    - search.sharemkd
    - content.tabs.link
    - content.code.annotation
    - content.code.copy
    - header.autohide
  language: en
  palette:
    - scheme: default
      toggle:
        icon: material/toggle-switch-off-outline
        name: Dark mode
      primary: green
      accent: purple
    - scheme: slate
      toggle:
        icon: material/toggle-switch
        name: Light mode
      primary: teal
      accent: lime
extra:
  social:
    - icon: fontawesome/brands/github-alt

markdown_extensions:
  - pymdownx.highlight:
      anchor_linenums: true
  - pymdownx.inlinehilite
  - pymdownx.snippets
  - def_list
  - admonition
  - pymdownx.arithmatex:
      generic: true
  - footnotes
  - pymdownx.details
  - pymdownx.superfences
  - pymdownx.mark
  - attr_list
  - toc:
      permalink: true

extra_javascript:
  - javascripts/mathjax.js
  - https://polyfill.io/v3/polyfill.min.js?features=es6
  - https://cdn.jsdelivr.net/npm/mathjax@3/es5/tex-mml-chtml.js<|MERGE_RESOLUTION|>--- conflicted
+++ resolved
@@ -113,11 +113,7 @@
             separate_signature: true
             merge_init_into_class: true
             docstring_options:
-<<<<<<< HEAD
-            #  ignore_init_summary: true
-=======
             # ignore_init_summary: true
->>>>>>> 91489beb
 
 theme:
   name: material
