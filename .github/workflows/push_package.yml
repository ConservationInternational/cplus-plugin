name: Creating plugin package in main branch

on:
  push:
    branches:
      - main

jobs:
  create-package:
    runs-on: ubuntu-22.04
    container:
      image: qgis/qgis:release-3_34
    steps:
      - name: Checkout code
        uses: actions/checkout@v2

      - name: Fix Python command
        run: apt-get install python-is-python3

      - name: Install python
        uses: actions/setup-python@v4

      - name: Install plugin dependencies
        run: pip install -r requirements-dev.txt

      - name: Get unique identifier
        id: get-identifier
        run: |
          echo "PACKAGE_ID=$(python -c "import uuid; print(str(uuid.uuid4())[:4])")" >> $GITHUB_OUTPUT

      - name: Generate zip file
        run: |
          python admin.py build --output-directory ${{ format(
          'docs/plugin/package/cplus_plugin_main_{0}/cplus_plugin/',
          steps.get-identifier.outputs.PACKAGE_ID) }}

      - name: Plugin path details
        id: get-zip-details
        run: |
          echo "ZIP_PATH=docs/plugin/package/$(ls docs/plugin/package)" >> $GITHUB_OUTPUT
          echo "ZIP_NAME=$(ls docs/plugin/package)" >> $GITHUB_OUTPUT

      - name: Uploading plugin build
        uses: actions/upload-artifact@v4
        with:
          name: ${{ steps.get-zip-details.outputs.ZIP_NAME }}
          path: ${{ steps.get-zip-details.outputs.ZIP_PATH }}

      - name: Save the plugin folder name into artifact
        shell: bash
        env:
          ZIP_FILE_NAME: ${{ steps.get-zip-details.outputs.ZIP_NAME }}
        run: |
          echo $ZIP_FILE_NAME > zip_file_name.txt

      - name: Upload the zip file name
<<<<<<< HEAD
        uses: actions/upload-artifact@v4
=======
        uses: actions/upload-artifact@v3
>>>>>>> c5465588
        with:
          name: zip_file_name
          path: ./zip_file_name.txt<|MERGE_RESOLUTION|>--- conflicted
+++ resolved
@@ -1,3 +1,4 @@
+
 name: Creating plugin package in main branch
 
 on:
@@ -54,11 +55,7 @@
           echo $ZIP_FILE_NAME > zip_file_name.txt
 
       - name: Upload the zip file name
-<<<<<<< HEAD
         uses: actions/upload-artifact@v4
-=======
-        uses: actions/upload-artifact@v3
->>>>>>> c5465588
         with:
           name: zip_file_name
-          path: ./zip_file_name.txt+          path: ./zip_file_name.txt
