# coding=utf-8
"""Tests for the plugin processing tasks

"""

import unittest

import os
import uuid
import processing
import datetime

from processing.core.Processing import Processing

from qgis.core import QgsRasterLayer

from cplus_plugin.conf import settings_manager, Settings

from cplus_plugin.tasks import ScenarioAnalysisTask
<<<<<<< HEAD
from cplus_plugin.models.base import Scenario, NcsPathway, Activity
from cplus_plugin.utils import FileUtils
=======
from cplus_plugin.models.base import Scenario, NcsPathway, Activity, SpatialExtent
>>>>>>> 81820383


class ScenarioAnalysisTaskTest(unittest.TestCase):
    def setUp(self):
        Processing.initialize()

    def test_scenario_pathways_weighting(self):
        """Test the weighting of NCS pathways"""
        pathway_layer_directory = os.path.join(
            os.path.dirname(os.path.abspath(__file__)), "data", "pathways", "layers"
        )

        pathway_layer_path = os.path.join(pathway_layer_directory, "test_pathway_1.tif")

        priority_layers_directory = os.path.join(
            os.path.dirname(os.path.abspath(__file__)), "data", "priority", "layers"
        )

        priority_layer_path_1 = os.path.join(
            priority_layers_directory, "test_priority_1.tif"
        )

        test_priority_group = {
            "uuid": "a4f76e6c-9f83-4a9c-b700-fb1ae04860a4",
            "name": "test_priority_group",
            "description": "test_priority_group_description",
            "value": 1,
        }

        priority_layer_1 = {
            "uuid": "c931282f-db2d-4644-9786-6720b3ab206a",
            "name": "test_priority_layer",
            "description": "test_priority_layer_description",
            "selected": False,
            "path": priority_layer_path_1,
            "groups": [test_priority_group],
        }

        settings_manager.save_priority_group(test_priority_group)
        settings_manager.save_priority_layer(priority_layer_1)

        test_pathway = NcsPathway(
            uuid=uuid.uuid4(),
            name="test_pathway",
            description="test_description",
            path=pathway_layer_path,
            priority_layers=[],
        )

        test_layer = QgsRasterLayer(test_pathway.path, test_pathway.name)

        test_extent = test_layer.extent()

        spatial_extent = SpatialExtent(
            bbox=[
                test_extent.xMinimum(),
                test_extent.xMaximum(),
                test_extent.yMinimum(),
                test_extent.yMaximum(),
            ],
            crs=test_layer.crs().authid(),
        )

        test_activity = Activity(
            uuid=uuid.uuid4(),
            name="test_activity",
            description="test_description",
            pathways=[test_pathway],
        )

        scenario = Scenario(
            uuid=uuid.uuid4(),
            name="Scenario",
            description="Scenario description",
            activities=[test_activity],
            extent=spatial_extent,
            priority_layer_groups=[],
        )

        analysis_task = ScenarioAnalysisTask(
            "test_scenario_pathways_weighting",
            "test_scenario_pathways_weighting_description",
            [test_activity],
            [],
            test_layer.extent(),
            scenario,
        )

        extent_string = (
            f"{test_extent.xMinimum()},{test_extent.xMaximum()},"
            f"{test_extent.yMinimum()},{test_extent.yMaximum()}"
            f" [{test_layer.crs().authid()}]"
        )

        base_dir = os.path.join(
            os.path.dirname(os.path.abspath(__file__)),
            "data",
            "pathways",
        )

        scenario_directory = os.path.join(
            f"{base_dir}",
            f'scenario_{datetime.datetime.now().strftime("%Y_%m_%d_%H_%M_%S")}'
            f"_{str(uuid.uuid4())[:4]}",
        )

        analysis_task.scenario_directory = scenario_directory

        settings_manager.set_value(Settings.BASE_DIR, base_dir)
        settings_manager.set_value(Settings.PATHWAY_SUITABILITY_INDEX, 0.5)

        past_stat = test_layer.dataProvider().bandStatistics(1)

        self.assertEqual(past_stat.minimumValue, 1.0)
        self.assertEqual(past_stat.maximumValue, 10.0)

        results = analysis_task.run_pathways_weighting(
            [test_activity],
            [test_priority_group],
            extent_string,
            temporary_output=True,
        )

        self.assertTrue(results)

        result_layer = QgsRasterLayer(test_pathway.path, test_pathway.name)

        stat = result_layer.dataProvider().bandStatistics(1)

        self.assertEqual(stat.minimumValue, 0.5)
        self.assertEqual(stat.maximumValue, 5.0)

    def test_scenario_activities_creation(self):
        pathway_layer_directory = os.path.join(
            os.path.dirname(os.path.abspath(__file__)), "data", "pathways", "layers"
        )

        pathway_layer_path_1 = os.path.join(
            pathway_layer_directory, "test_pathway_1.tif"
        )

        first_test_pathway = NcsPathway(
            uuid=uuid.uuid4(),
            name="first_test_pathway",
            description="first_test_description",
            path=pathway_layer_path_1,
        )

        pathway_layer_path_2 = os.path.join(
            pathway_layer_directory, "test_pathway_2.tif"
        )

        second_test_pathway = NcsPathway(
            uuid=uuid.uuid4(),
            name="second_test_pathway",
            description="second_test_description",
            path=pathway_layer_path_2,
        )

        first_test_layer = QgsRasterLayer(
            first_test_pathway.path, first_test_pathway.name
        )
        second_test_layer = QgsRasterLayer(
            second_test_pathway.path, second_test_pathway.name
        )

        test_extent = first_test_layer.extent()

        spatial_extent = SpatialExtent(
            bbox=[
                test_extent.xMinimum(),
                test_extent.xMaximum(),
                test_extent.yMinimum(),
                test_extent.yMaximum(),
            ],
            crs=first_test_layer.crs().authid(),
        )

        test_activity = Activity(
            uuid=uuid.uuid4(),
            name="test_activity",
            description="test_description",
            pathways=[first_test_pathway, second_test_pathway],
        )

        scenario = Scenario(
            uuid=uuid.uuid4(),
            name="Scenario",
            description="Scenario description",
            activities=[test_activity],
            extent=spatial_extent,
            priority_layer_groups=[],
        )

        analysis_task = ScenarioAnalysisTask(
            "test_scenario_activities_creation",
            "test_scenario_activities_creation_description",
            [test_activity],
            [],
            test_extent,
            scenario,
        )

        extent_string = (
            f"{test_extent.xMinimum()},{test_extent.xMaximum()},"
            f"{test_extent.yMinimum()},{test_extent.yMaximum()}"
            f" [{first_test_layer.crs().authid()}]"
        )

        base_dir = os.path.join(
            os.path.dirname(os.path.abspath(__file__)),
            "data",
            "pathways",
        )

        scenario_directory = os.path.join(
            f"{base_dir}",
            f'scenario_{datetime.datetime.now().strftime("%Y_%m_%d_%H_%M_%S")}'
            f"_{str(uuid.uuid4())[:4]}",
        )

        analysis_task.scenario_directory = scenario_directory

        settings_manager.set_value(Settings.BASE_DIR, base_dir)
        settings_manager.set_value(Settings.PATHWAY_SUITABILITY_INDEX, 1.0)

        first_layer_stat = first_test_layer.dataProvider().bandStatistics(1)
        second_layer_stat = second_test_layer.dataProvider().bandStatistics(1)

        self.assertEqual(first_layer_stat.minimumValue, 1.0)
        self.assertEqual(first_layer_stat.maximumValue, 10.0)

        self.assertEqual(second_layer_stat.minimumValue, 7.0)
        self.assertEqual(second_layer_stat.maximumValue, 10.0)

        results = analysis_task.run_activities_analysis(
            [test_activity],
            extent_string,
            temporary_output=True,
        )

        self.assertTrue(results)

        result_layer = QgsRasterLayer(test_activity.path, test_activity.name)

        stat = result_layer.dataProvider().bandStatistics(1)

        self.assertEqual(stat.minimumValue, 1.0)
        self.assertEqual(stat.maximumValue, 19.0)

    def test_scenario_activities_masking(self):
        activities_layer_directory = os.path.join(
            os.path.dirname(os.path.abspath(__file__)), "data", "activities", "layers"
        )

        mask_layers_directory = os.path.join(
            os.path.dirname(os.path.abspath(__file__)), "data", "mask", "layers"
        )

        activity_layer_path_1 = os.path.join(
            activities_layer_directory, "test_activity_1.tif"
        )
        mask_layer_path_1 = os.path.join(mask_layers_directory, "test_mask_1.shp")

        test_activity = Activity(
            uuid=uuid.uuid4(),
            name="test_activity",
            description="test_description",
            pathways=[],
            path=activity_layer_path_1,
            mask_paths=[mask_layer_path_1],
        )

        settings_manager.save_activity(test_activity)

        activity_layer = QgsRasterLayer(test_activity.path, test_activity.name)

        test_extent = activity_layer.extent()

        spatial_extent = SpatialExtent(
            bbox=[
                test_extent.xMinimum(),
                test_extent.xMaximum(),
                test_extent.yMinimum(),
                test_extent.yMaximum(),
            ],
            crs=activity_layer.crs().authid(),
        )

        scenario = Scenario(
            uuid=uuid.uuid4(),
            name="Scenario",
            description="Scenario description",
            activities=[test_activity],
            extent=spatial_extent,
            priority_layer_groups=[],
        )

        analysis_task = ScenarioAnalysisTask(
            "test_scenario_activities_masking",
            "test_scenario_activities_masking_description",
            [test_activity],
            [],
            test_extent,
            scenario,
        )

        extent_string = (
            f"{test_extent.xMinimum()},{test_extent.xMaximum()},"
            f"{test_extent.yMinimum()},{test_extent.yMaximum()}"
            f" [{activity_layer.crs().authid()}]"
        )

        base_dir = os.path.join(
            os.path.dirname(os.path.abspath(__file__)),
            "data",
            "activities",
        )

        scenario_directory = os.path.join(
            f"{base_dir}",
            f'scenario_{datetime.datetime.now().strftime("%Y_%m_%d_%H_%M_%S")}'
            f"_{str(uuid.uuid4())[:4]}",
        )

        analysis_task.scenario_directory = scenario_directory

        settings_manager.set_value(Settings.BASE_DIR, base_dir)

        # Before masking, check if the activity layer stats are correct
        activity_layer = QgsRasterLayer(test_activity.path, test_activity.name)
        first_layer_stat = activity_layer.dataProvider().bandStatistics(1)

        self.assertEqual(first_layer_stat.minimumValue, 1.0)
        self.assertEqual(first_layer_stat.maximumValue, 19.0)

        results = analysis_task.run_internal_activities_masking(
            [test_activity], extent_string, temporary_output=True
        )

        self.assertTrue(results)

        self.assertIsInstance(results, bool)
        self.assertTrue(results)

        self.assertIsNotNone(test_activity.path)

        result_layer = QgsRasterLayer(test_activity.path, test_activity.name)

        result_stat = result_layer.dataProvider().bandStatistics(1)
        self.assertEqual(result_stat.minimumValue, 1.0)
        self.assertEqual(result_stat.maximumValue, 18.0)

        self.assertTrue(result_layer.isValid())

<<<<<<< HEAD
    def test_scenario_replace_nodata_value(self):
        """Test replacing nodata value functionality."""
=======
    def test_scenario_layers_reprojection(self):
        """Test the reprojection of NCS pathways and priority layers"""
>>>>>>> 81820383
        pathway_layer_directory = os.path.join(
            os.path.dirname(os.path.abspath(__file__)), "data", "pathways", "layers"
        )

        pathway_layer_path = os.path.join(pathway_layer_directory, "test_pathway_1.tif")

<<<<<<< HEAD
        test_layer = QgsRasterLayer(pathway_layer_path, "test_layer")
        self.assertTrue(test_layer.isValid())

        test_provider = test_layer.dataProvider()
        test_no_data_value = test_provider.sourceNoDataValue(1)
        self.assertAlmostEqual(test_no_data_value, 0.0)
=======
        priority_layers_directory = os.path.join(
            os.path.dirname(os.path.abspath(__file__)), "data", "priority", "layers"
        )

        priority_layer_path_1 = os.path.join(
            priority_layers_directory, "test_priority_1.tif"
        )

        test_priority_group = {
            "uuid": "a4f76e6c-9f83-4a9c-b700-fb1ae04860a4",
            "name": "test_priority_group",
            "description": "test_priority_group_description",
            "value": 1,
        }

        priority_layer_1 = {
            "uuid": "c931282f-db2d-4644-9786-6720b3ab206a",
            "name": "test_priority_layer",
            "description": "test_priority_layer_description",
            "selected": False,
            "path": priority_layer_path_1,
            "groups": [test_priority_group],
        }

        settings_manager.save_priority_group(test_priority_group)
        settings_manager.save_priority_layer(priority_layer_1)
>>>>>>> 81820383

        test_pathway = NcsPathway(
            uuid=uuid.uuid4(),
            name="test_pathway",
            description="test_description",
            path=pathway_layer_path,
            priority_layers=[],
        )

<<<<<<< HEAD
        test_extent = test_layer.extent()

=======
        test_layer = QgsRasterLayer(test_pathway.path, test_pathway.name)

        test_extent = test_layer.extent()

        spatial_extent = SpatialExtent(
            bbox=[
                test_extent.xMinimum(),
                test_extent.xMaximum(),
                test_extent.yMinimum(),
                test_extent.yMaximum(),
            ],
            crs=test_layer.crs().authid(),
        )

>>>>>>> 81820383
        test_activity = Activity(
            uuid=uuid.uuid4(),
            name="test_activity",
            description="test_description",
            pathways=[test_pathway],
        )

        scenario = Scenario(
            uuid=uuid.uuid4(),
            name="Scenario",
            description="Scenario description",
            activities=[test_activity],
<<<<<<< HEAD
            extent=test_extent,
=======
            extent=spatial_extent,
>>>>>>> 81820383
            priority_layer_groups=[],
        )

        analysis_task = ScenarioAnalysisTask(
<<<<<<< HEAD
            "test_scenario_",
            "test_scenario_replace_nodata_value",
=======
            "test_scenario_layers_reprojection",
            "test_scenario_pathways_reprojection_description",
>>>>>>> 81820383
            [test_activity],
            [],
            test_layer.extent(),
            scenario,
        )

        base_dir = os.path.join(
            os.path.dirname(os.path.abspath(__file__)),
            "data",
            "pathways",
        )

<<<<<<< HEAD
        analysis_task.scenario_directory = base_dir

        result = analysis_task.run_pathways_replace_nodata(
            nodata_value=-9999.0,
=======
        scenario_directory = os.path.join(
            f"{base_dir}",
            f'scenario_{datetime.datetime.now().strftime("%Y_%m_%d_%H_%M_%S")}'
            f"_{str(uuid.uuid4())[:4]}",
        )

        analysis_task.scenario_directory = scenario_directory

        result = analysis_task.reproject_layer(
            input_path=test_pathway.path, target_crs="EPSG:3857"
>>>>>>> 81820383
        )

        self.assertTrue(result)

<<<<<<< HEAD
        self.assertNotEqual(test_pathway.path, pathway_layer_path)

        result_layer = QgsRasterLayer(test_pathway.path, test_pathway.name)
        result_provider = result_layer.dataProvider()
        result_no_data_value = result_provider.sourceNoDataValue(1)
        self.assertEqual(result_no_data_value, -9999.0)
=======
        self.assertTrue(os.path.exists(result))
        if os.path.exists(result):
            raster = QgsRasterLayer(result, "reprojected_layer")
            self.assertTrue(raster.isValid())
            self.assertEqual(raster.crs().authid(), "EPSG:3857")
            self.assertNotEqual(raster.extent(), test_layer.extent())
            os.remove(result)
>>>>>>> 81820383

    def tearDown(self):
        pass<|MERGE_RESOLUTION|>--- conflicted
+++ resolved
@@ -17,12 +17,8 @@
 from cplus_plugin.conf import settings_manager, Settings
 
 from cplus_plugin.tasks import ScenarioAnalysisTask
-<<<<<<< HEAD
-from cplus_plugin.models.base import Scenario, NcsPathway, Activity
 from cplus_plugin.utils import FileUtils
-=======
 from cplus_plugin.models.base import Scenario, NcsPathway, Activity, SpatialExtent
->>>>>>> 81820383
 
 
 class ScenarioAnalysisTaskTest(unittest.TestCase):
@@ -377,28 +373,15 @@
         self.assertEqual(result_stat.maximumValue, 18.0)
 
         self.assertTrue(result_layer.isValid())
-
-<<<<<<< HEAD
-    def test_scenario_replace_nodata_value(self):
-        """Test replacing nodata value functionality."""
-=======
-    def test_scenario_layers_reprojection(self):
+        
+ def test_scenario_layers_reprojection(self):
         """Test the reprojection of NCS pathways and priority layers"""
->>>>>>> 81820383
         pathway_layer_directory = os.path.join(
             os.path.dirname(os.path.abspath(__file__)), "data", "pathways", "layers"
         )
 
         pathway_layer_path = os.path.join(pathway_layer_directory, "test_pathway_1.tif")
 
-<<<<<<< HEAD
-        test_layer = QgsRasterLayer(pathway_layer_path, "test_layer")
-        self.assertTrue(test_layer.isValid())
-
-        test_provider = test_layer.dataProvider()
-        test_no_data_value = test_provider.sourceNoDataValue(1)
-        self.assertAlmostEqual(test_no_data_value, 0.0)
-=======
         priority_layers_directory = os.path.join(
             os.path.dirname(os.path.abspath(__file__)), "data", "priority", "layers"
         )
@@ -425,7 +408,6 @@
 
         settings_manager.save_priority_group(test_priority_group)
         settings_manager.save_priority_layer(priority_layer_1)
->>>>>>> 81820383
 
         test_pathway = NcsPathway(
             uuid=uuid.uuid4(),
@@ -435,10 +417,6 @@
             priority_layers=[],
         )
 
-<<<<<<< HEAD
-        test_extent = test_layer.extent()
-
-=======
         test_layer = QgsRasterLayer(test_pathway.path, test_pathway.name)
 
         test_extent = test_layer.extent()
@@ -453,7 +431,6 @@
             crs=test_layer.crs().authid(),
         )
 
->>>>>>> 81820383
         test_activity = Activity(
             uuid=uuid.uuid4(),
             name="test_activity",
@@ -466,22 +443,13 @@
             name="Scenario",
             description="Scenario description",
             activities=[test_activity],
-<<<<<<< HEAD
-            extent=test_extent,
-=======
             extent=spatial_extent,
->>>>>>> 81820383
             priority_layer_groups=[],
         )
 
         analysis_task = ScenarioAnalysisTask(
-<<<<<<< HEAD
-            "test_scenario_",
-            "test_scenario_replace_nodata_value",
-=======
             "test_scenario_layers_reprojection",
             "test_scenario_pathways_reprojection_description",
->>>>>>> 81820383
             [test_activity],
             [],
             test_layer.extent(),
@@ -494,12 +462,6 @@
             "pathways",
         )
 
-<<<<<<< HEAD
-        analysis_task.scenario_directory = base_dir
-
-        result = analysis_task.run_pathways_replace_nodata(
-            nodata_value=-9999.0,
-=======
         scenario_directory = os.path.join(
             f"{base_dir}",
             f'scenario_{datetime.datetime.now().strftime("%Y_%m_%d_%H_%M_%S")}'
@@ -510,19 +472,10 @@
 
         result = analysis_task.reproject_layer(
             input_path=test_pathway.path, target_crs="EPSG:3857"
->>>>>>> 81820383
         )
 
         self.assertTrue(result)
 
-<<<<<<< HEAD
-        self.assertNotEqual(test_pathway.path, pathway_layer_path)
-
-        result_layer = QgsRasterLayer(test_pathway.path, test_pathway.name)
-        result_provider = result_layer.dataProvider()
-        result_no_data_value = result_provider.sourceNoDataValue(1)
-        self.assertEqual(result_no_data_value, -9999.0)
-=======
         self.assertTrue(os.path.exists(result))
         if os.path.exists(result):
             raster = QgsRasterLayer(result, "reprojected_layer")
@@ -530,7 +483,77 @@
             self.assertEqual(raster.crs().authid(), "EPSG:3857")
             self.assertNotEqual(raster.extent(), test_layer.extent())
             os.remove(result)
->>>>>>> 81820383
+
+ def test_scenario_replace_nodata_value(self):
+        """Test replacing nodata value functionality."""
+        pathway_layer_directory = os.path.join(
+            os.path.dirname(os.path.abspath(__file__)), "data", "pathways", "layers"
+        )
+
+        pathway_layer_path = os.path.join(pathway_layer_directory, "test_pathway_1.tif")
+
+        test_layer = QgsRasterLayer(pathway_layer_path, "test_layer")
+        self.assertTrue(test_layer.isValid())
+
+        test_provider = test_layer.dataProvider()
+        test_no_data_value = test_provider.sourceNoDataValue(1)
+        self.assertAlmostEqual(test_no_data_value, 0.0)
+
+        test_pathway = NcsPathway(
+            uuid=uuid.uuid4(),
+            name="test_pathway",
+            description="test_description",
+            path=pathway_layer_path,
+            priority_layers=[],
+        )
+
+        test_extent = test_layer.extent()
+
+        test_activity = Activity(
+            uuid=uuid.uuid4(),
+            name="test_activity",
+            description="test_description",
+            pathways=[test_pathway],
+        )
+
+        scenario = Scenario(
+            uuid=uuid.uuid4(),
+            name="Scenario",
+            description="Scenario description",
+            activities=[test_activity],
+            extent=test_extent,
+            priority_layer_groups=[],
+        )
+
+        analysis_task = ScenarioAnalysisTask(
+            "test_scenario_",
+            "test_scenario_replace_nodata_value",
+            [test_activity],
+            [],
+            test_layer.extent(),
+            scenario,
+        )
+
+        base_dir = os.path.join(
+            os.path.dirname(os.path.abspath(__file__)),
+            "data",
+            "pathways",
+        )
+
+        analysis_task.scenario_directory = base_dir
+
+        result = analysis_task.run_pathways_replace_nodata(
+            nodata_value=-9999.0,
+        )
+
+        self.assertTrue(result)
+
+        self.assertNotEqual(test_pathway.path, pathway_layer_path)
+
+        result_layer = QgsRasterLayer(test_pathway.path, test_pathway.name)
+        result_provider = result_layer.dataProvider()
+        result_no_data_value = result_provider.sourceNoDataValue(1)
+        self.assertEqual(result_no_data_value, -9999.0)
 
     def tearDown(self):
         pass